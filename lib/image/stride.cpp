#include "image/stride.h"

namespace MR
{
  namespace Image
  {

    namespace Stride
    {

      using namespace App;

      const OptionGroup StrideOption = OptionGroup ("Stride options")
      + Option ("stride",
                "specify the strides of the output data in memory, as a comma-separated list. "
                "The actual strides produced will depend on whether the output image "
                "format can support it.")
      + Argument ("spec").type_sequence_int();






      List& sanitise (List& current, const List& desired)
      {
        // remove duplicates
<<<<<<< HEAD
        for (size_t i = 0; i < strides.size()-1; ++i) {
          if (!strides[i]) continue;
          for (size_t j = i+1; j < strides.size(); ++j) {
            if (!strides[j]) continue;
            if (std::abs (strides[i]) == std::abs (strides[j])) 
              strides[j] = 0;
          }
        }

        ssize_t max = 0;
        for (size_t i = 0; i < strides.size(); ++i)
          if (ref[i] && std::abs (strides[i]) > max)
            max = std::abs (strides[i]);

        assert (max > 0);

        for (size_t i = 0; i < strides.size(); ++i) {
          if (!ref[i]) {
            ++max;
            strides[i] = strides[i]<0 ? -max : max;
          }
        }
        symbolise (strides);
        return strides;
=======
        for (size_t i = 0; i < current.size()-1; ++i) {
          if (!current[i]) continue;
          for (size_t j = i+1; j < current.size(); ++j) {
            if (!current[j]) continue;
            if (Math::abs (current[i]) == Math::abs (current[j]))
              current[j] = 0;
          }
        }

        ssize_t desired_max = 0;
        for (size_t i = 0; i < desired.size(); ++i)
          if (Math::abs (desired[i]) > desired_max)
            desired_max = Math::abs (desired[i]);

        ssize_t in_max = 0;
        for (size_t i = 0; i < current.size(); ++i)
          if (Math::abs (current[i]) > in_max)
            in_max = Math::abs (current[i]);
        in_max += desired_max + 1;

        for (size_t i = 0; i < current.size(); ++i) 
          if (desired[i]) 
            current[i] = desired[i];
          else if (current[i])
            current[i] += current[i] < 0 ? -desired_max : desired_max;
          else 
            current[i] = in_max++;
        
        symbolise (current);
        return current;
>>>>>>> dd9f5afd
      }



    }
  }
}

<|MERGE_RESOLUTION|>--- conflicted
+++ resolved
@@ -25,50 +25,24 @@
       List& sanitise (List& current, const List& desired)
       {
         // remove duplicates
-<<<<<<< HEAD
-        for (size_t i = 0; i < strides.size()-1; ++i) {
-          if (!strides[i]) continue;
-          for (size_t j = i+1; j < strides.size(); ++j) {
-            if (!strides[j]) continue;
-            if (std::abs (strides[i]) == std::abs (strides[j])) 
-              strides[j] = 0;
-          }
-        }
-
-        ssize_t max = 0;
-        for (size_t i = 0; i < strides.size(); ++i)
-          if (ref[i] && std::abs (strides[i]) > max)
-            max = std::abs (strides[i]);
-
-        assert (max > 0);
-
-        for (size_t i = 0; i < strides.size(); ++i) {
-          if (!ref[i]) {
-            ++max;
-            strides[i] = strides[i]<0 ? -max : max;
-          }
-        }
-        symbolise (strides);
-        return strides;
-=======
         for (size_t i = 0; i < current.size()-1; ++i) {
           if (!current[i]) continue;
           for (size_t j = i+1; j < current.size(); ++j) {
             if (!current[j]) continue;
-            if (Math::abs (current[i]) == Math::abs (current[j]))
+            if (std::abs (current[i]) == std::abs (current[j]))
               current[j] = 0;
           }
         }
 
         ssize_t desired_max = 0;
         for (size_t i = 0; i < desired.size(); ++i)
-          if (Math::abs (desired[i]) > desired_max)
-            desired_max = Math::abs (desired[i]);
+          if (std::abs (desired[i]) > desired_max)
+            desired_max = std::abs (desired[i]);
 
         ssize_t in_max = 0;
         for (size_t i = 0; i < current.size(); ++i)
-          if (Math::abs (current[i]) > in_max)
-            in_max = Math::abs (current[i]);
+          if (std::abs (current[i]) > in_max)
+            in_max = std::abs (current[i]);
         in_max += desired_max + 1;
 
         for (size_t i = 0; i < current.size(); ++i) 
@@ -81,7 +55,6 @@
         
         symbolise (current);
         return current;
->>>>>>> dd9f5afd
       }
 
 
