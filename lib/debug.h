--- conflicted
+++ resolved
@@ -40,13 +40,8 @@
 
 /** \brief Prints a variable name and its value, followed by the function, file and line number. */
 #define VAR(variable) \
-<<<<<<< HEAD
-  std::cerr << MR::App::NAME << ": " << #variable << " = " << (variable) \
-  << " (" << __FILE__  << ": " << __LINE__ << ")\n"
-=======
   std::cerr << MR::App::NAME << " [" << __FILE__  << ": " << __LINE__ << "]: " << #variable << " = " << (variable) << "\n";
 
->>>>>>> a99ee41c
 
 /** \brief Stops execution and prints current function, file and line number. 
   Remuses on user input (i.e. Return key). */
