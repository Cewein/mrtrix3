/*
 * Copyright (c) 2008-2016 the MRtrix3 contributors
 * 
 * This Source Code Form is subject to the terms of the Mozilla Public
 * License, v. 2.0. If a copy of the MPL was not distributed with this
 * file, You can obtain one at http://mozilla.org/MPL/2.0/
 * 
 * MRtrix is distributed in the hope that it will be useful,
 * but WITHOUT ANY WARRANTY; without even the implied warranty of
 * MERCHANTABILITY or FITNESS FOR A PARTICULAR PURPOSE.
 * 
 * For more details, see www.mrtrix.org
 * 
 */

#include "header.h"
#include "raw.h"
#include "file/config.h"
#include "file/json_utils.h"
#include "file/nifti_utils.h"
#include "file/nifti1_utils.h"

namespace MR
{
  namespace File
  {
    namespace NIfTI1
    {

<<<<<<< HEAD
      namespace
      {
        bool  right_left_warning_issued = false;
      }





      transform_type adjust_transform (const Header& H, vector<size_t>& axes)
      {
        Stride::List strides = Stride::get (H);
        strides.resize (3);
        axes = Stride::order (strides);
        bool flip[] = { strides[axes[0]] < 0, strides[axes[1]] < 0, strides[axes[2]] < 0 };

        if (axes[0] == 0 && axes[1] == 1 && axes[2] == 2 &&
            !flip[0] && !flip[1] && !flip[2])
          return H.transform();

        const auto& M_in = H.transform().matrix();
        transform_type out (H.transform());
        auto& M_out = out.matrix();

        for (size_t i = 0; i < 3; i++)
          M_out.col (i) = M_in.col (axes[i]);

        auto translation = M_out.col(3);
        for (size_t i = 0; i < 3; ++i) {
          if (flip[i]) {
            auto length = default_type (H.size (axes[i])-1) * H.spacing (axes[i]);
            auto axis = M_out.col(i);
            axis = -axis;
            translation -= length * axis;
          }
        }

        return out;
      }





=======
>>>>>>> de773ec5


      size_t read (Header& H, const nifti_1_header& NH)
      {
        bool is_BE = false;
        if (Raw::fetch_<int32_t> (&NH.sizeof_hdr, is_BE) != header_size) {
          is_BE = true;
          if (Raw::fetch_<int32_t> (&NH.sizeof_hdr, is_BE) != header_size)
            throw Exception ("image \"" + H.name() + "\" is not in NIfTI-1.1 format (sizeof_hdr != " + str(header_size) + ")");
        }

        bool is_nifti = true;
        if (memcmp (NH.magic, "n+1\0", 4) && memcmp (NH.magic, "ni1\0", 4)) {
          is_nifti = false;
          DEBUG ("assuming image \"" + H.name() + "\" is in AnalyseAVW format.");
        }

        char db_name[19];
        strncpy (db_name, NH.db_name, 18);
        if (db_name[0]) {
          db_name[18] = '\0';
          add_line (H.keyval()["comments"], db_name);
        }

        // data set dimensions:
        int ndim = Raw::fetch_<int16_t> (&NH.dim, is_BE);
        if (ndim < 1)
          throw Exception ("too few dimensions specified in NIfTI-1.1 image \"" + H.name() + "\"");
        if (ndim > 7)
          throw Exception ("too many dimensions specified in NIfTI-1.1 image \"" + H.name() + "\"");
        H.ndim() = ndim;


        for (int i = 0; i < ndim; i++) {
          H.size(i) = Raw::fetch_<int16_t> (&NH.dim[i+1], is_BE);
          if (H.size (i) < 0) {
            INFO ("dimension along axis " + str (i) + " specified as negative in NIfTI-1.1 image \"" + H.name() + "\" - taking absolute value");
            H.size(i) = std::abs (H.size (i));
          }
          if (!H.size (i))
            H.size(i) = 1;
          H.stride(i) = i+1;
        }

        // data type:
        DataType dtype;
        switch (Raw::fetch_<int16_t> (&NH.datatype, is_BE)) {
          case DT_BINARY:
            dtype = DataType::Bit;
            break;
          case DT_INT8:
            dtype = DataType::Int8;
            break;
          case DT_UINT8:
            dtype = DataType::UInt8;
            break;
          case DT_INT16:
            dtype = DataType::Int16;
            break;
          case DT_UINT16:
            dtype = DataType::UInt16;
            break;
          case DT_INT32:
            dtype = DataType::Int32;
            break;
          case DT_UINT32:
            dtype = DataType::UInt32;
            break;
          case DT_INT64:
            dtype = DataType::Int64;
            break;
          case DT_UINT64:
            dtype = DataType::UInt64;
            break;
          case DT_FLOAT32:
            dtype = DataType::Float32;
            break;
          case DT_FLOAT64:
            dtype = DataType::Float64;
            break;
          case DT_COMPLEX64:
            dtype = DataType::CFloat32;
            break;
          case DT_COMPLEX128:
            dtype = DataType::CFloat64;
            break;
          default:
            throw Exception ("unknown data type for NIfTI-1.1 image \"" + H.name() + "\"");
        }

        if (! (dtype.is (DataType::Bit) || dtype.is (DataType::UInt8) || dtype.is (DataType::Int8))) {
          if (is_BE)
            dtype.set_flag (DataType::BigEndian);
          else
            dtype.set_flag (DataType::LittleEndian);
        }

        if (Raw::fetch_<int16_t> (&NH.bitpix, is_BE) != (int16_t) dtype.bits())
          WARN ("bitpix field does not match data type in NIfTI-1.1 image \"" + H.name() + "\" - ignored");

        H.datatype() = dtype;

        // voxel sizes:
        for (int i = 0; i < ndim; i++) {
          H.spacing(i) = Raw::fetch_<float32> (&NH.pixdim[i+1], is_BE);
          if (H.spacing (i) < 0.0) {
            INFO ("voxel size along axis " + str (i) + " specified as negative in NIfTI-1.1 image \"" + H.name() + "\" - taking absolute value");
            H.spacing(i) = std::abs (H.spacing (i));
          }
        }


        // offset and scale:
        H.intensity_scale() = Raw::fetch_<float32> (&NH.scl_slope, is_BE);
        if (std::isfinite (H.intensity_scale()) && H.intensity_scale() != 0.0) {
          H.intensity_offset() = Raw::fetch_<float32> (&NH.scl_inter, is_BE);
          if (!std::isfinite (H.intensity_offset()))
            H.intensity_offset() = 0.0;
        }
        else 
          H.reset_intensity_scaling();

        size_t data_offset = (size_t) Raw::fetch_<float32> (&NH.vox_offset, is_BE);

        char descrip[81];
        strncpy (descrip, NH.descrip, 80);
        if (descrip[0]) {
          descrip[80] = '\0';
          if (strncmp (descrip, "MRtrix version: ", 16) == 0)
            H.keyval()["mrtrix_version"] = descrip+16;
          else
            add_line (H.keyval()["comments"], descrip);
        }

        if (is_nifti) {
          if (Raw::fetch_<int16_t> (&NH.sform_code, is_BE)) {
            auto& M (H.transform().matrix());

            M(0,0) = Raw::fetch_<float32> (&NH.srow_x[0], is_BE);
            M(0,1) = Raw::fetch_<float32> (&NH.srow_x[1], is_BE);
            M(0,2) = Raw::fetch_<float32> (&NH.srow_x[2], is_BE);
            M(0,3) = Raw::fetch_<float32> (&NH.srow_x[3], is_BE);

            M(1,0) = Raw::fetch_<float32> (&NH.srow_y[0], is_BE);
            M(1,1) = Raw::fetch_<float32> (&NH.srow_y[1], is_BE);
            M(1,2) = Raw::fetch_<float32> (&NH.srow_y[2], is_BE);
            M(1,3) = Raw::fetch_<float32> (&NH.srow_y[3], is_BE);

            M(2,0) = Raw::fetch_<float32> (&NH.srow_z[0], is_BE);
            M(2,1) = Raw::fetch_<float32> (&NH.srow_z[1], is_BE);
            M(2,2) = Raw::fetch_<float32> (&NH.srow_z[2], is_BE);
            M(2,3) = Raw::fetch_<float32> (&NH.srow_z[3], is_BE);

            // get voxel sizes:
            for (size_t axis = 0; axis != 3; ++axis) {
              if (size_t(ndim) > axis)
                H.spacing(axis) = std::sqrt (Math::pow2 (M(0,axis)) + Math::pow2 (M(1,axis)) + Math::pow2 (M(2,axis)));
            }

            // normalize each transform axis:
            for (size_t axis = 0; axis != 3; ++axis) {
              if (size_t(ndim) > axis)
                M.col(axis).array() /= H.spacing (axis);
            }

          }
          else if (Raw::fetch_<int16_t> (&NH.qform_code, is_BE)) {
            { // TODO update with Eigen3 Quaternions
              Eigen::Quaterniond Q (0.0, Raw::fetch_<float32> (&NH.quatern_b, is_BE), Raw::fetch_<float32> (&NH.quatern_c, is_BE), Raw::fetch_<float32> (&NH.quatern_d, is_BE));
              Q.w() = std::sqrt (std::max (1.0 - Q.squaredNorm(), 0.0));
              H.transform().matrix().topLeftCorner<3,3>() = Q.matrix();
            }

            H.transform().translation()[0] = Raw::fetch_<float32> (&NH.qoffset_x, is_BE);
            H.transform().translation()[1] = Raw::fetch_<float32> (&NH.qoffset_y, is_BE);
            H.transform().translation()[2] = Raw::fetch_<float32> (&NH.qoffset_z, is_BE);

            // qfac:
            float qfac = Raw::fetch_<float32> (&NH.pixdim[0], is_BE) >= 0.0 ? 1.0 : -1.0;
            if (qfac < 0.0) 
              H.transform().matrix().col(2) *= qfac;
          }

          //CONF option: NIfTI.AutoLoadJSON
          //CONF default: 0 (false)
          //CONF A boolean value to indicate whether, when opening NIfTI images,
          //CONF any corresponding JSON file should be automatically loaded
          if (File::Config::get_bool ("NIfTI.AutoLoadJSON", false)) {
            std::string json_path = H.name();
            if (Path::has_suffix (json_path, ".nii.gz"))
              json_path = json_path.substr (0, json_path.size()-7);
            else if (Path::has_suffix (json_path, ".nii"))
              json_path = json_path.substr (0, json_path.size()-4);
            else
              assert (0);
            json_path += ".json";
            if (Path::exists (json_path))
              File::JSON::load (H, json_path);
          }

        }
        else {
          H.transform()(0,0) = std::numeric_limits<default_type>::quiet_NaN();
          //CONF option: AnalyseLeftToRight
          //CONF default: 0 (false)
          //CONF A boolean value to indicate whether images in Analyse format
          //CONF should be assumed to be in LAS orientation (default) or RAS
          //CONF (when this is option is turned on).
          if (!File::Config::get_bool ("AnalyseLeftToRight", false))
            H.stride(0) = -H.stride (0);
          if (!File::NIfTI::right_left_warning_issued) {
            INFO ("assuming Analyse images are encoded " + std::string (H.stride (0) > 0 ? "left to right" : "right to left"));
            File::NIfTI::right_left_warning_issued = true;
          }
        }

        return data_offset;
      }







      void write (nifti_1_header& NH, const Header& H, const bool single_file)
      {
        if (H.ndim() > 7)
          throw Exception ("NIfTI-1.1 format cannot support more than 7 dimensions for image \"" + H.name() + "\"");

        bool is_BE = H.datatype().is_big_endian();

<<<<<<< HEAD
        vector<size_t> axes;
        auto M = adjust_transform (H, axes);

=======
        std::vector<size_t> axes;
        auto M = File::NIfTI::adjust_transform (H, axes);
>>>>>>> de773ec5

        memset (&NH, 0, sizeof (NH));

        // magic number:
        Raw::store<int32_t> (header_size, &NH.sizeof_hdr, is_BE);

        const auto hit = H.keyval().find("comments");
        auto comments = split_lines (hit == H.keyval().end() ? std::string() : hit->second);
        strncpy ( (char*) &NH.db_name, comments.size() ? comments[0].c_str() : "untitled\0\0\0\0\0\0\0\0\0\0\0", 18);
        Raw::store<int32_t> (16384, &NH.extents, is_BE);
        NH.regular = 'r';
        NH.dim_info = 0;

        // data set dimensions:
        Raw::store<int16_t> (H.ndim(), &NH.dim[0], is_BE);
        {
          size_t i = 0;
          for (; i < 3; i++)
            Raw::store<int16_t> (H.size (axes[i]), &NH.dim[i+1], is_BE);
          for (; i < H.ndim(); i++)
            Raw::store<int16_t> (H.size (i), &NH.dim[i+1], is_BE);

          // pad out the other dimensions with 1, fix for fslview
          ++i;
          for (; i < 8; i++) 
            Raw::store<int16_t> (1, &NH.dim[i], is_BE);
        }


        // data type:
        int16_t dt = 0;
        switch (H.datatype()()) {
          case DataType::Bit:
            dt = DT_BINARY;
            break;
          case DataType::Int8:
            dt = DT_INT8;
            break;
          case DataType::UInt8:
            dt = DT_UINT8;
            break;
          case DataType::Int16LE:
          case DataType::Int16BE:
            dt = DT_INT16;
            break;
          case DataType::UInt16LE:
          case DataType::UInt16BE:
            dt = DT_UINT16;
            break;
          case DataType::Int32LE:
          case DataType::Int32BE:
            dt = DT_INT32;
            break;
          case DataType::UInt32LE:
          case DataType::UInt32BE:
            dt = DT_UINT32;
            break;
          case DataType::Int64LE:
          case DataType::Int64BE:
            dt = DT_INT64;
            break;
          case DataType::UInt64LE:
          case DataType::UInt64BE:
            dt = DT_UINT64;
            break;
          case DataType::Float32LE:
          case DataType::Float32BE:
            dt = DT_FLOAT32;
            break;
          case DataType::Float64LE:
          case DataType::Float64BE:
            dt = DT_FLOAT64;
            break;
          case DataType::CFloat32LE:
          case DataType::CFloat32BE:
            dt = DT_COMPLEX64;
            break;
          case DataType::CFloat64LE:
          case DataType::CFloat64BE:
            dt = DT_COMPLEX128;
            break;
          default:
            throw Exception ("unknown data type for NIfTI-1.1 image \"" + H.name() + "\"");
        }

        Raw::store<int16_t> (dt, &NH.datatype, is_BE);
        Raw::store<int16_t> (H.datatype().bits(), &NH.bitpix, is_BE);

        Raw::store<float32> (1.0, &NH.pixdim[0], is_BE);
        // voxel sizes:
        for (size_t i = 0; i < 3; ++i)
          Raw::store<float32> (H.spacing (axes[i]), &NH.pixdim[i+1], is_BE);
        for (size_t i = 3; i < H.ndim(); ++i)
          Raw::store<float32> (H.spacing (i), &NH.pixdim[i+1], is_BE);

        Raw::store<float32> (float32(header_with_ext_size), &NH.vox_offset, is_BE);

        // offset and scale:
        Raw::store<float32> (H.intensity_scale(), &NH.scl_slope, is_BE);
        Raw::store<float32> (H.intensity_offset(), &NH.scl_inter, is_BE);

        NH.xyzt_units = SPACE_TIME_TO_XYZT (NIFTI_UNITS_MM, NIFTI_UNITS_SEC);

        memset ((char*) &NH.descrip, 0, 80);
        std::string version_string = std::string("MRtrix version: ") + App::mrtrix_version;
        if (App::project_version)
          version_string += std::string(", project version: ") + App::project_version;
        strncpy ( (char*) &NH.descrip, version_string.c_str(), 79);

        Raw::store<int16_t> (NIFTI_XFORM_SCANNER_ANAT, &NH.qform_code, is_BE);
        Raw::store<int16_t> (NIFTI_XFORM_SCANNER_ANAT, &NH.sform_code, is_BE);

        // qform:
        Eigen::Matrix3d R = M.matrix().topLeftCorner<3,3>();
        if (R.determinant() < 0.0) {
          R.col(2) = -R.col(2);
          Raw::store<float32> (-1.0, &NH.pixdim[0], is_BE);
        }
        Eigen::Quaterniond Q (R);

        if (Q.w() < 0.0) 
          Q.vec() = -Q.vec();

        Raw::store<float32> (Q.x(), &NH.quatern_b, is_BE);
        Raw::store<float32> (Q.y(), &NH.quatern_c, is_BE);
        Raw::store<float32> (Q.z(), &NH.quatern_d, is_BE);


        // sform:

        Raw::store<float32> (M(0,3), &NH.qoffset_x, is_BE);
        Raw::store<float32> (M(1,3), &NH.qoffset_y, is_BE);
        Raw::store<float32> (M(2,3), &NH.qoffset_z, is_BE);

        Raw::store<float32> (H.spacing (axes[0]) * M(0,0), &NH.srow_x[0], is_BE);
        Raw::store<float32> (H.spacing (axes[1]) * M(0,1), &NH.srow_x[1], is_BE);
        Raw::store<float32> (H.spacing (axes[2]) * M(0,2), &NH.srow_x[2], is_BE);
        Raw::store<float32> (M (0,3), &NH.srow_x[3], is_BE);

        Raw::store<float32> (H.spacing (axes[0]) * M(1,0), &NH.srow_y[0], is_BE);
        Raw::store<float32> (H.spacing (axes[1]) * M(1,1), &NH.srow_y[1], is_BE);
        Raw::store<float32> (H.spacing (axes[2]) * M(1,2), &NH.srow_y[2], is_BE);
        Raw::store<float32> (M (1,3), &NH.srow_y[3], is_BE);

        Raw::store<float32> (H.spacing (axes[0]) * M(2,0), &NH.srow_z[0], is_BE);
        Raw::store<float32> (H.spacing (axes[1]) * M(2,1), &NH.srow_z[1], is_BE);
        Raw::store<float32> (H.spacing (axes[2]) * M(2,2), &NH.srow_z[2], is_BE);
        Raw::store<float32> (M (2,3), &NH.srow_z[3], is_BE);

        strncpy ( (char*) &NH.magic, single_file ? "n+1\0" : "ni1\0", 4);

        //CONF option: NIfTI.AutoSaveJSON
        //CONF default: 0 (false)
        //CONF A boolean value to indicate whether, when writing NIfTI images,
        //CONF a corresponding JSON file should be automatically created in order
        //CONF to save any header entries that cannot be stored in the NIfTI
        //CONF header
        if (single_file && File::Config::get_bool ("NIfTI.AutoSaveJSON", false)) {
          std::string json_path = H.name();
          if (Path::has_suffix (json_path, ".nii.gz"))
            json_path = json_path.substr (0, json_path.size()-7);
          else if (Path::has_suffix (json_path, ".nii"))
            json_path = json_path.substr (0, json_path.size()-4);
          else
            assert (0);
          json_path += ".json";
          File::JSON::save (H, json_path);
        }
      }



    }
  }
}
<|MERGE_RESOLUTION|>--- conflicted
+++ resolved
@@ -27,53 +27,6 @@
     namespace NIfTI1
     {
 
-<<<<<<< HEAD
-      namespace
-      {
-        bool  right_left_warning_issued = false;
-      }
-
-
-
-
-
-      transform_type adjust_transform (const Header& H, vector<size_t>& axes)
-      {
-        Stride::List strides = Stride::get (H);
-        strides.resize (3);
-        axes = Stride::order (strides);
-        bool flip[] = { strides[axes[0]] < 0, strides[axes[1]] < 0, strides[axes[2]] < 0 };
-
-        if (axes[0] == 0 && axes[1] == 1 && axes[2] == 2 &&
-            !flip[0] && !flip[1] && !flip[2])
-          return H.transform();
-
-        const auto& M_in = H.transform().matrix();
-        transform_type out (H.transform());
-        auto& M_out = out.matrix();
-
-        for (size_t i = 0; i < 3; i++)
-          M_out.col (i) = M_in.col (axes[i]);
-
-        auto translation = M_out.col(3);
-        for (size_t i = 0; i < 3; ++i) {
-          if (flip[i]) {
-            auto length = default_type (H.size (axes[i])-1) * H.spacing (axes[i]);
-            auto axis = M_out.col(i);
-            axis = -axis;
-            translation -= length * axis;
-          }
-        }
-
-        return out;
-      }
-
-
-
-
-
-=======
->>>>>>> de773ec5
 
 
       size_t read (Header& H, const nifti_1_header& NH)
@@ -306,14 +259,8 @@
 
         bool is_BE = H.datatype().is_big_endian();
 
-<<<<<<< HEAD
         vector<size_t> axes;
-        auto M = adjust_transform (H, axes);
-
-=======
-        std::vector<size_t> axes;
         auto M = File::NIfTI::adjust_transform (H, axes);
->>>>>>> de773ec5
 
         memset (&NH, 0, sizeof (NH));
 
