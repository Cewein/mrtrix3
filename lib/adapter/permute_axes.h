/*
 * Copyright (c) 2008-2016 the MRtrix3 contributors
 * 
 * This Source Code Form is subject to the terms of the Mozilla Public
 * License, v. 2.0. If a copy of the MPL was not distributed with this
 * file, You can obtain one at http://mozilla.org/MPL/2.0/
 * 
 * MRtrix is distributed in the hope that it will be useful,
 * but WITHOUT ANY WARRANTY; without even the implied warranty of
 * MERCHANTABILITY or FITNESS FOR A PARTICULAR PURPOSE.
 * 
 * For more details, see www.mrtrix.org
 * 
 */

#ifndef __adapter_permute_axes_h__
#define __adapter_permute_axes_h__

#include "adapter/base.h"

namespace MR
{
  namespace Adapter
  {

    template <class ImageType> 
<<<<<<< HEAD
      class PermuteAxes : public Base<ImageType> { MEMALIGN (PermuteAxes<ImageType>)
        public:
          using Base<ImageType>::size;
          using Base<ImageType>::parent;
          typedef typename ImageType::value_type value_type;

          PermuteAxes (const ImageType& original, const vector<int>& axes) :
            Base<ImageType> (original), 
            axes_ (axes) {
              for (int i = 0; i < static_cast<int> (parent().ndim()); ++i) {
                for (size_t a = 0; a < axes_.size(); ++a)
                  if (axes_[a] == i)
                    goto next_axis;
                if (parent().size (i) != 1)
                  throw Exception ("omitted axis \"" + str (i) + "\" has dimension greater than 1");
=======
      class PermuteAxes : 
        public Base<PermuteAxes<ImageType>,ImageType>
    {
      public:

        typedef Base<PermuteAxes<ImageType>,ImageType> base_type;
        typedef typename ImageType::value_type value_type;

        using base_type::size;
        using base_type::parent;


        PermuteAxes (const ImageType& original, const std::vector<int>& axes) :
          base_type (original), 
          axes_ (axes) {
            for (int i = 0; i < static_cast<int> (parent().ndim()); ++i) {
              for (size_t a = 0; a < axes_.size(); ++a)
                if (axes_[a] == i)
                  goto next_axis;
              if (parent().size (i) != 1)
                throw Exception ("omitted axis \"" + str (i) + "\" has dimension greater than 1");
>>>>>>> 9476fa05
next_axis:
                continue;
              }
            }

          size_t ndim () const {
            return axes_.size();
          }
          ssize_t size (size_t axis) const {
            return axes_[axis] < 0 ? 1 : parent().size (axes_[axis]);
          }
          default_type spacing (size_t axis) const {
            return axes_[axis] < 0 ? std::numeric_limits<default_type>::quiet_NaN() : parent().spacing (axes_[axis]);
          }
          ssize_t stride (size_t axis) const {
            return axes_[axis] < 0 ? 0 : parent().stride (axes_[axis]);
          }

          void reset () { parent().reset(); }

<<<<<<< HEAD
          ssize_t index (size_t axis) const { return axes_[axis] < 0 ? 0 : parent().index (axes_[axis]); }
          auto index (size_t axis) -> decltype(Helper::index(*this, axis)) { return { *this, axis }; }
          void move_index (size_t axis, ssize_t increment) { parent().index (axes_[axis]) += increment; }
=======
        ssize_t get_index (size_t axis) const { return axes_[axis] < 0 ? 0 : parent().index (axes_[axis]); }
        void move_index (size_t axis, ssize_t increment) { parent().index (axes_[axis]) += increment; }
>>>>>>> 9476fa05

        private:
          const vector<int> axes_;

      };

  }
}

#endif

<|MERGE_RESOLUTION|>--- conflicted
+++ resolved
@@ -24,15 +24,19 @@
   {
 
     template <class ImageType> 
-<<<<<<< HEAD
-      class PermuteAxes : public Base<ImageType> { MEMALIGN (PermuteAxes<ImageType>)
+      class PermuteAxes : 
+        public Base<PermuteAxes<ImageType>,ImageType>
+    { MEMALIGN (PermuteAxes<ImageType>)
         public:
-          using Base<ImageType>::size;
-          using Base<ImageType>::parent;
-          typedef typename ImageType::value_type value_type;
 
-          PermuteAxes (const ImageType& original, const vector<int>& axes) :
-            Base<ImageType> (original), 
+        typedef Base<PermuteAxes<ImageType>,ImageType> base_type;
+        typedef typename ImageType::value_type value_type;
+
+        using base_type::size;
+        using base_type::parent;
+
+        PermuteAxes (const ImageType& original, const vector<int>& axes) :
+          base_type (original), 
             axes_ (axes) {
               for (int i = 0; i < static_cast<int> (parent().ndim()); ++i) {
                 for (size_t a = 0; a < axes_.size(); ++a)
@@ -40,29 +44,6 @@
                     goto next_axis;
                 if (parent().size (i) != 1)
                   throw Exception ("omitted axis \"" + str (i) + "\" has dimension greater than 1");
-=======
-      class PermuteAxes : 
-        public Base<PermuteAxes<ImageType>,ImageType>
-    {
-      public:
-
-        typedef Base<PermuteAxes<ImageType>,ImageType> base_type;
-        typedef typename ImageType::value_type value_type;
-
-        using base_type::size;
-        using base_type::parent;
-
-
-        PermuteAxes (const ImageType& original, const std::vector<int>& axes) :
-          base_type (original), 
-          axes_ (axes) {
-            for (int i = 0; i < static_cast<int> (parent().ndim()); ++i) {
-              for (size_t a = 0; a < axes_.size(); ++a)
-                if (axes_[a] == i)
-                  goto next_axis;
-              if (parent().size (i) != 1)
-                throw Exception ("omitted axis \"" + str (i) + "\" has dimension greater than 1");
->>>>>>> 9476fa05
 next_axis:
                 continue;
               }
@@ -83,14 +64,8 @@
 
           void reset () { parent().reset(); }
 
-<<<<<<< HEAD
-          ssize_t index (size_t axis) const { return axes_[axis] < 0 ? 0 : parent().index (axes_[axis]); }
-          auto index (size_t axis) -> decltype(Helper::index(*this, axis)) { return { *this, axis }; }
+        ssize_t get_index (size_t axis) const { return axes_[axis] < 0 ? 0 : parent().index (axes_[axis]); }
           void move_index (size_t axis, ssize_t increment) { parent().index (axes_[axis]) += increment; }
-=======
-        ssize_t get_index (size_t axis) const { return axes_[axis] < 0 ? 0 : parent().index (axes_[axis]); }
-        void move_index (size_t axis, ssize_t increment) { parent().index (axes_[axis]) += increment; }
->>>>>>> 9476fa05
 
         private:
           const vector<int> axes_;
