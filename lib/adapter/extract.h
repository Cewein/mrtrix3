--- conflicted
+++ resolved
@@ -23,32 +23,22 @@
   namespace Adapter
   {
 
-<<<<<<< HEAD
-    template <class ImageType> class Extract1D : public Base<ImageType>
-    { MEMALIGN (Extract1D<ImageType>)
-=======
     template <class ImageType> 
       class Extract1D : 
         public Base<Extract1D<ImageType>,ImageType> 
-    {
->>>>>>> 9476fa05
+    { MEMALIGN (Extract1D<ImageType>)
       public:
 
         typedef Base<Extract1D<ImageType>,ImageType> base_type;
         typedef typename ImageType::value_type value_type;
 
-<<<<<<< HEAD
-        Extract1D (const ImageType& original, const size_t axis, const vector<int>& indices) :
-          Base<ImageType> (original),
-=======
         using base_type::ndim;
         using base_type::spacing;
         using base_type::parent;
 
 
-        Extract1D (const ImageType& original, const size_t axis, const std::vector<int>& indices) :
+        Extract1D (const ImageType& original, const size_t axis, const vector<int>& indices) :
           base_type (original),
->>>>>>> 9476fa05
           extract_axis (axis),
           indices (indices),
           nsize (indices.size()),
@@ -118,32 +108,22 @@
 
 
 
-<<<<<<< HEAD
-    template <class ImageType> class Extract : public Base<ImageType>
-    { MEMALIGN (Extract<ImageType>)
-=======
     template <class ImageType> 
       class Extract : 
         public Base<Extract<ImageType>,ImageType>
-    {
->>>>>>> 9476fa05
+    { MEMALIGN (Extract<ImageType>)
       public:
 
         typedef Base<Extract<ImageType>,ImageType> base_type;
         typedef typename ImageType::value_type value_type;
 
-<<<<<<< HEAD
-        Extract (const ImageType& original, const vector<vector<int>>& indices) :
-          Base<ImageType> (original),
-=======
         using base_type::ndim;
         using base_type::spacing;
         using base_type::parent;
 
 
-        Extract (const ImageType& original, const std::vector<std::vector<int>>& indices) :
+        Extract (const ImageType& original, const vector<vector<int>>& indices) :
           base_type (original),
->>>>>>> 9476fa05
           current_pos (ndim()), 
           indices (indices),
           trans (original.transform()) {
