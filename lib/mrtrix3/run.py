--- conflicted
+++ resolved
@@ -18,14 +18,10 @@
 
 
 def setContinue(filename): #pylint: disable=unused-variable
-<<<<<<< HEAD
-  from mrtrix3 import app
-  global _lastfile
-=======
+  from mrtrix3 import app
   global _lastFile
->>>>>>> 57e351eb
   _lastFile = filename
-  app.var(_lastfile)
+  app.var(_lastFile)
 
 
 
