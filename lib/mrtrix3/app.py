--- conflicted
+++ resolved
@@ -1,10 +1,6 @@
 import argparse, os, sys
 import mrtrix3
-<<<<<<< HEAD
 from mrtrix3 import utils
-=======
-from mrtrix3.utils import is_windows
->>>>>>> b1a0b48e
 
 # These global constants can / should be accessed directly by scripts:
 # - 'ARGS' will contain the user's command-line inputs upon parsing of the command-line
@@ -75,11 +71,7 @@
            # Can't be handled; see https://bugs.python.org/issue9524
            # 'CTRL_C_EVENT': 'Terminated by user Ctrl-C input',
            # 'CTRL_BREAK_EVENT': 'Terminated by user Ctrl-Break input'
-<<<<<<< HEAD
 if utils.is_windows():
-=======
-if is_windows():
->>>>>>> b1a0b48e
   _SIGNALS['SIGBREAK'] = 'Received Windows \'break\' signal'
 else:
   _SIGNALS['SIGTERM'] = 'Received termination signal'
