--- conflicted
+++ resolved
@@ -393,6 +393,7 @@
 #   automated self-documentation.
 
 import argparse
+#pylint: disable=protected-access
 class _PlusSep (argparse._AppendAction):
   def __call__(self, parser, namespace, values, option_string=None):
     out = []
@@ -409,21 +410,12 @@
     super(_PlusSep, self).__call__(parser, namespace, out, option_string)
 
 class Parser(argparse.ArgumentParser):
-
-  #pylint: disable=protected-access
-
   def __init__(self, *args_in, **kwargs_in):
     global _defaultCopyright
-<<<<<<< HEAD
     self.PlusSep = _PlusSep
-    if 'author' in kwargs:
-      self._author = kwargs['author']
-      del kwargs['author']
-=======
     if 'author' in kwargs_in:
       self._author = kwargs_in['author']
       del kwargs_in['author']
->>>>>>> 98ecafbb
     else:
       self._author = None
     self.citationList = [ ]
