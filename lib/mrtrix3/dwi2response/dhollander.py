--- conflicted
+++ resolved
@@ -13,14 +13,8 @@
 #
 # For more details, see http://www.mrtrix.org/.
 
-<<<<<<< HEAD
+
 import math, shlex, shutil
-=======
-# note: deal with these warnings properly when we drop support for Python 2:
-# pylint: disable=unspecified-encoding,consider-using-f-string
-
-import math, shutil
->>>>>>> 99449855
 from mrtrix3 import CONFIG, MRtrixError
 from mrtrix3 import app, image, path, run
 
