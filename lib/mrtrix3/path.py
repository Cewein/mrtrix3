--- conflicted
+++ resolved
@@ -14,11 +14,7 @@
 # List the content of a directory
 def all_in_dir(directory, dir_path=True, ignore_hidden_files=True): #pylint: disable=unused-variable
   import ctypes, os
-<<<<<<< HEAD
-  from mrtrix3 import is_windows
-=======
   from mrtrix3.utils import is_windows
->>>>>>> c5c7f9c8
   def is_hidden(directory, filename):
     if is_windows():
       try:
@@ -178,22 +174,14 @@
 #   for the file once a minute.
 def wait_for(paths): #pylint: disable=unused-variable
   import os, time
-<<<<<<< HEAD
-  from mrtrix3 import app, is_windows
-=======
   from mrtrix3 import app, utils
->>>>>>> c5c7f9c8
 
   def in_use(path):
     import subprocess
     from distutils.spawn import find_executable
     if not os.path.isfile(path):
       return None
-<<<<<<< HEAD
-    if is_windows():
-=======
     if utils.is_windows():
->>>>>>> c5c7f9c8
       if not os.access(path, os.W_OK):
         return None
       try:
