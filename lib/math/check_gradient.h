/*
    Copyright 2008 Brain Research Institute, Melbourne, Australia

    Written by J-Donald Tournier, 27/06/08.

    This file is part of MRtrix.

    MRtrix is free software: you can redistribute it and/or modify
    it under the terms of the GNU General Public License as published by
    the Free Software Foundation, either version 3 of the License, or
    (at your option) any later version.

    MRtrix is distributed in the hope that it will be useful,
    but WITHOUT ANY WARRANTY; without even the implied warranty of
    MERCHANTABILITY or FITNESS FOR A PARTICULAR PURPOSE.  See the
    GNU General Public License for more details.

    You should have received a copy of the GNU General Public License
    along with MRtrix.  If not, see <http://www.gnu.org/licenses/>.

*/

#ifndef __math_check_gradient_h__
#define __math_check_gradient_h__

#include <Eigen/SVD>
#include "debug.h"
#include "datatype.h"

namespace MR {
  namespace Math {

    template <class Function>
<<<<<<< HEAD
      Eigen::Matrix<typename Function::value_type, Eigen::Dynamic, Eigen::Dynamic> check_function_gradient (
=======
      void check_function_gradient (
>>>>>>> 701302cf
          Function& function,
          Eigen::Matrix<typename Function::value_type, Eigen::Dynamic, 1> x,
          typename Function::value_type increment,
          bool show_hessian = false,
          Eigen::Matrix<typename Function::value_type, Eigen::Dynamic, 1> conditioner = Eigen::Matrix<typename Function::value_type, Eigen::Dynamic, 1>())
      {
        typedef typename Function::value_type value_type;
        const size_t N = function.size();
        Eigen::Matrix<value_type, Eigen::Dynamic, 1> g (N);

        CONSOLE ("checking gradient for cost function over " + str(N) +
            " parameters of type " + DataType::from<value_type>().specifier());
        value_type step_size = function.init (g);
        CONSOLE ("cost function suggests initial step size = " + str(step_size));
        CONSOLE ("cost function suggests initial position at [ " + str(g.transpose()) + "]");

        CONSOLE ("checking gradient at position [ " + str(x.transpose()) + "]:");
        Eigen::Matrix<value_type, Eigen::Dynamic, 1> g0 (N);
        value_type f0 = function (x, g0);
        CONSOLE ("  cost function = " + str(f0));
        CONSOLE ("  gradient from cost function         = [ " + str(g0.transpose()) + "]");

        Eigen::Matrix<value_type, Eigen::Dynamic, 1> g_fd (N);
        Eigen::Matrix<value_type, Eigen::Dynamic, Eigen::Dynamic> hessian;
        if (show_hessian) {
          hessian.resize(N, N);
<<<<<<< HEAD
          if (conditioner.size()){
            assert (conditioner.size() == (ssize_t) N && "conditioner size must equal number of parameters");
=======
          if (conditioner.size())
>>>>>>> 701302cf
            for (size_t n = 0; n < N; ++n)
              conditioner[n] = std::sqrt(conditioner[n]);
          }
        }

        for (size_t n = 0; n < N; ++n) {
          value_type old_x = x[n];
          value_type inc = increment;
          if (conditioner.size()){
            assert (conditioner.size() == (ssize_t) N && "conditioner size must equal number of parameters");
            inc *= conditioner[n];
          }

          x[n] += inc;
          value_type f1 = function (x, g);
          if (show_hessian) {
            if (conditioner.size())
              g.cwiseProduct(conditioner);
            hessian.col(n) = g;
          }

          x[n] = old_x - inc;
          value_type f2 = function (x, g);
          g_fd[n] = (f1-f2) / (2.0*inc);
          x[n] = old_x;
          if (show_hessian) {
            if (conditioner.size())
              g.cwiseProduct(conditioner);
            hessian.col(n) -= g;
          }

        }

        CONSOLE ("gradient by central finite difference = [ " + str(g_fd.transpose()) + "]");
        CONSOLE ("normalised dot product = " + str(g_fd.dot(g0) / g_fd.squaredNorm()));

        if (show_hessian) {
          hessian /= 4.0*increment;
          for (size_t j = 0; j < N; ++j) {
            size_t i;
            for (i = 0; i < j; ++i)
              hessian(i,j) = hessian(j,i);
            for (; i < N; ++i)
              hessian(i,j) += hessian(j,i);
          }
          // CONSOLE ("hessian = [ " + str(hessian) + "]");
          MAT(hessian);
          auto v = Eigen::JacobiSVD<decltype(hessian)> (hessian).singularValues();
          auto conditionnumber = v[0] / v[v.size()-1];
          CONSOLE("\033[00;34mcondition number: " + str(conditionnumber)+"\033[0m");
        }
      return hessian;
      }
  }
}

#endif<|MERGE_RESOLUTION|>--- conflicted
+++ resolved
@@ -31,11 +31,7 @@
   namespace Math {
 
     template <class Function>
-<<<<<<< HEAD
       Eigen::Matrix<typename Function::value_type, Eigen::Dynamic, Eigen::Dynamic> check_function_gradient (
-=======
-      void check_function_gradient (
->>>>>>> 701302cf
           Function& function,
           Eigen::Matrix<typename Function::value_type, Eigen::Dynamic, 1> x,
           typename Function::value_type increment,
@@ -62,12 +58,8 @@
         Eigen::Matrix<value_type, Eigen::Dynamic, Eigen::Dynamic> hessian;
         if (show_hessian) {
           hessian.resize(N, N);
-<<<<<<< HEAD
           if (conditioner.size()){
             assert (conditioner.size() == (ssize_t) N && "conditioner size must equal number of parameters");
-=======
-          if (conditioner.size())
->>>>>>> 701302cf
             for (size_t n = 0; n < N; ++n)
               conditioner[n] = std::sqrt(conditioner[n]);
           }
