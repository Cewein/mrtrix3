/*
   Copyright 2010 Brain Research Institute, Melbourne, Australia

   Written by J-Donald Tournier, 13/11/09.

   This file is part of MRtrix.

   MRtrix is free software: you can redistribute it and/or modify
   it under the terms of the GNU General Public License as published by
   the Free Software Foundation, either version 3 of the License, or
   (at your option) any later version.

   MRtrix is distributed in the hope that it will be useful,
   but WITHOUT ANY WARRANTY; without even the implied warranty of
   MERCHANTABILITY or FITNESS FOR A PARTICULAR PURPOSE.  See the
   GNU General Public License for more details.

   You should have received a copy of the GNU General Public License
   along with MRtrix.  If not, see <http://www.gnu.org/licenses/>.

 */

#ifndef __gui_mrview_colourmap_h__
#define __gui_mrview_colourmap_h__

#include <functional>

#include "point.h"

#include "gui/opengl/gl.h"
#include "gui/opengl/shader.h"

namespace MR
{
  namespace GUI
  {
    class Projection;

    namespace MRView
    {
      class Displayable;

      namespace ColourMap
      {

        enum Position {
          None = 0x00,
          Top = 0x01,
          Bottom = 0x02,
          Left = 0x04,
          Right = 0x08,
          TopLeft = Top | Left,
          TopRight = Top | Right,
          BottomLeft = Bottom | Left,
          BottomRight = Bottom | Right
        };


        class Entry {
          public:

            typedef std::function< Point<float> (float) > basic_map_fn;

            Entry (const char* name, const char* glsl_mapping, basic_map_fn basic_mapping,
                const char* amplitude = NULL, bool special = false, bool is_colour = false) :
              name (name),
              glsl_mapping (glsl_mapping),
              basic_mapping (basic_mapping),
              amplitude (amplitude ? amplitude : default_amplitude), 
              special (special),
              is_colour (is_colour) { }

            const char* name;
            const char* glsl_mapping;
            basic_map_fn basic_mapping;
            const char* amplitude;
            bool special, is_colour;

            static const char* default_amplitude;


        };

        extern const Entry maps[];





        inline size_t num () {
          size_t n = 0;
          while (maps[n].name) ++n;
          return n;
        }


        inline size_t num_scalar () {
          size_t n = 0, i = 0;
          while (maps[i].name) {
            if (!maps[i].special)
              ++n;
            ++i;
          }
          return n;
        }

        inline size_t index (const std::string& name) {
          size_t n = 0;
          while (maps[n].name != name) ++n;
          return n;
        }


        inline size_t num_special () {
          size_t n = 0, i = 0;
          while (maps[i].name) {
            if (maps[i].special)
              ++n;
            ++i;
          }
          return n;
        }



        void create_menu (QWidget* parent, QActionGroup*& group, QMenu* menu, QAction** & actions, bool create_shortcuts = false, bool use_special = true);

        inline size_t from_menu (size_t n)
        {
          if (maps[n].special)
            --n;
          return n;
        }




        class Renderer {
          public:
            Renderer();
<<<<<<< HEAD
            void begin_render_colourbars (Projection* projection,
                                          const Position position,
                                          const size_t ncolourbars) {
              current_position = position;
              current_projection = projection;
              current_ncolourbars = ncolourbars;
              current_colourbar_index = 0;
            }

            void render (const Displayable& object, bool inverted,
                         float local_min_value, float local_max_value,
                         float global_min_value, float global_range);

            void render (const Displayable& object, bool inverted);

            void end_render_colourbars () {
              current_position = Position::None;
              current_projection = nullptr;
              current_ncolourbars = 0;
              current_colourbar_index = 0;
            }
=======
            void render (const Projection& projection, const Displayable& object, int position, bool inverted);
            void render (const Projection& projection, const size_t colourmap_index, int position, bool inverted,
                         const float scaling_min, const float scaling_max, const Point<float> fixed_colour = Point<float> (0.0f, 0.0f, 0.0f));
>>>>>>> 29890d8d

          protected:
            GL::VertexBuffer VB;
            GL::VertexArrayObject VAO;
            GL::Shader::Program frame_program, program;
            size_t current_index;
            bool current_inverted;
            const GLfloat width, height, inset, text_offset, colourbar_padding;

            void setup (size_t index, bool inverted);

          private:
            static size_t max_n_rows;
            Position current_position;
            Projection* current_projection;
            size_t current_ncolourbars, current_colourbar_index;
        };



      }
    }
  }
}

#endif



<|MERGE_RESOLUTION|>--- conflicted
+++ resolved
@@ -138,7 +138,6 @@
         class Renderer {
           public:
             Renderer();
-<<<<<<< HEAD
             void begin_render_colourbars (Projection* projection,
                                           const Position position,
                                           const size_t ncolourbars) {
@@ -160,11 +159,6 @@
               current_ncolourbars = 0;
               current_colourbar_index = 0;
             }
-=======
-            void render (const Projection& projection, const Displayable& object, int position, bool inverted);
-            void render (const Projection& projection, const size_t colourmap_index, int position, bool inverted,
-                         const float scaling_min, const float scaling_max, const Point<float> fixed_colour = Point<float> (0.0f, 0.0f, 0.0f));
->>>>>>> 29890d8d
 
           protected:
             GL::VertexBuffer VB;
