/*
   Copyright 2009 Brain Research Institute, Melbourne, Australia

   Written by J-Donald Tournier, 13/11/09.

   This file is part of MRtrix.

   MRtrix is free software: you can redistribute it and/or modify
   it under the terms of the GNU General Public License as published by
   the Free Software Foundation, either version 3 of the License, or
   (at your option) any later version.

   MRtrix is distributed in the hope that it will be useful,
   but WITHOUT ANY WARRANTY; without even the implied warranty of
   MERCHANTABILITY or FITNESS FOR A PARTICULAR PURPOSE.  See the
   GNU General Public License for more details.

   You should have received a copy of the GNU General Public License
   along with MRtrix.  If not, see <http://www.gnu.org/licenses/>.

*/

#ifndef __gui_mrview_image_h__
#define __gui_mrview_image_h__

#include "gui/opengl/gl.h"
#include "gui/mrview/volume.h"
#include "image/buffer.h"
#include "image/voxel.h"
#include "math/versor.h"
#include "image/interp/linear.h"
#include "image/interp/nearest.h"


namespace MR
{
  class ProgressBar;

  namespace GUI
  {
    class Projection;

    namespace MRView
    {

      class Window;

      class ImageBase: public Volume
      {
        public:
          ImageBase (const MR::Image::Info&);
          ImageBase (Window&, const MR::Image::Info&);

          void render2D (Displayable::Shader& shader_program, const Projection& projection, const int plane, const int slice);
          void render3D (Displayable::Shader& shader_program, const Projection& projection, const float depth);

          virtual void update_texture2D (const int plane, const int slice) = 0;
          virtual void update_texture3D() = 0;

          void get_axes (const int plane, int& x, int& y) const;

        protected:
          GL::Texture texture2D[3];
          std::vector<ssize_t> position;

      };

      class Image : public ImageBase
      {
        public:
          Image (const MR::Image::Header& image_header);
          Image (Window& parent, const MR::Image::Header& image_header);

          MR::Image::Header& header () { return buffer; }
          const MR::Image::Header& header () const { return buffer; }

          void update_texture2D (const int plane, const int slice) override;
          void update_texture3D() override;

<<<<<<< HEAD
          void render2D (Displayable::Shader& shader_program, const Projection& projection, int plane, int slice);
          void render3D (Displayable::Shader& shader_program, const Projection& projection, float depth);

          void request_render_colourbar(DisplayableVisitor& visitor) override
          { if(show_colour_bar) visitor.render_image_colourbar(*this); }
=======
          void request_render_colourbar (DisplayableVisitor& visitor, const Projection& projection) override
          { if(show_colour_bar) visitor.render_image_colourbar(*this, projection); }
>>>>>>> 29890d8d

          typedef MR::Image::Buffer<cfloat> BufferType;
          typedef BufferType::voxel_type VoxelType;
          typedef MR::Image::Interp::Linear<VoxelType> InterpVoxelType;

        private:
          BufferType buffer;

        public:
          InterpVoxelType interp;
          VoxelType& voxel () { return interp; }
          cfloat trilinear_value (const Point<float> &scanner_point) {
            if (interp.scanner (scanner_point)) 
              return cfloat(NAN, NAN); 
            return interp.value();
          }
          cfloat nearest_neighbour_value (const Point<float> &scanner_point) {
            auto p = interp.scanner2voxel (scanner_point);
            ssize_t v[3] = { ssize_t (std::round (p[0])), ssize_t (std::round (p[1])), ssize_t (std::round (p[2])) };
            if (v[0] < 0 || v[0] >= voxel().dim(0) ||
                v[1] < 0 || v[1] >= voxel().dim(1) ||
                v[2] < 0 || v[2] >= voxel().dim(2)) 
              return cfloat(NAN, NAN); 
            voxel()[0] = v[0];
            voxel()[1] = v[1];
            voxel()[2] = v[2];
            return voxel().value();
          }

        private:
          bool volume_unchanged ();
          size_t guess_colourmap () const;

          template <typename T> void copy_texture_3D ();
          void copy_texture_3D_complex ();

      };


    }
  }
}

#endif
<|MERGE_RESOLUTION|>--- conflicted
+++ resolved
@@ -45,7 +45,7 @@
 
       class Window;
 
-      class ImageBase: public Volume
+      class ImageBase : public Volume
       {
         public:
           ImageBase (const MR::Image::Info&);
@@ -77,16 +77,8 @@
           void update_texture2D (const int plane, const int slice) override;
           void update_texture3D() override;
 
-<<<<<<< HEAD
-          void render2D (Displayable::Shader& shader_program, const Projection& projection, int plane, int slice);
-          void render3D (Displayable::Shader& shader_program, const Projection& projection, float depth);
-
           void request_render_colourbar(DisplayableVisitor& visitor) override
           { if(show_colour_bar) visitor.render_image_colourbar(*this); }
-=======
-          void request_render_colourbar (DisplayableVisitor& visitor, const Projection& projection) override
-          { if(show_colour_bar) visitor.render_image_colourbar(*this, projection); }
->>>>>>> 29890d8d
 
           typedef MR::Image::Buffer<cfloat> BufferType;
           typedef BufferType::voxel_type VoxelType;
