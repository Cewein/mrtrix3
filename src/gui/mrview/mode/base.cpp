--- conflicted
+++ resolved
@@ -156,31 +156,19 @@
         void Base::mouse_press_event () { }
         void Base::mouse_release_event () { }
 
-<<<<<<< HEAD
-        void Base::slice_move_event (float x)
-        {
-          if (window().active_camera_interactor() && window().active_camera_interactor()->slice_move_event (x))
-            return;
-
-          const Projection* proj = get_current_projection();
-          if (!proj) return;
-=======
         void Base::slice_move_event (const ModelViewProjection& proj, float x)
         {
->>>>>>> f7397a1f
+          if (window().active_camera_interactor() && window().active_camera_interactor()->slice_move_event (proj, x))
+            return;
+
           const auto &header = image()->header();
           float increment = snap_to_image() ?
             x * header.spacing (plane()) :
             x * std::pow (header.spacing(0) * header.spacing(1) * header.spacing(2), 1/3.f);
-<<<<<<< HEAD
-          auto move = get_through_plane_translation (increment, *proj);
+          auto move = get_through_plane_translation (increment, proj);
 
           set_focus (focus() + move);
-          move_target_to_focus_plane (*proj);
-=======
-          move_in_out (increment, proj);
           move_target_to_focus_plane (proj);
->>>>>>> f7397a1f
           updateGL();
         }
 
@@ -221,55 +209,38 @@
 
         void Base::pan_event (const ModelViewProjection& proj)
         {
-          set_target (target() - proj.screen_to_model_direction (window().mouse_displacement(), target()));
+          if (window().active_camera_interactor() && window().active_camera_interactor()->pan_event (proj))
+            return;
+          auto move = proj.screen_to_model_direction (window().mouse_displacement(), target());
+          set_target (target() - move);
           updateGL();
         }
 
         void Base::pan_event ()
         {
-<<<<<<< HEAD
-          if (window().active_camera_interactor() && window().active_camera_interactor()->pan_event())
-            return;
-
-          const Projection* proj = get_current_projection();
-          if (!proj) return;
-
-          auto move = proj->screen_to_model_direction (window().mouse_displacement(), target());
-          set_target (target() - move);
-          updateGL();
-=======
           const ModelViewProjection* proj = get_current_projection();
           if (!proj) return;
           pan_event (*proj);
->>>>>>> f7397a1f
         }
 
 
         void Base::panthrough_event (const ModelViewProjection& proj)
         {
-          move_in_out_FOV (window().mouse_displacement().y(), proj);
+          if (window().active_camera_interactor() && window().active_camera_interactor()->panthrough_event (proj))
+            return;
+          auto move = get_through_plane_translation_FOV (window().mouse_displacement().y(), proj);
+
+          set_focus (focus() + move);
           move_target_to_focus_plane (proj);
           updateGL();
         }
 
+
         void Base::panthrough_event ()
         {
-<<<<<<< HEAD
-          if (window().active_camera_interactor() && window().active_camera_interactor()->panthrough_event())
-            return;
-
-          const Projection* proj = get_current_projection();
-          if (!proj) return;
-          auto move = get_through_plane_translation_FOV (window().mouse_displacement().y(), *proj);
-
-          set_focus (focus() + move);
-          move_target_to_focus_plane (*proj);
-          updateGL();
-=======
           const ModelViewProjection* proj = get_current_projection();
           if (!proj) return;
           panthrough_event (*proj);
->>>>>>> f7397a1f
         }
 
 
@@ -291,11 +262,7 @@
           setup_projection (adjust_projection_matrix (GL::transpose (M), axis), with_projection);
         }
 
-<<<<<<< HEAD
-        void Base::setup_projection (const Eigen::Quaternionf& V, Projection& with_projection) const
-=======
-        void Base::setup_projection (const Math::Versorf& V, ModelViewProjection& with_projection) const
->>>>>>> f7397a1f
+        void Base::setup_projection (const Eigen::Quaternionf& V, ModelViewProjection& with_projection) const
         {
           setup_projection (adjust_projection_matrix (GL::transpose (GL::mat4 (V))), with_projection);
         }
@@ -319,20 +286,11 @@
 
 
 
-<<<<<<< HEAD
-        Eigen::Quaternionf Base::get_tilt_rotation () const
-        {
-          const Projection* proj = get_current_projection();
-          if (!proj)
-            return Eigen::Quaternionf();
-
-=======
-        Math::Versorf Base::get_tilt_rotation (const ModelViewProjection& proj) const
-        {
->>>>>>> f7397a1f
+        Eigen::Quaternionf Base::get_tilt_rotation (const ModelViewProjection& proj) const
+        {
           QPoint dpos = window().mouse_displacement();
           if (dpos.x() == 0 && dpos.y() == 0)
-            return Eigen::Quaternionf();
+            return Eigen::Quaternionf (NaN, NaN, NaN, NaN);
 
           const Eigen::Vector3f x = proj.screen_to_model_direction (dpos, target());
           const Eigen::Vector3f z = proj.screen_normal();
@@ -348,34 +306,18 @@
 
 
 
-<<<<<<< HEAD
-        Eigen::Quaternionf Base::get_rotate_rotation () const
-        {
-          const Projection* proj = get_current_projection();
-          if (!proj)
-            return Eigen::Quaternionf();
-
+        Eigen::Quaternionf Base::get_rotate_rotation (const ModelViewProjection& proj) const
+        {
           QPoint dpos = window().mouse_displacement();
           if (dpos.x() == 0 && dpos.y() == 0)
-            return Eigen::Quaternionf();
-=======
-        Math::Versorf Base::get_rotate_rotation (const ModelViewProjection& proj) const
-        {
-          QPoint dpos = window().mouse_displacement();
-          if (dpos.x() == 0 && dpos.y() == 0)
-            return Math::Versorf();
->>>>>>> f7397a1f
+            return Eigen::Quaternionf (NaN, NaN, NaN, NaN);
 
           Eigen::Vector3f x1 (window().mouse_position().x() - proj.x_position() - proj.width()/2,
                               window().mouse_position().y() - proj.y_position() - proj.height()/2,
                               0.0);
 
           if (x1.norm() < 16.0f)
-<<<<<<< HEAD
-            return Eigen::Quaternionf();
-=======
-            return Math::Versorf();
->>>>>>> f7397a1f
+            return Eigen::Quaternionf (NaN, NaN, NaN, NaN);
 
           Eigen::Vector3f x0 (dpos.x() - x1[0], dpos.y() - x1[1], 0.0);
 
@@ -384,13 +326,8 @@
 
           const Eigen::Vector3f n = x1.cross (x0);
           const float angle = n[2];
-<<<<<<< HEAD
-          Eigen::Vector3f v = (proj->screen_normal()).normalized();
+          Eigen::Vector3f v = (proj.screen_normal()).normalized();
           return Eigen::Quaternionf (Eigen::AngleAxisf (angle, v));
-=======
-          Eigen::Vector3f v = (proj.screen_normal()).normalized();
-          return Math::Versorf (Eigen::AngleAxisf (angle, v));
->>>>>>> f7397a1f
         }
 
 
@@ -400,60 +337,44 @@
 
         void Base::tilt_event (const ModelViewProjection& proj)
         {
-<<<<<<< HEAD
-          if (window().active_camera_interactor() && window().active_camera_interactor()->tilt_event())
+          if (window().active_camera_interactor() && window().active_camera_interactor()->tilt_event (proj))
             return;
 
           if (snap_to_image())
             window().set_snap_to_image (false);
 
-          const Eigen::Quaternionf rot = get_tilt_rotation();
+          const Eigen::Quaternionf rot = get_tilt_rotation (proj);
           if (!rot.coeffs().allFinite())
-=======
+            return;
+
+          Eigen::Quaternionf orient = rot * orientation();
+          set_orientation (orient);
+          updateGL();
+        }
+
+
+
+        void Base::tilt_event ()
+        {
+          const ModelViewProjection* proj = get_current_projection();
+          if (!proj) return;
+          tilt_event (*proj);
+        }
+
+
+
+
+
+        void Base::rotate_event (const ModelViewProjection& proj)
+        {
+          if (window().active_camera_interactor() && window().active_camera_interactor()->rotate_event (proj))
+            return;
+
           if (snap_to_image())
             window().set_snap_to_image (false);
 
-          const Math::Versorf rot = get_tilt_rotation (proj);
-          if (!rot)
->>>>>>> f7397a1f
-            return;
-
-          Eigen::Quaternionf orient = rot * orientation();
-          set_orientation (orient);
-          updateGL();
-        }
-
-
-
-        void Base::tilt_event ()
-        {
-          const ModelViewProjection* proj = get_current_projection();
-          if (!proj) return;
-          tilt_event (*proj);
-        }
-
-
-
-
-
-        void Base::rotate_event (const ModelViewProjection& proj)
-        {
-<<<<<<< HEAD
-          if (window().active_camera_interactor() && window().active_camera_interactor()->rotate_event())
-            return;
-
-          if (snap_to_image())
-            window().set_snap_to_image (false);
-
-          const Eigen::Quaternionf rot = get_rotate_rotation();
+          const Eigen::Quaternionf rot = get_rotate_rotation (proj);
           if (!rot.coeffs().allFinite())
-=======
-          if (snap_to_image())
-            window().set_snap_to_image (false);
-
-          const Math::Versorf rot = get_rotate_rotation (proj);
-          if (!rot)
->>>>>>> f7397a1f
             return;
 
           Eigen::Quaternionf orient = rot * orientation();
