/*
   Copyright 2014 Brain Research Institute, Melbourne, Australia

   Written by David Raffelt 2014.

   This file is part of MRtrix.

   MRtrix is free software: you can redistribute it and/or modify
   it under the terms of the GNU General Public License as published by
   the Free Software Foundation, either version 3 of the License, or
   (at your option) any later version.

   MRtrix is distributed in the hope that it will be useful,
   but WITHOUT ANY WARRANTY; without even the implied warranty of
   MERCHANTABILITY or FITNESS FOR A PARTICULAR PURPOSE.  See the
   GNU General Public License for more details.

   You should have received a copy of the GNU General Public License
   along with MRtrix.  If not, see <http://www.gnu.org/licenses/>.

*/
#ifndef __gui_mrview_tool_fixel_fixelimage_h__
#define __gui_mrview_tool_fixel_fixelimage_h__

#include "gui/mrview/displayable.h"
#include "image/header.h"
#include "image/buffer_sparse.h"
#include "image/sparse/fixel_metric.h"
#include "image/sparse/voxel.h"
#include "image/transform.h"
#include "gui/mrview/tool/vector.h"
#include "image/loop.h"
#include <unordered_map>

namespace MR
{
  namespace GUI
  {
    namespace MRView
    {
      namespace Tool
      {

        enum FixelColourType { CValue, Direction };
        enum FixelLengthType { Unity, Amplitude, LValue };

        class AbstractFixel : public Displayable {
          public:
            AbstractFixel (const std::string& filename, Vector& fixel_tool);

              class Shader : public Displayable::Shader {
                public:
                  Shader () : do_crop_to_slice (false), color_type (Direction), length_type (Amplitude) { }
                  std::string vertex_shader_source (const Displayable&) override;
                  std::string geometry_shader_source (const Displayable& fixel_image) override;
                  std::string fragment_shader_source (const Displayable& fixel_image) override;
                  virtual bool need_update (const Displayable& object) const override;
                  virtual void update (const Displayable& object) override;
                protected:
                  bool do_crop_to_slice;
                  FixelColourType color_type;
                  FixelLengthType length_type;
              } fixel_shader;


              void render (const Projection& projection);

              void request_render_colourbar(DisplayableVisitor& visitor) override {
                if(colour_type == CValue && show_colour_bar)
                  visitor.render_fixel_colourbar(*this);
              }

              void request_render_colourbar(DisplayableVisitor& visitor, const Projection& projection) override
              { if(show_colour_bar) visitor.render_fixel_colourbar(*this, projection); }

<<<<<<< HEAD
              void load_image ();

=======
>>>>>>> 5d43dbc7
              void set_line_length_multiplier (float value) {
                user_line_length_multiplier = value;
              }

              float get_line_length_multiplier () const {
                return user_line_length_multiplier;
              }

              void set_line_thickness (float value) {
                line_thickness = value;
              }

              float get_line_thickenss () const {
                return line_thickness;
              }

              void set_length_type (FixelLengthType value) {
                length_type = value;
              }

              FixelLengthType get_length_type () const {
                return length_type;
              }

              void set_colour_type (FixelColourType value) {
                colour_type = value;
              }

              FixelColourType get_colour_type () const {
                return colour_type;
              }

<<<<<<< HEAD
=======
            protected:
              struct IntPointHasher {
                size_t operator () (const Point<int>& p) const {
                  // This hashing function works best if the fixel image dimensions
                  // are bounded above by 2^10 x 2^10 x 2^10 = 1024 x 1024 x 1024
                  return (p[0] + (p[1] << 10) + (p[2] << 20));
                }
              };

              virtual void load_image_buffer() = 0;
              virtual void request_update_interp_image_buffer (const Projection&) = 0;
              void update_interp_image_buffer(const Projection& projection,
                                              const MR::Image::ConstHeader& fixel_header,
                                              const MR::Image::Transform& header_transform);

              std::string filename;
              MR::Image::Header header;
              std::vector<Point<float>> buffer_pos;
              std::vector<Point<float>> buffer_dir;
              std::vector<float> buffer_val;

              std::vector<Point<float>> regular_grid_buffer_pos;
              std::vector<Point<float>> regular_grid_buffer_dir;
              std::vector<float> regular_grid_buffer_val;

              std::vector<std::vector<std::vector<GLint> > > slice_fixel_indices;
              std::vector<std::vector<std::vector<GLsizei> > > slice_fixel_sizes;
              std::vector<std::vector<GLsizei> > slice_fixel_counts;

              // Flattened buffer used when cropping to slice
              // To support off-axis rendering, we maintain dict mapping voxels to buffer_pos indices
              std::unordered_map <Point<int>, std::vector<GLint>, IntPointHasher> voxel_to_indices_map;
>>>>>>> 5d43dbc7

            private:
              Vector& fixel_tool;
              GL::VertexBuffer vertex_buffer;
              GL::VertexBuffer direction_buffer;
              GL::VertexArrayObject vertex_array_object;
              GL::VertexBuffer value_buffer;
<<<<<<< HEAD
              std::vector<std::vector<std::vector<GLint> > > slice_fixel_indices;
              std::vector<std::vector<std::vector<GLsizei> > > slice_fixel_sizes;
              std::vector<std::vector<GLsizei> > slice_fixel_counts;
=======

              GL::VertexArrayObject regular_grid_vao;
              GL::VertexBuffer regular_grid_vertex_buffer;
              GL::VertexBuffer regular_grid_dir_buffer;
              GL::VertexBuffer regular_grid_val_buffer;

>>>>>>> 5d43dbc7
              float voxel_size_length_multipler;
              float user_line_length_multiplier;
              float line_thickness;
              FixelLengthType length_type;
              FixelColourType colour_type;
<<<<<<< HEAD
=======
        };


        // Wrapper to generically store fixel data
        template <typename BufferType> class FixelType : public AbstractFixel
        {
            public:
              FixelType (const std::string& filename, Vector& fixel_tool) :
                AbstractFixel(filename, fixel_tool),
                fixel_data (header),
                fixel_vox (fixel_data),
                header_transform (fixel_vox)
              {
              }

            protected:
              BufferType fixel_data;
              typename BufferType::voxel_type fixel_vox;
              MR::Image::Transform header_transform;

              void request_update_interp_image_buffer (const Projection& projection) override {
                update_interp_image_buffer(projection, fixel_data, header_transform);
              }
        };

        typedef MR::Image::BufferSparse<MR::Image::Sparse::FixelMetric> FixelSparseBufferType;
        typedef MR::Image::Buffer<float> FixelPackedBufferType;

        // Subclassed specialisations of template wrapper
        // This is because loading of image data is dependent on particular buffer type

        class Fixel : public FixelType<FixelSparseBufferType>
        {
            public:
              Fixel (const std::string& filename, Vector& fixel_tool) :
                FixelType (filename, fixel_tool) { load_image(); }
              void load_image_buffer () override;
        };

        class PackedFixel : public FixelType<FixelPackedBufferType>
        {
            public:
              PackedFixel (const std::string& filename, Vector& fixel_tool) :
                FixelType (filename, fixel_tool) { load_image(); }
              void load_image_buffer () override;
>>>>>>> 5d43dbc7
        };

      }
    }
  }
}
#endif<|MERGE_RESOLUTION|>--- conflicted
+++ resolved
@@ -70,14 +70,8 @@
                   visitor.render_fixel_colourbar(*this);
               }
 
-              void request_render_colourbar(DisplayableVisitor& visitor, const Projection& projection) override
-              { if(show_colour_bar) visitor.render_fixel_colourbar(*this, projection); }
-
-<<<<<<< HEAD
               void load_image ();
 
-=======
->>>>>>> 5d43dbc7
               void set_line_length_multiplier (float value) {
                 user_line_length_multiplier = value;
               }
@@ -110,8 +104,6 @@
                 return colour_type;
               }
 
-<<<<<<< HEAD
-=======
             protected:
               struct IntPointHasher {
                 size_t operator () (const Point<int>& p) const {
@@ -144,7 +136,6 @@
               // Flattened buffer used when cropping to slice
               // To support off-axis rendering, we maintain dict mapping voxels to buffer_pos indices
               std::unordered_map <Point<int>, std::vector<GLint>, IntPointHasher> voxel_to_indices_map;
->>>>>>> 5d43dbc7
 
             private:
               Vector& fixel_tool;
@@ -152,25 +143,17 @@
               GL::VertexBuffer direction_buffer;
               GL::VertexArrayObject vertex_array_object;
               GL::VertexBuffer value_buffer;
-<<<<<<< HEAD
-              std::vector<std::vector<std::vector<GLint> > > slice_fixel_indices;
-              std::vector<std::vector<std::vector<GLsizei> > > slice_fixel_sizes;
-              std::vector<std::vector<GLsizei> > slice_fixel_counts;
-=======
 
               GL::VertexArrayObject regular_grid_vao;
               GL::VertexBuffer regular_grid_vertex_buffer;
               GL::VertexBuffer regular_grid_dir_buffer;
               GL::VertexBuffer regular_grid_val_buffer;
 
->>>>>>> 5d43dbc7
               float voxel_size_length_multipler;
               float user_line_length_multiplier;
               float line_thickness;
               FixelLengthType length_type;
               FixelColourType colour_type;
-<<<<<<< HEAD
-=======
         };
 
 
@@ -216,7 +199,6 @@
               PackedFixel (const std::string& filename, Vector& fixel_tool) :
                 FixelType (filename, fixel_tool) { load_image(); }
               void load_image_buffer () override;
->>>>>>> 5d43dbc7
         };
 
       }
