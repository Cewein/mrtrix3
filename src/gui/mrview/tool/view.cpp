/* Copyright (c) 2008-2019 the MRtrix3 contributors.
 *
 * This Source Code Form is subject to the terms of the Mozilla Public
 * License, v. 2.0. If a copy of the MPL was not distributed with this
 * file, You can obtain one at http://mozilla.org/MPL/2.0/.
 *
 * Covered Software is provided under this License on an "as is"
 * basis, without warranty of any kind, either expressed, implied, or
 * statutory, including, without limitation, warranties that the
 * Covered Software is free of defects, merchantable, fit for a
 * particular purpose or non-infringing.
 * See the Mozilla Public License v. 2.0 for more details.
 *
 * For more details, see http://www.mrtrix.org/.
 */

#include "gui/mrview/tool/view.h"

#include "mrtrix.h"
#include "math/math.h"
#include "gui/mrview/window.h"
#include "gui/mrview/mode/volume.h"
#include "gui/mrview/mode/lightbox_gui.h"
#include "gui/mrview/mode/ortho.h"
#include "gui/mrview/mode/lightbox.h"
#include "gui/mrview/adjust_button.h"

#define FOV_RATE_MULTIPLIER 0.01f
#define MRTRIX_MIN_ALPHA 1.0e-3f
#define MRTRIX_ALPHA_MULT (-std::log (MRTRIX_MIN_ALPHA)/1000.0f)


namespace {

  inline float get_alpha_from_slider (float slider_value) {
    return MRTRIX_MIN_ALPHA * std::exp (MRTRIX_ALPHA_MULT * float (slider_value));
  }

  inline float get_slider_value_from_alpha (float alpha) {
    return std::log (alpha/MRTRIX_MIN_ALPHA) / MRTRIX_ALPHA_MULT;
  }

}




namespace MR
{
  namespace GUI
  {
    namespace MRView
    {
      namespace Tool
      {


        class View::ClipPlaneModel : public QAbstractItemModel
        { MEMALIGN(View::ClipPlaneModel)
          public:

            ClipPlaneModel (QObject* parent) :
              QAbstractItemModel (parent) { }

            QVariant data (const QModelIndex& index, int role) const {
              if (!index.isValid()) return QVariant();
              if (role == Qt::CheckStateRole) {
                return planes[index.row()].active ? Qt::Checked : Qt::Unchecked;
              }
              if (role != Qt::DisplayRole) return QVariant();
              return planes[index.row()].name.c_str();
            }

            bool setData (const QModelIndex& idx, const QVariant& value, int role) {
              if (role == Qt::CheckStateRole) {
                planes[idx.row()].active = (value == Qt::Checked);
                emit dataChanged (idx, idx);
                return true;
              }
              return QAbstractItemModel::setData (idx, value, role);
            }

            Qt::ItemFlags flags (const QModelIndex& index) const {
              if (!index.isValid()) return 0;
              return Qt::ItemIsEnabled | Qt::ItemIsSelectable | Qt::ItemIsUserCheckable;
            }

            QModelIndex index (int row, int column, const QModelIndex& parent = QModelIndex()) const
            {
              (void) parent; // to suppress warnings about unused parameters
              return createIndex (row, column);
            }

            QModelIndex parent (const QModelIndex&) const { return QModelIndex(); }

            int rowCount (const QModelIndex& parent = QModelIndex()) const
            {
              (void) parent; // to suppress warnings about unused parameters
              return planes.size();
            }

            int columnCount (const QModelIndex& parent = QModelIndex()) const
            {
              (void) parent; // to suppress warnings about unused parameters
              return 1;
            }

            void remove (QModelIndex& index) {
              beginRemoveRows (QModelIndex(), index.row(), index.row());
              planes.erase (planes.begin() + index.row());
              endRemoveRows();
            }

            void invert (QModelIndex& index) {
              ClipPlane& p (planes[index.row()]);
              for (size_t n = 0; n < 4; ++n)
                p.plane[n] = -p.plane[n];
              if (p.name[0] == '-')
                p.name = p.name.substr (1);
              else
                p.name = "-" + p.name;
              emit dataChanged (index, index);
            }

            void reset (QModelIndex& index, const Image& image, int proj) {
              reset (planes[index.row()], image, proj);
            }

            void reset (ClipPlane& p, const Image& image, int proj) {
              const transform_type& M (image.header().transform());
              p.plane[0] = M (proj, 0);
              p.plane[1] = M (proj, 1);
              p.plane[2] = M (proj, 2);

              const Eigen::Vector3f centre = image.voxel2scanner() * Eigen::Vector3f { image.header().size(0)/2.0f, image.header().size(1)/2.0f, image.header().size(2)/2.0f };
              p.plane[3] = centre[0]*p.plane[0] + centre[1]*p.plane[1] + centre[2]*p.plane[2];
              p.active = true;

              p.name = ( proj == 0 ? "sagittal" : ( proj == 1 ? "coronal" : "axial" ) );
            }

            void clear () {
              beginRemoveRows (QModelIndex(), 0, planes.size());
              planes.clear();
              endRemoveRows();
            }

            void add (const Image& image, int proj) {
              ClipPlane p;
              reset (p, image, proj);
              beginInsertRows (QModelIndex(), planes.size(), planes.size() + 1);
              planes.push_back (p);
              endInsertRows();
            }

            vector<ClipPlane> planes;
        };




        View::View (Dock* parent) :
          Base (parent)
        {
          VBoxLayout* main_box = new VBoxLayout (this);

          HBoxLayout* hlayout  = new HBoxLayout;
          hlayout->setContentsMargins (0, 0, 0, 0);
          hlayout->setSpacing (0);

          hide_button = new QPushButton ("Hide main image",this);
          hide_button->setToolTip (tr ("Hide all main images"));
          hide_button->setIcon (QIcon (":/hide.svg"));
          hide_button->setCheckable (true);
          hide_button->setChecked (!window().get_image_visibility());
          connect (hide_button, SIGNAL (clicked(bool)), this, SLOT (hide_image_slot (bool)));
          hlayout->addWidget (hide_button, 1);

          main_box->addLayout (hlayout, 0);

          // FoV
          QGroupBox* group_box = new QGroupBox ("FOV");
          main_box->addWidget (group_box);
          hlayout = new HBoxLayout;
          group_box->setLayout (hlayout);

          fov = new AdjustButton (this);
          connect (fov, SIGNAL (valueChanged()), this, SLOT (onSetFOV()));
          hlayout->addWidget (fov);

          plane_combobox = new QComboBox;
          plane_combobox->insertItem (0, "Sagittal");
          plane_combobox->insertItem (1, "Coronal");
          plane_combobox->insertItem (2, "Axial");
          connect (plane_combobox, SIGNAL (activated(int)), this, SLOT (onSetPlane(int)));
          hlayout->addWidget (plane_combobox);

          // Focus
          group_box = new QGroupBox ("Focus");
          main_box->addWidget (group_box);
          GridLayout* layout = new GridLayout;
          group_box->setLayout (layout);

          const int focus_button_width = 80;

          layout->addWidget (new QLabel (tr("Voxel: ")), 0, 0);

          voxel_x = new AdjustButton (this);
          voxel_x->setMinimumWidth(focus_button_width);
          connect (voxel_x, SIGNAL (valueChanged()), this, SLOT (onSetVoxel()));
          layout->addWidget (voxel_x, 0, 1);

          voxel_y = new AdjustButton (this);
          voxel_y->setMinimumWidth(focus_button_width);
          connect (voxel_y, SIGNAL (valueChanged()), this, SLOT (onSetVoxel()));
          layout->addWidget (voxel_y, 0, 2);

          voxel_z = new AdjustButton (this);
          voxel_z->setMinimumWidth(focus_button_width);
          connect (voxel_z, SIGNAL (valueChanged()), this, SLOT (onSetVoxel()));
          layout->addWidget (voxel_z, 0, 3);

          copy_voxel_button = new QPushButton ("copy",this);
          copy_voxel_button->setMinimumWidth(30);
          copy_voxel_button->setToolTip (tr ("copy voxel to clipboard"));
          copy_voxel_button->setCheckable (false);
          connect (copy_voxel_button, SIGNAL (clicked()), this, SLOT (copy_voxel_slot ()));
          layout->addWidget (copy_voxel_button, 0, 4);

          layout->addWidget (new QLabel (tr("Position: ")), 1, 0);

          focus_x = new AdjustButton (this);
          focus_x->setMinimumWidth(focus_button_width);
          connect (focus_x, SIGNAL (valueChanged()), this, SLOT (onSetFocus()));
          layout->addWidget (focus_x, 1, 1);

          focus_y = new AdjustButton (this);
          focus_y->setMinimumWidth(focus_button_width);
          connect (focus_y, SIGNAL (valueChanged()), this, SLOT (onSetFocus()));
          layout->addWidget (focus_y, 1, 2);

          focus_z = new AdjustButton (this);
          focus_z->setMinimumWidth(focus_button_width);
          connect (focus_z, SIGNAL (valueChanged()), this, SLOT (onSetFocus()));
          layout->addWidget (focus_z, 1, 3);

          copy_focus_button = new QPushButton ("copy",this);
          copy_focus_button->setMinimumWidth(30);
          copy_focus_button->setToolTip (tr ("copy position to clipboard"));
          copy_focus_button->setCheckable (false);
          connect (copy_focus_button, SIGNAL (clicked()), this, SLOT (copy_focus_slot ()));
          layout->addWidget (copy_focus_button, 1, 4);

          // Volume
          volume_box = new QGroupBox ("Volume indices (dimension: index)");
          main_box->addWidget (volume_box);
          volume_index_layout = new GridLayout;
          volume_box->setLayout (volume_index_layout);

          // Intensity
          group_box = new QGroupBox ("Intensity scaling");
          main_box->addWidget (group_box);
          hlayout = new HBoxLayout;
          group_box->setLayout (hlayout);

          min_entry = new AdjustButton (this);
          connect (min_entry, SIGNAL (valueChanged()), this, SLOT (onSetScaling()));
          hlayout->addWidget (min_entry);

          max_entry = new AdjustButton (this);
          connect (max_entry, SIGNAL (valueChanged()), this, SLOT (onSetScaling()));
          hlayout->addWidget (max_entry);


          // ortho view options
          ortho_view_in_row_check_box = new QCheckBox ("display images in a row");
          ortho_view_in_row_check_box->setCheckable (true);
          ortho_view_in_row_check_box->setChecked (false);
          ortho_view_in_row_check_box->setToolTip (
              "Display the 3 orthogonal views in a row, rather than a 2x2 montage.\n\n"
              "To make this the default, set the \"MRViewOrthoAsRow\" option in your configuration file.");
          main_box->addWidget (ortho_view_in_row_check_box);

          // volume render options
          transparency_box = new QGroupBox ("Transparency");
          main_box->addWidget (transparency_box);
          VBoxLayout* vlayout = new VBoxLayout;
          transparency_box->setLayout (vlayout);

          hlayout = new HBoxLayout;
          vlayout->addLayout (hlayout);

          transparent_intensity = new AdjustButton (this);
          connect (transparent_intensity, SIGNAL (valueChanged()), this, SLOT (onSetTransparency()));
          hlayout->addWidget (transparent_intensity, 0, 0);

          opaque_intensity = new AdjustButton (this);
          connect (opaque_intensity, SIGNAL (valueChanged()), this, SLOT (onSetTransparency()));
          hlayout->addWidget (opaque_intensity);

          hlayout = new HBoxLayout;
          vlayout->addLayout (hlayout);

          hlayout->addWidget (new QLabel ("alpha"));
          opacity = new QSlider (Qt::Horizontal);
          opacity->setRange (0, 1000);
          opacity->setValue (1000);
          connect (opacity, SIGNAL (valueChanged(int)), this, SLOT (onSetTransparency()));
          hlayout->addWidget (opacity);


          threshold_box = new QGroupBox ("Thresholds");
          main_box->addWidget (threshold_box);
          hlayout = new HBoxLayout;
          threshold_box->setLayout (hlayout);

          lower_threshold_check_box = new QCheckBox (this);
          hlayout->addWidget (lower_threshold_check_box);
          lower_threshold = new AdjustButton (this);
          lower_threshold->setValue (window().image() ? window().image()->intensity_min() : 0.0);
          connect (lower_threshold_check_box, SIGNAL (clicked(bool)), this, SLOT (onCheckThreshold(bool)));
          connect (lower_threshold, SIGNAL (valueChanged()), this, SLOT (onSetTransparency()));
          hlayout->addWidget (lower_threshold);

          upper_threshold_check_box = new QCheckBox (this);
          hlayout->addWidget (upper_threshold_check_box);
          upper_threshold = new AdjustButton (this);
          upper_threshold->setValue (window().image() ? window().image()->intensity_max() : 1.0);
          connect (upper_threshold_check_box, SIGNAL (clicked(bool)), this, SLOT (onCheckThreshold(bool)));
          connect (upper_threshold, SIGNAL (valueChanged()), this, SLOT (onSetTransparency()));
          hlayout->addWidget (upper_threshold);

          // clip planes:

          clip_box = new QGroupBox ("Clip planes");
          clip_box->setCheckable (true);
          connect (clip_box, SIGNAL (toggled(bool)), this, SLOT(clip_planes_toggle_shown_slot()));
          main_box->addWidget (clip_box);
          vlayout = new VBoxLayout;
          clip_box->setLayout (vlayout);
          hlayout = new HBoxLayout;
          vlayout->addLayout (hlayout);


          clip_planes_model = new ClipPlaneModel (this);
          connect (clip_planes_model, SIGNAL (dataChanged (const QModelIndex&, const QModelIndex&)),
              this, SLOT (clip_planes_selection_changed_slot()));
          connect (clip_planes_model, SIGNAL (rowsInserted (const QModelIndex&, int, int)),
              this, SLOT (clip_planes_selection_changed_slot()));
          connect (clip_planes_model, SIGNAL (rowsRemoved (const QModelIndex&, int, int)),
              this, SLOT (clip_planes_selection_changed_slot()));

          clip_planes_list_view = new QListView (this);
          clip_planes_list_view->setModel (clip_planes_model);
          clip_planes_list_view->setSelectionMode (QAbstractItemView::ExtendedSelection);
          clip_planes_list_view->setContextMenuPolicy (Qt::CustomContextMenu);
          clip_planes_list_view->setToolTip ("Right-click for more options");
          connect (clip_planes_list_view, SIGNAL (customContextMenuRequested (const QPoint&)),
              this, SLOT (clip_planes_right_click_menu_slot (const QPoint&)));
          connect (clip_planes_list_view->selectionModel(),
              SIGNAL (selectionChanged (const QItemSelection, const QItemSelection)),
              this, SLOT (clip_planes_selection_changed_slot()));
          hlayout->addWidget (clip_planes_list_view, 1);

          QToolBar* toolbar = new QToolBar (this);
          toolbar->setOrientation (Qt::Vertical);
          toolbar->setFloatable (false);
          toolbar->setMovable (false);
          toolbar->setIconSize (QSize (16, 16));
          hlayout->addWidget (toolbar);

          clip_highlight_check_box = new QCheckBox ("Highlight selected clip planes");
          clip_highlight_check_box->setToolTip ("Helps to identify selected clip planes that can be interacted with.");
          clip_highlight_check_box->setChecked (true);
          connect (clip_highlight_check_box, SIGNAL (toggled(bool)), this, SLOT(clip_planes_toggle_highlight_slot()));
          vlayout->addWidget (clip_highlight_check_box);

          clip_intersectionmode_check_box = new QCheckBox ("Intersection mode");
          clip_intersectionmode_check_box->setToolTip ("Generated volume is the intersection of individual clipped volumes, rather than the union.");
          clip_intersectionmode_check_box->setChecked (false);
          connect (clip_intersectionmode_check_box, SIGNAL (toggled(bool)), this, SLOT(clip_planes_toggle_intersectionmode_slot()));
          vlayout->addWidget (clip_intersectionmode_check_box);



          // clip planes handling:

          clip_planes_option_menu = new QMenu ();
          QMenu* submenu = clip_planes_option_menu->addMenu("&New");

          QToolButton* button = new QToolButton (this);
          button->setMenu (submenu);
          button->setPopupMode (QToolButton::InstantPopup);
          button->setToolTip ("Add new clip planes");
          button->setIcon (QIcon (":/new.svg"));
          toolbar->addWidget (button);

          clip_planes_new_axial_action = new QAction ("&axial", this);
          connect (clip_planes_new_axial_action, SIGNAL (triggered()), this, SLOT (clip_planes_add_axial_slot()));
          submenu->addAction (clip_planes_new_axial_action);

          clip_planes_new_sagittal_action = new QAction ("&sagittal", this);
          connect (clip_planes_new_sagittal_action, SIGNAL (triggered()), this, SLOT (clip_planes_add_sagittal_slot()));
          submenu->addAction (clip_planes_new_sagittal_action);

          clip_planes_new_coronal_action = new QAction ("&coronal", this);
          connect (clip_planes_new_coronal_action, SIGNAL (triggered()), this, SLOT (clip_planes_add_coronal_slot()));
          submenu->addAction (clip_planes_new_coronal_action);

          clip_planes_option_menu->addSeparator();

          submenu = clip_planes_reset_submenu = clip_planes_option_menu->addMenu("&Reset");

          button = new QToolButton (this);
          button->setMenu (submenu);
          button->setPopupMode (QToolButton::InstantPopup);
          button->setToolTip ("Reset selected clip planes");
          button->setIcon (QIcon (":/reset.svg"));
          toolbar->addWidget (button);

          clip_planes_reset_axial_action = new QAction ("&axial", this);
          connect (clip_planes_reset_axial_action, SIGNAL (triggered()), this, SLOT (clip_planes_reset_axial_slot()));
          submenu->addAction (clip_planes_reset_axial_action);

          clip_planes_reset_sagittal_action = new QAction ("&sagittal", this);
          connect (clip_planes_reset_sagittal_action, SIGNAL (triggered()), this, SLOT (clip_planes_reset_sagittal_slot()));
          submenu->addAction (clip_planes_reset_sagittal_action);

          clip_planes_reset_coronal_action = new QAction ("&coronal", this);
          connect (clip_planes_reset_coronal_action, SIGNAL (triggered()), this, SLOT (clip_planes_reset_coronal_slot()));
          submenu->addAction (clip_planes_reset_coronal_action);


          clip_planes_invert_action = new QAction("&Invert", this);
          clip_planes_invert_action->setToolTip ("Invert selected clip planes");
          clip_planes_invert_action->setIcon (QIcon (":/invert.svg"));
          connect (clip_planes_invert_action, SIGNAL (triggered()), this, SLOT (clip_planes_invert_slot()));
          clip_planes_option_menu->addAction (clip_planes_invert_action);

          button = new QToolButton (this);
          button->setDefaultAction (clip_planes_invert_action);
          toolbar->addWidget (button);

          clip_planes_remove_action = new QAction("R&emove", this);
          clip_planes_remove_action->setToolTip ("Remove selected clip planes");
          clip_planes_remove_action->setIcon (QIcon (":/close.svg"));
          connect (clip_planes_remove_action, SIGNAL (triggered()), this, SLOT (clip_planes_remove_slot()));
          clip_planes_option_menu->addAction (clip_planes_remove_action);

          button = new QToolButton (this);
          button->setDefaultAction (clip_planes_remove_action);
          toolbar->addWidget (button);

          clip_planes_option_menu->addSeparator();

          clip_planes_clear_action = new QAction("&Clear", this);
          clip_planes_clear_action->setToolTip ("Clear all clip planes");
          clip_planes_clear_action->setIcon (QIcon (":/clear.svg"));
          connect (clip_planes_clear_action, SIGNAL (triggered()), this, SLOT (clip_planes_clear_slot()));
          clip_planes_option_menu->addAction (clip_planes_clear_action);

          button = new QToolButton (this);
          button->setDefaultAction (clip_planes_clear_action);
          toolbar->addWidget (button);

          clip_planes_option_menu->addSeparator();

          // Light box view options
          init_lightbox_gui (main_box);

          main_box->addStretch ();

          ortho_view_in_row_check_box->setVisible (false);
          transparency_box->setVisible (false);
          threshold_box->setVisible (false);
          clip_box->setVisible (false);
          lightbox_box->setVisible (false);
        }



        void View::showEvent (QShowEvent*)
        {
          connect (&window(), SIGNAL (imageChanged()), this, SLOT (onImageChanged()));
          connect (&window(), SIGNAL (imageVisibilityChanged(bool)), this, SLOT (onImageVisibilityChanged(bool)));
          connect (&window(), SIGNAL (focusChanged()), this, SLOT (onFocusChanged()));
          connect (&window(), SIGNAL (planeChanged()), this, SLOT (onPlaneChanged()));
          connect (&window(), SIGNAL (scalingChanged()), this, SLOT (onScalingChanged()));
          connect (&window(), SIGNAL (modeChanged()), this, SLOT (onModeChanged()));
          connect (&window(), SIGNAL (fieldOfViewChanged()), this, SLOT (onFOVChanged()));
          connect (&window(), SIGNAL (volumeChanged()), this, SLOT (onVolumeIndexChanged()));
          onPlaneChanged();
          onFocusChanged();
          onScalingChanged();
          onModeChanged();
          onImageChanged();
          onFOVChanged();
          clip_planes_selection_changed_slot();
        }




        void View::onVolumeIndexChanged()
        {
          assert (window().image());
          const auto& image (window().image()->image);
          assert (image.ndim() == size_t(volume_index_layout->count() + 3));

          for (int i = 0; i < volume_index_layout->count(); ++i) {
            auto* box = dynamic_cast<SpinBox*> (volume_index_layout->itemAt(i)->widget());
            box->setValue (image.ndim() > size_t(i + 3) ? image.index(i + 3) : 0);
          }
        }




        void View::closeEvent (QCloseEvent*)
        {
          window().disconnect (this);
        }



        void View::onImageChanged ()
        {
          const auto image = window().image();

          setEnabled (image);

          reset_light_box_gui_controls();

          if (!image)
            return;

          onScalingChanged();

          onImageVisibilityChanged(window().get_image_visibility());

          float rate = image->focus_rate();
          focus_x->setRate (rate);
          focus_y->setRate (rate);
          focus_z->setRate (rate);

          const int dim = image->image.ndim();
          volume_box->setVisible(dim > 3);

          while (volume_index_layout->count())
            delete volume_index_layout->takeAt (volume_index_layout->count()-1)->widget();

          for (size_t d = 3; d < image->image.ndim(); ++d) {
            SpinBox* vol_index = new SpinBox (this);
            vol_index->setMinimum (0);
            vol_index->setPrefix (tr((str(d+1) + ": ").c_str()));
            vol_index->setValue (image->image.index(d));
            vol_index->setMaximum (image->image.size(d) - 1);
            vol_index->setEnabled (image->image.size(d) > 1);
            volume_index_layout->addWidget (vol_index, volume_index_layout->count()/3, volume_index_layout->count()%3);
            connect (vol_index, SIGNAL (valueChanged(int)), this, SLOT (onSetVolumeIndex()));
          }

          lower_threshold_check_box->setChecked (image->use_discard_lower());
          upper_threshold_check_box->setChecked (image->use_discard_upper());
        }



        void View::onImageVisibilityChanged (bool visible)
        {
          hide_button->setChecked (!visible);
        }



        void View::hide_image_slot (bool flag)
        {
          if(!window().image())
            return;

          window().set_image_visibility(!flag);
        }

        void View::copy_focus_slot ()
        {
          if(!window().image())
            return;

          Eigen::VectorXf focus (window().focus());
          Eigen::IOFormat fmt(Eigen::FullPrecision, Eigen::DontAlignCols, " ", "\n", "", "", "", "");
          std::cout << focus.transpose().format(fmt) << "\n";

          QClipboard *clip = QApplication::clipboard();
          QString input = QString::fromStdString(str(focus.transpose().format(fmt)));
          clip->setText(input);
        }

        void View::copy_voxel_slot ()
        {
          if(!window().image())
            return;

<<<<<<< HEAD
          auto focus (window().focus());
          focus = window().image()->scanner2voxel() * focus;
          std::cout << str(focus[0]) << ", " << str(focus[1]) << ", " << str(focus[2]) << std::endl;
=======
          Eigen::VectorXf focus = window().image()->transform().scanner2voxel.cast<float>() * window().focus();
          Eigen::IOFormat fmt(Eigen::FullPrecision, Eigen::DontAlignCols, " ", "\n", "", "", "", "");
          std::cout << focus.transpose().format(fmt) << "\n";
>>>>>>> f7397a1f

          QClipboard *clip = QApplication::clipboard();
          QString input = QString::fromStdString(str(focus.transpose().format(fmt)));
          clip->setText(input);
        }



        void View::onFocusChanged ()
        {
          if(!window().image())
            return;

          auto focus (window().focus());
          focus_x->setValue (focus[0]);
          focus_y->setValue (focus[1]);
          focus_z->setValue (focus[2]);

          focus = window().image()->scanner2voxel() * focus;
          voxel_x->setValue (focus[0]);
          voxel_y->setValue (focus[1]);
          voxel_z->setValue (focus[2]);
        }



        void View::onFOVChanged ()
        {
          fov->setValue (window().FOV());
          fov->setRate (FOV_RATE_MULTIPLIER * fov->value());
        }





        void View::onSetFocus ()
        {
          try {
            window().set_focus (Eigen::Vector3f { focus_x->value(), focus_y->value(), focus_z->value() } );
            window().updateGL();
          }
          catch (Exception) { }
        }




        void View::onSetVoxel ()
        {
          try {
            Eigen::Vector3f focus { voxel_x->value(), voxel_y->value(), voxel_z->value() };
            focus = window().image()->voxel2scanner() * focus;
            window().set_focus (focus);
            window().updateGL();
          }
          catch (Exception) { }
        }




        void View::onSetVolumeIndex ()
        {
          if (window().image()) {
            const auto& image (window().image()->image);
            assert (image.ndim() == size_t(volume_index_layout->count()+3));

            for (int i = 0; i < volume_index_layout->count(); ++i) {
              auto* box = dynamic_cast<SpinBox*> (volume_index_layout->itemAt(i)->widget());
              if (image.ndim() <= size_t(i+3))
                break;
              window().set_image_volume (i+3, box->value());
            }
          }
        }







        void View::onModeChanged ()
        {
          const Mode::Base* mode = window().get_current_mode();
          transparency_box->setVisible (mode->features & Mode::ShaderTransparency);
          threshold_box->setVisible (mode->features & Mode::ShaderTransparency);
          clip_box->setVisible (mode->features & Mode::ShaderClipping);
          if (mode->features & Mode::ShaderClipping)
            clip_planes_selection_changed_slot();
          else
            window().register_camera_interactor();
          lightbox_box->setVisible (false);
          ortho_view_in_row_check_box->setVisible (false);
          mode->request_update_mode_gui(*this);
        }






        void View::onSetTransparency ()
        {
          assert (window().image());
          window().image()->transparent_intensity = transparent_intensity->value();
          window().image()->opaque_intensity = opaque_intensity->value();
          window().image()->alpha = get_alpha_from_slider (opacity->value());
          window().image()->lessthan = lower_threshold->value();
          window().image()->greaterthan = upper_threshold->value();
          window().updateGL();
        }





        void View::onPlaneChanged ()
        {
          plane_combobox->setCurrentIndex (window().plane());
        }





        void View::onSetPlane (int index)
        {
          window().set_plane (index);
          window().updateGL();
        }




        void View::onCheckThreshold (bool)
        {
          assert (window().image());
          assert (threshold_box->isEnabled());
          window().image()->set_use_discard_lower (lower_threshold_check_box->isChecked());
          window().image()->set_use_discard_upper (upper_threshold_check_box->isChecked());
          window().updateGL();
        }







        void View::set_transparency_from_image ()
        {
          if (!std::isfinite (window().image()->transparent_intensity) ||
              !std::isfinite (window().image()->opaque_intensity) ||
              !std::isfinite (window().image()->alpha) ||
              !std::isfinite (window().image()->lessthan) ||
              !std::isfinite (window().image()->greaterthan)) { // reset:
            if (!std::isfinite (window().image()->intensity_min()) ||
                !std::isfinite (window().image()->intensity_max()))
              return;

            if (!std::isfinite (window().image()->transparent_intensity))
              window().image()->transparent_intensity = window().image()->intensity_min();
            if (!std::isfinite (window().image()->opaque_intensity))
              window().image()->opaque_intensity = window().image()->intensity_max();
            if (!std::isfinite (window().image()->alpha))
              window().image()->alpha = get_alpha_from_slider (opacity->value());
            if (!std::isfinite (window().image()->lessthan))
              window().image()->lessthan = window().image()->intensity_min();
            if (!std::isfinite (window().image()->greaterthan))
              window().image()->greaterthan = window().image()->intensity_max();
          }

          assert (std::isfinite (window().image()->transparent_intensity));
          assert (std::isfinite (window().image()->opaque_intensity));
          assert (std::isfinite (window().image()->alpha));
          assert (std::isfinite (window().image()->lessthan));
          assert (std::isfinite (window().image()->greaterthan));

          transparent_intensity->setValue (window().image()->transparent_intensity);
          opaque_intensity->setValue (window().image()->opaque_intensity);
          opacity->setValue (get_slider_value_from_alpha (window().image()->alpha));
          lower_threshold->setValue (window().image()->lessthan);
          upper_threshold->setValue (window().image()->greaterthan);
          lower_threshold_check_box->setChecked (window().image()->use_discard_lower());
          upper_threshold_check_box->setChecked (window().image()->use_discard_upper());

          float rate = window().image() ? window().image()->scaling_rate() : 0.0;
          transparent_intensity->setRate (rate);
          opaque_intensity->setRate (rate);
          lower_threshold->setRate (rate);
          upper_threshold->setRate (rate);
        }




        void View::onSetScaling ()
        {
          if (window().image()) {
            window().image()->set_windowing (min_entry->value(), max_entry->value());
            window().updateGL();
          }
        }




        void View::onSetFOV ()
        {
          if (window().image()) {
            window().set_FOV (fov->value());
            fov->setRate (FOV_RATE_MULTIPLIER * fov->value());
            window().updateGL();
          }
        }



        void View::onScalingChanged ()
        {
          if (window().image()) {
            min_entry->setValue (window().image()->scaling_min());
            max_entry->setValue (window().image()->scaling_max());
            float rate = window().image()->scaling_rate();
            min_entry->setRate (rate);
            max_entry->setRate (rate);

            set_transparency_from_image();
          }
        }



        void View::clip_planes_right_click_menu_slot (const QPoint& pos)
        {
          QPoint globalPos = clip_planes_list_view->mapToGlobal (pos);
          QModelIndex index = clip_planes_list_view->indexAt (pos);
          clip_planes_list_view->selectionModel()->select (index, QItemSelectionModel::Select);

          clip_planes_option_menu->popup (globalPos);
        }



        void View::clip_planes_add_axial_slot ()
        {
          clip_planes_model->add (*(window().image()), 2);
          window().updateGL();
        }

        void View::clip_planes_add_sagittal_slot ()
        {
          clip_planes_model->add (*(window().image()), 0);
          window().updateGL();
        }

        void View::clip_planes_add_coronal_slot ()
        {
          clip_planes_model->add (*(window().image()), 1);
          window().updateGL();
        }



        void View::clip_planes_reset_axial_slot ()
        {
          QModelIndexList indices = clip_planes_list_view->selectionModel()->selectedIndexes();
          for (int i = 0; i < indices.size(); ++i)
            clip_planes_model->reset (indices[i], *(window().image()), 2);
          window().updateGL();
        }


        void View::clip_planes_reset_sagittal_slot ()
        {
          QModelIndexList indices = clip_planes_list_view->selectionModel()->selectedIndexes();
          for (int i = 0; i < indices.size(); ++i)
            clip_planes_model->reset (indices[i], *(window().image()), 0);
          window().updateGL();
        }


        void View::clip_planes_reset_coronal_slot ()
        {
          QModelIndexList indices = clip_planes_list_view->selectionModel()->selectedIndexes();
          for (int i = 0; i < indices.size(); ++i)
            clip_planes_model->reset (indices[i], *(window().image()), 1);
          window().updateGL();
        }




        void View::clip_planes_invert_slot ()
        {
          QModelIndexList indices = clip_planes_list_view->selectionModel()->selectedIndexes();
          for (int i = 0; i < indices.size(); ++i)
            clip_planes_model->invert (indices[i]);
          window().updateGL();
        }


        void View::clip_planes_remove_slot ()
        {
          QModelIndexList indices = clip_planes_list_view->selectionModel()->selectedIndexes();
          while (indices.size()) {
            clip_planes_model->remove (indices.first());
            indices = clip_planes_list_view->selectionModel()->selectedIndexes();
          }
          window().updateGL();
        }


        void View::clip_planes_clear_slot ()
        {
          clip_planes_model->clear();
          window().updateGL();
        }






        vector< std::pair<GL::vec4,bool> > View::get_active_clip_planes () const
        {
          vector< std::pair<GL::vec4,bool> > ret;
          QItemSelectionModel* selection = clip_planes_list_view->selectionModel();
          if (clip_box->isChecked()) {
            for (int i = 0; i < clip_planes_model->rowCount(); ++i) {
              if (clip_planes_model->planes[i].active) {
                std::pair<GL::vec4,bool> item;
                item.first = clip_planes_model->planes[i].plane;
                item.second = selection->isSelected (clip_planes_model->index (i,0));
                ret.push_back (item);
              }
            }
          }

          return ret;
        }

        vector<GL::vec4*> View::get_clip_planes_to_be_edited () const
        {
          vector<GL::vec4*> ret;
          if (clip_box->isChecked()) {
            QModelIndexList indices = clip_planes_list_view->selectionModel()->selectedIndexes();
            for (int i = 0; i < indices.size(); ++i)
              if (clip_planes_model->planes[indices[i].row()].active)
                ret.push_back (&clip_planes_model->planes[indices[i].row()].plane);
          }
          return ret;
        }

        bool View::get_cliphighlightstate () const
        {
          return clip_highlight_check_box->isChecked();
        }

        bool View::get_clipintersectionmodestate () const
        {
          return clip_intersectionmode_check_box->isChecked();
        }

        void View::clip_planes_selection_changed_slot ()
        {
          bool selected = clip_planes_list_view->selectionModel()->selectedIndexes().size();
          clip_planes_reset_submenu->setEnabled (selected);
          clip_planes_invert_action->setEnabled (selected);
          clip_planes_remove_action->setEnabled (selected);
          clip_planes_clear_action->setEnabled (clip_planes_model->rowCount());
          window().register_camera_interactor (selected ? this : nullptr);
          window().updateGL();
        }


        void View::clip_planes_toggle_shown_slot ()
        {
          window().updateGL();
        }

        void View::clip_planes_toggle_highlight_slot ()
        {
          window().updateGL();
        }

        void View::clip_planes_toggle_intersectionmode_slot ()
        {
          window().updateGL();
        }

        // Light box related functions

        void View::light_box_slice_inc_reset_slot()
        {
          reset_light_box_gui_controls();
        }

        void View::light_box_toggle_volumes_slot(bool)
        {
          reset_light_box_gui_controls();
        }



        void View::init_lightbox_gui (QLayout* parent)
        {
          using LightBoxEditButton = MRView::Mode::LightBoxViewControls::LightBoxEditButton;

          light_box_slice_inc = new AdjustButton(this);
          light_box_volume_inc = new LightBoxEditButton(this);
          light_box_rows = new LightBoxEditButton(this);
          light_box_cols = new LightBoxEditButton(this);

          light_box_slice_inc->setMinimumWidth(100);

          lightbox_box = new QGroupBox ("Light box");
          parent->addWidget (lightbox_box);
          GridLayout* grid_layout = new GridLayout;
          lightbox_box->setLayout(grid_layout);

          light_box_slice_inc_label = new QLabel (tr("Slice increment (mm):"));
          grid_layout->addWidget(light_box_slice_inc_label, 1, 0);
          grid_layout->addWidget(light_box_slice_inc, 1, 2);

          light_box_volume_inc_label = new QLabel (tr("Volume increment:"));
          grid_layout->addWidget(light_box_volume_inc_label, 1, 0);
          grid_layout->addWidget(light_box_volume_inc, 1, 2);

          grid_layout->addWidget(new QLabel (tr("Rows:")), 2, 0);
          grid_layout->addWidget(light_box_rows, 2, 2);

          grid_layout->addWidget (new QLabel (tr("Columns:")), 3, 0);
          grid_layout->addWidget(light_box_cols, 3, 2);

          light_box_show_4d = new QCheckBox(tr("Cycle through volumes"), this);
          grid_layout->addWidget(light_box_show_4d, 4, 0, 1, 2);

          light_box_show_grid = new QCheckBox(tr("Show grid"), this);
          grid_layout->addWidget(light_box_show_grid, 5, 0, 1, 2);
        }



        void View::reset_light_box_gui_controls()
        {
          if (!lightbox_box)
            return;

          bool img_4d = window ().image() && window ().image()->image.ndim() == 4;
          bool show_volumes = Mode::LightBox::get_show_volumes ();
          bool can_show_vol = img_4d && show_volumes;

          light_box_rows->setValue (static_cast<int>(Mode::LightBox::get_rows ()));
          light_box_cols->setValue (static_cast<int>(Mode::LightBox::get_cols ()));
          light_box_slice_inc->setValue (Mode::LightBox::get_slice_increment ());
          light_box_slice_inc->setRate (Mode::LightBox::get_slice_inc_adjust_rate ());
          light_box_volume_inc->setValue (Mode::LightBox::get_volume_increment ());
          light_box_show_grid->setChecked (Mode::LightBox::get_show_grid ());

          light_box_show_4d->setEnabled (img_4d);
          light_box_show_4d->setChecked (can_show_vol);
          light_box_slice_inc_label->setVisible (!can_show_vol);
          light_box_slice_inc->setVisible (!can_show_vol);
          light_box_volume_inc_label->setVisible (can_show_vol);
          light_box_volume_inc->setVisible (can_show_vol);
        }

        // Called in response to a request_update_mode_gui(ModeGuiVisitor& visitor) call
        void View::update_ortho_mode_gui (const Mode::Ortho & mode)
        {
          ortho_view_in_row_check_box->setVisible (true);
          ortho_view_in_row_check_box->setChecked (Mode::Ortho::show_as_row);
          connect (ortho_view_in_row_check_box, SIGNAL (toggled(bool)), &mode, SLOT (set_show_as_row_slot(bool)));
        }


<<<<<<< HEAD
        // Called in response to a request_update_mode_gui(ModeGuiVisitor& visitor) call
        void View::update_lightbox_mode_gui(const Mode::LightBox &mode)
=======
        // Called in respose to a request_update_mode_gui(ModeGuiVisitor& visitor) call
        void View::update_lightbox_mode_gui (const Mode::LightBox &mode)
>>>>>>> f7397a1f
        {
          lightbox_box->setVisible(true);

          connect(&mode, SIGNAL (slice_increment_reset()), this, SLOT (light_box_slice_inc_reset_slot()));

          connect (light_box_rows, SIGNAL (valueChanged(int)), &mode, SLOT (nrows_slot(int)));
          connect (light_box_cols, SIGNAL (valueChanged(int)), &mode, SLOT (ncolumns_slot(int)));
          connect (light_box_slice_inc, SIGNAL (valueChanged(float)), &mode, SLOT (slice_inc_slot(float)));
          connect (light_box_volume_inc, SIGNAL (valueChanged(int)), &mode, SLOT (volume_inc_slot(int)));
          connect (light_box_show_grid, SIGNAL (toggled(bool)), &mode, SLOT (show_grid_slot(bool)));
          connect (light_box_show_4d, SIGNAL (toggled(bool)), &mode, SLOT (show_volumes_slot(bool)));
          connect (light_box_show_4d, SIGNAL (toggled(bool)), this, SLOT (light_box_toggle_volumes_slot(bool)));
          connect (&window(), SIGNAL (volumeChanged()), &mode, SLOT (image_volume_changed_slot()));

          reset_light_box_gui_controls();
        }

        void View::move_clip_planes_in_out (vector<GL::vec4*>& clip, float distance)
        {
          Eigen::Vector3f d = window().get_current_mode()->get_current_projection()->screen_normal();
          for (size_t n = 0; n < clip.size(); ++n) {
            GL::vec4& p (*clip[n]);
            p[3] += distance * (p[0]*d[0] + p[1]*d[1] + p[2]*d[2]);
          }
          window().updateGL();
        }


        void View::rotate_clip_planes (vector<GL::vec4*>& clip, const Eigen::Quaternionf& rot)
        {
          const auto& focus (window().focus());
          for (size_t n = 0; n < clip.size(); ++n) {
            GL::vec4& p (*clip[n]);
            float distance_to_focus = p[0]*focus[0] + p[1]*focus[1] + p[2]*focus[2] - p[3];
            const Eigen::Quaternionf norm (0.0f, p[0], p[1], p[2]);
            const Eigen::Quaternionf rotated = norm * rot;
            p[0] = rotated.x();
            p[1] = rotated.y();
            p[2] = rotated.z();
            p[3] = p[0]*focus[0] + p[1]*focus[1] + p[2]*focus[2] - distance_to_focus;
          }
          window().updateGL();
        }


        void View::deactivate ()
        {
          clip_planes_list_view->selectionModel()->clear();
        }


        bool View::slice_move_event (float x)
        {

          vector<GL::vec4*> clip = get_clip_planes_to_be_edited();
          if (clip.size()) {
            const auto &header = window().image()->header();
            float increment = x * std::pow (header.spacing (0) * header.spacing (1) * header.spacing (2), 1.0f/3.0f);
            move_clip_planes_in_out (clip, increment);
          }
          return true;
        }



        bool View::pan_event ()
        {
          vector<GL::vec4*> clip = get_clip_planes_to_be_edited();
          if (clip.size()) {
            Eigen::Vector3f move = window().get_current_mode()->get_current_projection()->screen_to_model_direction (window().mouse_displacement(), window().target());
            for (size_t n = 0; n < clip.size(); ++n) {
              GL::vec4& p (*clip[n]);
              p[3] += (p[0]*move[0] + p[1]*move[1] + p[2]*move[2]);
            }
            window().updateGL();
          }
          return true;
        }


        bool View::panthrough_event ()
        {
          vector<GL::vec4*> clip = get_clip_planes_to_be_edited();
          if (clip.size())
            move_clip_planes_in_out (clip, MOVE_IN_OUT_FOV_MULTIPLIER * window().mouse_displacement().y() * window().FOV());
          return true;
        }



        bool View::tilt_event ()
        {
          vector<GL::vec4*> clip = get_clip_planes_to_be_edited();
          if (clip.size()) {
            const Eigen::Quaternionf rot = window().get_current_mode()->get_tilt_rotation();
            if (!rot.coeffs().allFinite())
              return true;
            rotate_clip_planes (clip, rot);
          }
          return true;
        }



        bool View::rotate_event ()
        {
          vector<GL::vec4*> clip = get_clip_planes_to_be_edited();
          if (clip.size()) {
            const Eigen::Quaternionf rot = window().get_current_mode()->get_rotate_rotation();
            if (!rot.coeffs().allFinite())
              return true;
            rotate_clip_planes (clip, rot);
          }
          return true;
        }

      }
    }
  }
}





<|MERGE_RESOLUTION|>--- conflicted
+++ resolved
@@ -600,15 +600,9 @@
           if(!window().image())
             return;
 
-<<<<<<< HEAD
-          auto focus (window().focus());
-          focus = window().image()->scanner2voxel() * focus;
-          std::cout << str(focus[0]) << ", " << str(focus[1]) << ", " << str(focus[2]) << std::endl;
-=======
-          Eigen::VectorXf focus = window().image()->transform().scanner2voxel.cast<float>() * window().focus();
+          Eigen::VectorXf focus = window().image()->scanner2voxel() * window().focus();
           Eigen::IOFormat fmt(Eigen::FullPrecision, Eigen::DontAlignCols, " ", "\n", "", "", "", "");
           std::cout << focus.transpose().format(fmt) << "\n";
->>>>>>> f7397a1f
 
           QClipboard *clip = QApplication::clipboard();
           QString input = QString::fromStdString(str(focus.transpose().format(fmt)));
@@ -1088,13 +1082,8 @@
         }
 
 
-<<<<<<< HEAD
-        // Called in response to a request_update_mode_gui(ModeGuiVisitor& visitor) call
-        void View::update_lightbox_mode_gui(const Mode::LightBox &mode)
-=======
         // Called in respose to a request_update_mode_gui(ModeGuiVisitor& visitor) call
         void View::update_lightbox_mode_gui (const Mode::LightBox &mode)
->>>>>>> f7397a1f
         {
           lightbox_box->setVisible(true);
 
@@ -1112,9 +1101,9 @@
           reset_light_box_gui_controls();
         }
 
-        void View::move_clip_planes_in_out (vector<GL::vec4*>& clip, float distance)
-        {
-          Eigen::Vector3f d = window().get_current_mode()->get_current_projection()->screen_normal();
+        void View::move_clip_planes_in_out (const ModelViewProjection& projection, vector<GL::vec4*>& clip, float distance)
+        {
+          Eigen::Vector3f d = projection.screen_normal();
           for (size_t n = 0; n < clip.size(); ++n) {
             GL::vec4& p (*clip[n]);
             p[3] += distance * (p[0]*d[0] + p[1]*d[1] + p[2]*d[2]);
@@ -1146,68 +1135,62 @@
         }
 
 
-        bool View::slice_move_event (float x)
-        {
-
+        bool View::slice_move_event (const ModelViewProjection& projection, float x)
+        {
           vector<GL::vec4*> clip = get_clip_planes_to_be_edited();
-          if (clip.size()) {
-            const auto &header = window().image()->header();
-            float increment = x * std::pow (header.spacing (0) * header.spacing (1) * header.spacing (2), 1.0f/3.0f);
-            move_clip_planes_in_out (clip, increment);
-          }
+          if (!clip.size()) return false;
+          const auto &header = window().image()->header();
+          float increment = x * std::pow (header.spacing (0) * header.spacing (1) * header.spacing (2), 1.0f/3.0f);
+          move_clip_planes_in_out (projection, clip, increment);
           return true;
         }
 
 
 
-        bool View::pan_event ()
+        bool View::pan_event (const ModelViewProjection& projection)
         {
           vector<GL::vec4*> clip = get_clip_planes_to_be_edited();
-          if (clip.size()) {
-            Eigen::Vector3f move = window().get_current_mode()->get_current_projection()->screen_to_model_direction (window().mouse_displacement(), window().target());
-            for (size_t n = 0; n < clip.size(); ++n) {
-              GL::vec4& p (*clip[n]);
-              p[3] += (p[0]*move[0] + p[1]*move[1] + p[2]*move[2]);
-            }
-            window().updateGL();
-          }
+          if (!clip.size()) return false;
+          Eigen::Vector3f move = projection.screen_to_model_direction (window().mouse_displacement(), window().target());
+          for (size_t n = 0; n < clip.size(); ++n) {
+            GL::vec4& p (*clip[n]);
+            p[3] += (p[0]*move[0] + p[1]*move[1] + p[2]*move[2]);
+          }
+          window().updateGL();
           return true;
         }
 
 
-        bool View::panthrough_event ()
+        bool View::panthrough_event (const ModelViewProjection& projection)
         {
           vector<GL::vec4*> clip = get_clip_planes_to_be_edited();
-          if (clip.size())
-            move_clip_planes_in_out (clip, MOVE_IN_OUT_FOV_MULTIPLIER * window().mouse_displacement().y() * window().FOV());
+          if (!clip.size()) return false;
+          move_clip_planes_in_out (projection, clip, MOVE_IN_OUT_FOV_MULTIPLIER * window().mouse_displacement().y() * window().FOV());
           return true;
         }
 
 
 
-        bool View::tilt_event ()
+        bool View::tilt_event (const ModelViewProjection& projection)
         {
           vector<GL::vec4*> clip = get_clip_planes_to_be_edited();
-          if (clip.size()) {
-            const Eigen::Quaternionf rot = window().get_current_mode()->get_tilt_rotation();
-            if (!rot.coeffs().allFinite())
-              return true;
+          if (!clip.size()) return false;
+          const Eigen::Quaternionf rot = window().get_current_mode()->get_tilt_rotation (projection);
+          if (!rot.coeffs().allFinite())
+            return true;
+          rotate_clip_planes (clip, rot);
+          return true;
+        }
+
+
+
+        bool View::rotate_event (const ModelViewProjection& projection)
+        {
+          vector<GL::vec4*> clip = get_clip_planes_to_be_edited();
+          if (!clip.size()) return false;
+          const Eigen::Quaternionf rot = window().get_current_mode()->get_rotate_rotation (projection);
+          if (rot.coeffs().allFinite())
             rotate_clip_planes (clip, rot);
-          }
-          return true;
-        }
-
-
-
-        bool View::rotate_event ()
-        {
-          vector<GL::vec4*> clip = get_clip_planes_to_be_edited();
-          if (clip.size()) {
-            const Eigen::Quaternionf rot = window().get_current_mode()->get_rotate_rotation();
-            if (!rot.coeffs().allFinite())
-              return true;
-            rotate_clip_planes (clip, rot);
-          }
           return true;
         }
 
