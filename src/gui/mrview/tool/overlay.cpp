/* Copyright (c) 2008-2019 the MRtrix3 contributors.
 *
 * This Source Code Form is subject to the terms of the Mozilla Public
 * License, v. 2.0. If a copy of the MPL was not distributed with this
 * file, You can obtain one at http://mozilla.org/MPL/2.0/.
 *
 * Covered Software is provided under this License on an "as is"
 * basis, without warranty of any kind, either expressed, implied, or
 * statutory, including, without limitation, warranties that the
 * Covered Software is free of defects, merchantable, fit for a
 * particular purpose or non-infringing.
 * See the Mozilla Public License v. 2.0 for more details.
 *
 * For more details, see http://www.mrtrix.org/.
 */

#include "gui/mrview/tool/overlay.h"

#include "mrtrix.h"
#include "gui/mrview/gui_image.h"
#include "gui/mrview/window.h"
#include "gui/mrview/mode/slice.h"
#include "gui/dialog/file.h"
#include "gui/mrview/tool/list_model_base.h"

namespace MR
{
  namespace GUI
  {
    namespace MRView
    {
      namespace Tool
      {



        class Overlay::Item : public Image { MEMALIGN(Overlay::Item)
          public:
            Item (MR::Header&& H) : Image (std::move (H)) { }
            Mode::Slice::Shader slice_shader;
        };


        class Overlay::Model : public ListModelBase
        { MEMALIGN(Overlay::Model)
          public:
            Model (QObject* parent) :
              ListModelBase (parent) { }

            void add_items (vector<std::unique_ptr<MR::Header>>& list);

            Item* get_image (QModelIndex& index) {
              return dynamic_cast<Item*>(items[index.row()].get());
            }
        };


        void Overlay::Model::add_items (vector<std::unique_ptr<MR::Header>>& list)
        {
          beginInsertRows (QModelIndex(), items.size(), items.size()+list.size());
          for (size_t i = 0; i < list.size(); ++i) {
            Item* overlay = new Item (std::move (*list[i]));
            overlay->set_allowed_features (true, true, false);
            if (!overlay->colourmap)
              overlay->colourmap = 1;
            overlay->alpha = 1.0f;
            overlay->set_use_transparency (true);
            items.push_back (std::unique_ptr<Displayable> (overlay));
          }
          endInsertRows();
        }




        Overlay::Overlay (Dock* parent) :
          Base (parent) {
            VBoxLayout* main_box = new VBoxLayout (this);
            HBoxLayout* layout = new HBoxLayout;
            layout->setContentsMargins (0, 0, 0, 0);
            layout->setSpacing (0);

            QPushButton* button = new QPushButton (this);
            button->setToolTip (tr ("Open overlay image"));
            button->setIcon (QIcon (":/open.svg"));
            connect (button, SIGNAL (clicked()), this, SLOT (image_open_slot ()));
            layout->addWidget (button, 1);

            button = new QPushButton (this);
            button->setToolTip (tr ("Close overlay image"));
            button->setIcon (QIcon (":/close.svg"));
            connect (button, SIGNAL (clicked()), this, SLOT (image_close_slot ()));
            layout->addWidget (button, 1);

            hide_all_button = new QPushButton (this);
            hide_all_button->setToolTip (tr ("Hide all overlays"));
            hide_all_button->setIcon (QIcon (":/hide.svg"));
            hide_all_button->setCheckable (true);
            connect (hide_all_button, SIGNAL (clicked()), this, SLOT (hide_all_slot ()));
            layout->addWidget (hide_all_button, 1);

            main_box->addLayout (layout, 0);

            image_list_view = new QListView (this);
            image_list_view->setSelectionMode (QAbstractItemView::ExtendedSelection);
            image_list_view->setHorizontalScrollBarPolicy (Qt::ScrollBarAlwaysOff);
            image_list_view->setTextElideMode (Qt::ElideLeft);
            image_list_view->setDragEnabled (true);
            image_list_view->setDragDropMode (QAbstractItemView::InternalMove);
            image_list_view->setAcceptDrops (true);
            image_list_view->viewport()->setAcceptDrops (true);
            image_list_view->setDropIndicatorShown (true);

            image_list_model = new Model (this);
            image_list_view->setModel (image_list_model);

            image_list_view->setContextMenuPolicy (Qt::CustomContextMenu);
            connect (image_list_view, SIGNAL (customContextMenuRequested (const QPoint&)),
                     this, SLOT (right_click_menu_slot (const QPoint&)));

            main_box->addWidget (image_list_view, 1);

            // Volume selecter
            volume_box = new QGroupBox ("Volume indices (dimension: index)");
            main_box->addWidget (volume_box);
            volume_index_layout = new GridLayout;
            volume_box->setLayout (volume_index_layout);


            QGroupBox* group_box = new QGroupBox (tr("Colour map and scaling"));
            main_box->addWidget (group_box);
            HBoxLayout* hlayout = new HBoxLayout;
            group_box->setLayout (hlayout);

            colourmap_button = new ColourMapButton(this, *this);
            hlayout->addWidget (colourmap_button);

            min_value = new AdjustButton (this);
            connect (min_value, SIGNAL (valueChanged()), this, SLOT (values_changed()));
            hlayout->addWidget (min_value);

            max_value = new AdjustButton (this);
            connect (max_value, SIGNAL (valueChanged()), this, SLOT (values_changed()));
            hlayout->addWidget (max_value);


            QGroupBox* threshold_box = new QGroupBox (tr("Thresholds"));
            main_box->addWidget (threshold_box);
            hlayout = new HBoxLayout;
            threshold_box->setLayout (hlayout);

            lower_threshold_check_box = new QCheckBox (this);
            connect (lower_threshold_check_box, SIGNAL (stateChanged(int)), this, SLOT (lower_threshold_changed(int)));
            hlayout->addWidget (lower_threshold_check_box);
            lower_threshold = new AdjustButton (this, 0.1);
            lower_threshold->setEnabled (false);
            connect (lower_threshold, SIGNAL (valueChanged()), this, SLOT (lower_threshold_value_changed()));
            hlayout->addWidget (lower_threshold);

            upper_threshold_check_box = new QCheckBox (this);
            hlayout->addWidget (upper_threshold_check_box);
            upper_threshold = new AdjustButton (this, 0.1);
            upper_threshold->setEnabled (false);
            connect (upper_threshold_check_box, SIGNAL (stateChanged(int)), this, SLOT (upper_threshold_changed(int)));
            connect (upper_threshold, SIGNAL (valueChanged()), this, SLOT (upper_threshold_value_changed()));
            hlayout->addWidget (upper_threshold);


            opacity_slider = new QSlider (Qt::Horizontal);
            opacity_slider->setRange (1,1000);
            opacity_slider->setSliderPosition (int (1000));
            connect (opacity_slider, SIGNAL (valueChanged (int)), this, SLOT (opacity_changed(int)));
            main_box->addWidget (new QLabel ("opacity"), 0);
            main_box->addWidget (opacity_slider, 0);

            interpolate_check_box = new InterpolateCheckBox (tr ("interpolate"));
            interpolate_check_box->setTristate (true);
            interpolate_check_box->setCheckState (Qt::Checked);
            connect (interpolate_check_box, SIGNAL (clicked ()), this, SLOT (interpolate_changed ()));
            main_box->addWidget (interpolate_check_box, 0);

            connect (image_list_view->selectionModel(),
                SIGNAL(selectionChanged(const QItemSelection &, const QItemSelection &)),
                SLOT (selection_changed_slot(const QItemSelection &, const QItemSelection &)) );

            connect (image_list_model, SIGNAL (dataChanged (const QModelIndex&, const QModelIndex&)),
                     this, SLOT (toggle_shown_slot (const QModelIndex&, const QModelIndex&)));

            update_selection();
          }


        void Overlay::image_open_slot ()
        {
          vector<std::string> overlay_names = Dialog::File::get_images (this, "Select overlay images to open", &current_folder);
          if (overlay_names.empty())
            return;
          vector<std::unique_ptr<MR::Header>> list;
          for (size_t n = 0; n < overlay_names.size(); ++n)
            list.push_back (make_unique<MR::Header> (MR::Header::open (overlay_names[n])));

          add_images (list);
        }





        void Overlay::add_images (vector<std::unique_ptr<MR::Header>>& list)
        {
          size_t previous_size = image_list_model->rowCount();
          image_list_model->add_items (list);

          QModelIndex first = image_list_model->index (previous_size, 0, QModelIndex());
          QModelIndex last = image_list_model->index (image_list_model->rowCount()-1, 0, QModelIndex());
          image_list_view->selectionModel()->select (QItemSelection (first, last), QItemSelectionModel::ClearAndSelect);
        }




        void Overlay::dropEvent (QDropEvent* event)
        {
          static constexpr int max_files = 32;

          const QMimeData* mimeData = event->mimeData();
          if (mimeData->hasUrls()) {
            vector<std::unique_ptr<MR::Header>> list;
            QList<QUrl> urlList = mimeData->urls();
            for (int i = 0; i < urlList.size() && i < max_files; ++i) {
              try {
                list.push_back (make_unique<MR::Header> (MR::Header::open (urlList.at (i).path().toUtf8().constData())));
              }
              catch (Exception& e) {
                e.display();
              }
            }
            if (list.size())
              add_images (list);
          }
        }




        void Overlay::image_close_slot ()
        {
          QModelIndexList indexes = image_list_view->selectionModel()->selectedIndexes();
          GL::Context::Grab context;
          GL::assert_context_is_current();
          while (indexes.size()) {
          GL::assert_context_is_current();
            image_list_model->remove_item (indexes.first());
          GL::assert_context_is_current();
            indexes = image_list_view->selectionModel()->selectedIndexes();
          GL::assert_context_is_current();
          }
          GL::assert_context_is_current();
          updateGL();
        }


        void Overlay::hide_all_slot ()
        {
          updateGL();
        }


        void Overlay::draw (const Projection& projection, bool is_3D, int, int)
        {
          GL::assert_context_is_current();
          if (!is_3D) {
            // set up OpenGL environment:
            gl::Enable (gl::BLEND);
            gl::Disable (gl::DEPTH_TEST);
            gl::DepthMask (gl::FALSE_);
            gl::ColorMask (gl::TRUE_, gl::TRUE_, gl::TRUE_, gl::TRUE_);
            gl::BlendFunc (gl::SRC_ALPHA, gl::ONE_MINUS_SRC_ALPHA);
            gl::BlendEquation (gl::FUNC_ADD);
          }

          bool need_to_update = false;
          for (int i = 0; i < image_list_model->rowCount(); ++i) {
            if (image_list_model->items[i]->show && !hide_all_button->isChecked()) {
              Overlay::Item* image = dynamic_cast<Overlay::Item*>(image_list_model->items[i].get());
              need_to_update |= !std::isfinite (image->intensity_min());
              image->transparent_intensity = image->opaque_intensity = image->intensity_min();
              if (is_3D)
                window().get_current_mode()->overlays_for_3D.push_back (image);
              else
                image->render3D (image->slice_shader, projection, projection.depth_of (window().focus()));
            }
          }

          if (need_to_update)
            update_selection();

          if (!is_3D) {
            // restore OpenGL environment:
            gl::Disable (gl::BLEND);
            gl::Enable (gl::DEPTH_TEST);
            gl::DepthMask (gl::TRUE_);
          }
          GL::assert_context_is_current();
        }


        size_t Overlay::visible_number_colourbars () {
           size_t total_visible(0);

           if(!hide_all_button->isChecked()) {
             for (size_t i = 0, N = image_list_model->rowCount(); i < N; ++i) {
               Image* image  = dynamic_cast<Image*>(image_list_model->items[i].get());
               if (image && image->show && !ColourMap::maps[image->colourmap].special)
                 total_visible += 1;
             }
           }

           return total_visible;
        }


        void Overlay::draw_colourbars ()
        {
          if(hide_all_button->isChecked())
            return;

          for (size_t i = 0, N = image_list_model->rowCount(); i < N; ++i) {
            if (image_list_model->items[i]->show)
              image_list_model->items[i]->request_render_colourbar(*this);
          }
        }


        int Overlay::draw_tool_labels (int position, int start_line_num, const Projection& transform) const
        {
          if(hide_all_button->isChecked()) return 0;

          int num_of_new_lines = 0;

          for (size_t i = 0, N = image_list_model->rowCount(); i < N; ++i) {

            Image* image = dynamic_cast<Image*>(image_list_model->items[i].get());
            if (image && image->show) {
              std::string value_str = Path::basename(image->get_filename()) + " ";
              cfloat value;
              if (image->interpolate()) {
                value_str += "interp value: ";
                value = image->trilinear_value (window().focus());
              } else {
                value_str += "voxel value: ";
                value = image->nearest_neighbour_value (window().focus());
              }
              if (std::isnan(abs(value)))
                value_str += "?";
              else
                value_str += str(value);
              transform.render_text (value_str, position, start_line_num + num_of_new_lines);
              num_of_new_lines += 1;
            }
          }

          return num_of_new_lines;
        }


        void Overlay::selected_colourmap (size_t index, const ColourMapButton&)
        {
            QModelIndexList indices = image_list_view->selectionModel()->selectedIndexes();
            for (size_t i = 0, N = indices.size(); i < N; ++i) {
              Image* overlay = dynamic_cast<Image*> (image_list_model->get_image (indices[i]));
              overlay->set_colourmap (index);
            }
            updateGL();
        }

        void Overlay::selected_custom_colour(const QColor& colour, const ColourMapButton&)
        {
            QModelIndexList indices = image_list_view->selectionModel()->selectedIndexes();
            for (size_t i = 0, N = indices.size(); i < N; ++i) {
              Image* overlay = dynamic_cast<Image*> (image_list_model->get_image (indices[i]));
              std::array<GLubyte, 3> c_colour{{GLubyte(colour.red()), GLubyte(colour.green()), GLubyte(colour.blue())}};
              overlay->set_colour(c_colour);
            }
            updateGL();
        }

        void Overlay::toggle_show_colour_bar(bool visible, const ColourMapButton&)
        {
            QModelIndexList indices = image_list_view->selectionModel()->selectedIndexes();
            for (size_t i = 0, N = indices.size(); i < N; ++i) {
              Image* overlay = dynamic_cast<Image*> (image_list_model->get_image (indices[i]));
              overlay->show_colour_bar = visible;
            }
            updateGL();
        }


        void Overlay::toggle_invert_colourmap(bool invert, const ColourMapButton&)
        {
            QModelIndexList indices = image_list_view->selectionModel()->selectedIndexes();
            for (size_t i = 0, N = indices.size(); i < N; ++i) {
              Image* overlay = dynamic_cast<Image*> (image_list_model->get_image (indices[i]));
              overlay->set_invert_scale(invert);
            }
            updateGL();
        }


        void Overlay::reset_colourmap(const ColourMapButton&)
        {
            QModelIndexList indices = image_list_view->selectionModel()->selectedIndexes();
            Displayable* overlay = nullptr;
            for (size_t i = 0, N = indices.size(); i < N; ++i) {
              overlay = dynamic_cast<Displayable*> (image_list_model->get_image (indices[i]));
              overlay->reset_windowing();
            }

            // Reset the min/max adjust button fields of last selected overlay
            if(overlay) {
             min_value->setValue(overlay->intensity_min());
             max_value->setValue(overlay->intensity_max());
            }

            updateGL();
        }


        void Overlay::render_image_colourbar (const Image& image)
        {
            float min_value = image.use_discard_lower() ?
                        image.scaling_min_thresholded() :
                        image.scaling_min();

            float max_value = image.use_discard_upper() ?
                        image.scaling_max_thresholded() :
                        image.scaling_max();

            window().colourbar_renderer.render (image.colourmap, image.scale_inverted(),
                                                min_value, max_value,
                                                image.scaling_min(), image.display_range,
                                                Eigen::Vector3f { image.colour[0] / 255.0f, image.colour[1] / 255.0f, image.colour[2] / 255.0f });
        }


        void Overlay::toggle_shown_slot (const QModelIndex& index, const QModelIndex& index2)
        {
          if (index.row() == index2.row()) {
            image_list_view->setCurrentIndex(index);
          } else {
            for (size_t i = 0; i < image_list_model->items.size(); ++i) {
              if (image_list_model->items[i]->show) {
                image_list_view->setCurrentIndex (image_list_model->index (i, 0));
                break;
              }
            }
          }
          updateGL();
        }


        void Overlay::onSetVolumeIndex ()
        {
          QModelIndexList indices = image_list_view->selectionModel()->selectedIndexes();
          if (indices.size() != 1) return;
          Image* overlay = dynamic_cast<Image*> (image_list_model->get_image (indices[0]));
          if (overlay->header().ndim() < 4) return;
          assert (overlay->header().ndim() == size_t(volume_index_layout->count()+3));

          for (int i = 0; i < volume_index_layout->count(); ++i) {
            auto* box = dynamic_cast<SpinBox*> (volume_index_layout->itemAt(i)->widget());
            if (overlay->header().ndim() <= size_t(i+3))
              break;
            overlay->image.index(i+3) = box->value();
          }
          if (overlay->show)
            updateGL();
        }


        void Overlay::update_slot (int)
        {
          updateGL();
        }



        void Overlay::values_changed ()
        {
          QModelIndexList indices = image_list_view->selectionModel()->selectedIndexes();
          for (int i = 0; i < indices.size(); ++i) {
            Image* overlay = dynamic_cast<Image*> (image_list_model->get_image (indices[i]));
            overlay->set_windowing (min_value->value(), max_value->value());
          }
          updateGL();
        }


        void Overlay::lower_threshold_changed (int)
        {
          QModelIndexList indices = image_list_view->selectionModel()->selectedIndexes();
          for (int i = 0; i < indices.size(); ++i) {
            Image* overlay = dynamic_cast<Image*> (image_list_model->get_image (indices[i]));
            overlay->lessthan = lower_threshold->value();
            overlay->set_use_discard_lower (lower_threshold_check_box->isChecked());
          }
          lower_threshold->setEnabled (indices.size() && lower_threshold_check_box->isChecked());
          updateGL();
        }


        void Overlay::upper_threshold_changed (int)
        {
          QModelIndexList indices = image_list_view->selectionModel()->selectedIndexes();
          for (int i = 0; i < indices.size(); ++i) {
            Image* overlay = dynamic_cast<Image*> (image_list_model->get_image (indices[i]));
            overlay->greaterthan = upper_threshold->value();
            overlay->set_use_discard_upper (upper_threshold_check_box->isChecked());
          }
          upper_threshold->setEnabled (indices.size() && upper_threshold_check_box->isChecked());
          updateGL();
        }



        void Overlay::lower_threshold_value_changed ()
        {
          if (lower_threshold_check_box->isChecked()) {
            QModelIndexList indices = image_list_view->selectionModel()->selectedIndexes();
            for (int i = 0; i < indices.size(); ++i) {
              Image* overlay = dynamic_cast<Image*> (image_list_model->get_image (indices[i]));
              overlay->lessthan = lower_threshold->value();
            }
          }
          updateGL();
        }



        void Overlay::upper_threshold_value_changed ()
        {
          if (upper_threshold_check_box->isChecked()) {
            QModelIndexList indices = image_list_view->selectionModel()->selectedIndexes();
            for (int i = 0; i < indices.size(); ++i) {
              Image* overlay = dynamic_cast<Image*> (image_list_model->get_image (indices[i]));
              overlay->greaterthan = upper_threshold->value();
            }
          }
          updateGL();
        }


        void Overlay::opacity_changed (int)
        {
          QModelIndexList indices = image_list_view->selectionModel()->selectedIndexes();
          for (int i = 0; i < indices.size(); ++i) {
            Image* overlay = dynamic_cast<Image*> (image_list_model->get_image (indices[i]));
            overlay->alpha = opacity_slider->value() / 1.0e3f;
          }
          window().updateGL();
        }

        void Overlay::interpolate_changed ()
        {
          QModelIndexList indices = image_list_view->selectionModel()->selectedIndexes();
          for (int i = 0; i < indices.size(); ++i) {
            Image* overlay = dynamic_cast<Image*> (image_list_model->get_image (indices[i]));
            overlay->set_interpolate (interpolate_check_box->isChecked());
          }
          window().updateGL();
        }


        void Overlay::selection_changed_slot (const QItemSelection &, const QItemSelection &)
        {
          update_selection();
        }


        void Overlay::right_click_menu_slot (const QPoint& pos)
        {
          QModelIndex index = image_list_view->indexAt (pos);
          if (index.isValid()) {
            QPoint globalPos = image_list_view->mapToGlobal (pos);
            image_list_view->selectionModel()->select(index, QItemSelectionModel::Select);
            colourmap_button->open_menu (globalPos);
          }
        }



        void Overlay::update_selection ()
        {
          QModelIndexList indices = image_list_view->selectionModel()->selectedIndexes();
          while (volume_index_layout->count())
            delete volume_index_layout->takeAt (volume_index_layout->count()-1)->widget();
          colourmap_button->setEnabled (indices.size());
          max_value->setEnabled (indices.size());
          min_value->setEnabled (indices.size());
          lower_threshold_check_box->setEnabled (indices.size());
          upper_threshold_check_box->setEnabled (indices.size());
          lower_threshold->setEnabled (indices.size());
          upper_threshold->setEnabled (indices.size());
          opacity_slider->setEnabled (indices.size());
          interpolate_check_box->setEnabled (indices.size());

          if (!indices.size()) {
            max_value->setValue (NAN);
            min_value->setValue (NAN);
            lower_threshold->setValue (NAN);
            upper_threshold->setValue (NAN);
            updateGL();
            return;
          }

          float rate = 0.0f, min_val = 0.0f, max_val = 0.0f;
          float lower_threshold_val = 0.0f, upper_threshold_val = 0.0f;
          float opacity = 0.0f;
          int num_lower_threshold = 0, num_upper_threshold = 0;
          int colourmap_index = -2;
          int num_interp = 0;
          for (int i = 0; i < indices.size(); ++i) {
            Image* overlay = dynamic_cast<Image*> (image_list_model->get_image (indices[i]));
            if (colourmap_index != int(overlay->colourmap)) {
              if (colourmap_index == -2)
                colourmap_index = overlay->colourmap;
              else
                colourmap_index = -1;
            }
            rate += overlay->scaling_rate();
            min_val += overlay->scaling_min();
            max_val += overlay->scaling_max();
            num_lower_threshold += overlay->use_discard_lower();
            num_upper_threshold += overlay->use_discard_upper();
            opacity += overlay->alpha;
            if (overlay->interpolate())
              ++num_interp;
            if (!std::isfinite (overlay->lessthan))
              overlay->lessthan = overlay->intensity_min();
            if (!std::isfinite (overlay->greaterthan))
              overlay->greaterthan = overlay->intensity_max();
            lower_threshold_val += overlay->lessthan;
            upper_threshold_val += overlay->greaterthan;
          }

          rate /= indices.size();
          min_val /= indices.size();
          max_val /= indices.size();
          lower_threshold_val /= indices.size();
          upper_threshold_val /= indices.size();
          opacity /= indices.size();

          if (indices.size() == 1) {
            Image* overlay = dynamic_cast<Image*> (image_list_model->get_image (indices[0]));

            // volume_box->setVisible(overlay->header().ndim() > 3); // causes shift in FOV due to resizing of tool pane
            for (size_t d = 3; d < overlay->image.ndim(); ++d) {
              SpinBox* vol_index = new SpinBox (this);
              vol_index->setMinimum (0);
              vol_index->setPrefix (tr((str(d+1) + ": ").c_str()));;
              vol_index->setValue (overlay->image.index(d));
              vol_index->setMaximum (overlay->image.size(d) - 1);
              vol_index->setEnabled (overlay->image.size(d) > 1);
              volume_index_layout->addWidget (vol_index, volume_index_layout->count()/3, volume_index_layout->count()%3);
              connect (vol_index, SIGNAL (valueChanged(int)), this, SLOT (onSetVolumeIndex()));
            }
          }
          if (volume_index_layout->count() == 0) {
            if (indices.size() != 1)
              volume_index_layout->addWidget (new QLabel ("Requires single image selected"));
            else
              volume_index_layout->addWidget (new QLabel ("No volumes to select"));
          }

          colourmap_button->set_colourmap_index(colourmap_index);
          opacity_slider->setValue (1.0e3f * opacity);
          if (num_interp == 0)
            interpolate_check_box->setCheckState (Qt::Unchecked);
          else if (num_interp == indices.size())
            interpolate_check_box->setCheckState (Qt::Checked);
          else
            interpolate_check_box->setCheckState (Qt::PartiallyChecked);

          min_value->setRate (rate);
          max_value->setRate (rate);
          min_value->setValue (min_val);
          max_value->setValue (max_val);

          lower_threshold->setValue (lower_threshold_val);
          lower_threshold_check_box->setCheckState (num_lower_threshold ?
              ( num_lower_threshold == indices.size() ?
                Qt::Checked :
                Qt::PartiallyChecked ) :
              Qt::Unchecked);
          lower_threshold->setRate (rate);

          upper_threshold->setValue (upper_threshold_val);
          upper_threshold_check_box->setCheckState (num_upper_threshold ?
              ( num_upper_threshold == indices.size() ?
                Qt::Checked :
                Qt::PartiallyChecked ) :
              Qt::Unchecked);
          upper_threshold->setRate (rate);
        }




        void Overlay::add_commandline_options (MR::App::OptionList& options)
        {
          using namespace MR::App;
          options
            + OptionGroup ("Overlay tool options")

            + Option ("overlay.load", "Loads the specified image on the overlay tool.").allow_multiple()
            +   Argument ("image").type_image_in()

            + Option ("overlay.opacity", "Sets the overlay opacity to floating value [0-1].").allow_multiple()
            +   Argument ("value").type_float (0.0, 1.0)

            + Option ("overlay.colourmap", "Sets the colourmap of the overlay as indexed in the colourmap dropdown menu.").allow_multiple()
            +   Argument ("index").type_integer()

            + Option ("overlay.colour", "Specify a manual colour for the overlay, as three comma-separated values").allow_multiple()
            +   Argument ("R,G,B").type_sequence_float()

            + Option ("overlay.intensity", "Set the intensity windowing of the overlay").allow_multiple()
            +   Argument ("Min,Max").type_sequence_float()

            + Option ("overlay.threshold_min", "Set the lower threshold value of the overlay").allow_multiple()
            +   Argument ("value").type_float()

            + Option ("overlay.threshold_max", "Set the upper threshold value of the overlay").allow_multiple()
            +   Argument ("value").type_float()

            + Option ("overlay.no_threshold_min", "Disable the lower threshold for the overlay").allow_multiple()
            + Option ("overlay.no_threshold_max", "Disable the upper threshold for the overlay").allow_multiple()

            + Option ("overlay.interpolation", "Enable or disable overlay image interpolation.").allow_multiple()
            +   Argument ("value").type_bool();

<<<<<<< HEAD
            + Option ("overlay.colourmap", "Sets the colourmap of the overlay as indexed in the colourmap dropdown menu.").allow_multiple()
            +   Argument ("index").type_integer();

=======
>>>>>>> f7397a1f
        }

        bool Overlay::process_commandline_option (const MR::App::ParsedOption& opt)
        {
          if (opt.opt->is ("overlay.load")) {
            vector<std::unique_ptr<MR::Header>> list;
            try { list.push_back (make_unique<MR::Header> (MR::Header::open (opt[0]))); }
            catch (Exception& e) { e.display(); }
            add_images (list);
            return true;
          }

          if (opt.opt->is ("overlay.opacity")) {
            try {
              float value = opt[0];
              opacity_slider->setSliderPosition(int(1.e3f*value));
            }
            catch (Exception& e) { e.display(); }
            return true;
          }

          if (opt.opt->is ("overlay.colourmap")) {
            try {
              int n = opt[0];
              if (n < 0 || !ColourMap::maps[n].name)
                throw Exception ("invalid overlay colourmap index \"" + std::string (opt[0]) + "\" for -overlay.colourmap option");
              colourmap_button->set_colourmap_index(n);
            }
            catch (Exception& e) { e.display(); }
            return true;
          }

<<<<<<< HEAD
=======
          if (opt.opt->is ("overlay.colour")) {
            try {
              auto values = parse_floats (opt[0]);
              if (values.size() != 3)
                throw Exception ("must provide exactly three comma-separated values to the -overlay.colour option");
              const float max_value = std::max ({ values[0], values[1], values[2] });
              if (std::min ({ values[0], values[1], values[2] }) < 0.0 || max_value > 255)
                throw Exception ("values provided to -overlay.colour must be either between 0.0 and 1.0, or between 0 and 255");
              const float multiplier = max_value <= 1.0 ? 255.0 : 1.0;
              QColor colour (int(values[0] * multiplier), int(values[1]*multiplier), int(values[2]*multiplier));
              selected_custom_colour (colour, *colourmap_button);
              colourmap_button->set_fixed_colour();
            }
            catch (Exception& e) { e.display(); }
            return true;
          }

          if (opt.opt->is ("overlay.intensity")) {
            try {
              auto values = parse_floats (opt[0]);
              if (values.size() != 2)
                throw Exception ("must provide exactly two comma-separated values to the -overlay.intensity option");
              min_value->setValue (values[0]);
              max_value->setValue (values[1]);
              values_changed();
            }
            catch (Exception& e) { e.display(); }
            return true;
          }

          if (opt.opt->is ("overlay.threshold_min")) {
            try {
              float value = opt[0];
              lower_threshold->setValue (value);
              lower_threshold_check_box->setChecked (true);
            }
            catch (Exception& e) { e.display(); }
            return true;
          }

          if (opt.opt->is ("overlay.threshold_max")) {
            try {
              float value = opt[0];
              upper_threshold->setValue (value);
              upper_threshold_check_box->setChecked (true);
            }
            catch (Exception& e) { e.display(); }
            return true;
          }

          if (opt.opt->is ("overlay.no_threshold_min")) {
            lower_threshold_check_box->setChecked (false);
            return true;
          }

          if (opt.opt->is ("overlay.no_threshold_max")) {
            upper_threshold_check_box->setChecked (false);
            return true;
          }

          if (opt.opt->is ("overlay.interpolation")) {
            interpolate_check_box->setCheckState (bool(opt[0]) ? Qt::Checked : Qt::Unchecked);
            interpolate_changed();
            return true;
          }

>>>>>>> f7397a1f

          return false;
        }




      }
    }
  }
}




<|MERGE_RESOLUTION|>--- conflicted
+++ resolved
@@ -739,12 +739,6 @@
             + Option ("overlay.interpolation", "Enable or disable overlay image interpolation.").allow_multiple()
             +   Argument ("value").type_bool();
 
-<<<<<<< HEAD
-            + Option ("overlay.colourmap", "Sets the colourmap of the overlay as indexed in the colourmap dropdown menu.").allow_multiple()
-            +   Argument ("index").type_integer();
-
-=======
->>>>>>> f7397a1f
         }
 
         bool Overlay::process_commandline_option (const MR::App::ParsedOption& opt)
@@ -777,8 +771,6 @@
             return true;
           }
 
-<<<<<<< HEAD
-=======
           if (opt.opt->is ("overlay.colour")) {
             try {
               auto values = parse_floats (opt[0]);
@@ -845,8 +837,6 @@
             return true;
           }
 
->>>>>>> f7397a1f
-
           return false;
         }
 
