--- conflicted
+++ resolved
@@ -98,16 +98,10 @@
           Window::GrabContext context;
           ASSERT_GL_MRVIEW_CONTEXT_IS_CURRENT;
           bind();
-<<<<<<< HEAD
-          std::vector<GLubyte> data (info().dim(0)*info().dim(1));
-          for (int n = 0; n < info().dim(2); ++n)
-            upload_data ({ { 0, 0, n } }, { { info().dim(0), info().dim(1), 1 } }, reinterpret_cast<void*> (&data[0]));
-          ASSERT_GL_MRVIEW_CONTEXT_IS_CURRENT;
-=======
           std::vector<GLubyte> data (header().size(0)*header().size(1));
           for (int n = 0; n < header().size(2); ++n)
             upload_data ({ { 0, 0, n } }, { { header().size(0), header().size(1), 1 } }, reinterpret_cast<void*> (&data[0]));
->>>>>>> 17e390db
+          ASSERT_GL_MRVIEW_CONTEXT_IS_CURRENT;
         }
 
 
