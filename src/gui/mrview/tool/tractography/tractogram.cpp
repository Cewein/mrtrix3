/*
    Copyright 2008 Brain Research Institute, Melbourne, Australia

    Written by J-Donald Tournier & David Raffelt 17/12/12

    This file is part of MRtrix.

    MRtrix is free software: you can redistribute it and/or modify
    it under the terms of the GNU General Public License as published by
    the Free Software Foundation, either version 3 of the License, or
    (at your option) any later version.

    MRtrix is distributed in the hope that it will be useful,
    but WITHOUT ANY WARRANTY; without even the implied warranty of
    MERCHANTABILITY or FITNESS FOR A PARTICULAR PURPOSE.  See the
    GNU General Public License for more details.

    You should have received a copy of the GNU General Public License
    along with MRtrix.  If not, see <http://www.gnu.org/licenses/>.

*/

#include "progressbar.h"
#include "gui/mrview/tool/tractography/tractogram.h"
#include "gui/mrview/window.h"
#include "gui/projection.h"
#include "dwi/tractography/file.h"
#include "dwi/tractography/scalar_file.h"
#include "gui/opengl/lighting.h"
#include "gui/mrview/mode/base.h"



const size_t MAX_BUFFER_SIZE = 2796200;  // number of points to fill 32MB

namespace MR
{
  namespace GUI
  {
    namespace MRView
    {
      namespace Tool
      {
        const int Tractogram::max_sample_stride;

        std::string Tractogram::Shader::vertex_shader_source (const Displayable& displayable)
        {
          const Tractogram& tractogram = dynamic_cast<const Tractogram&>(displayable);

          std::string source = 
            "layout (location = 0) in vec3 vertex;\n"
            "layout (location = 1) in vec3 prev_vertex;\n"
            "layout (location = 2) in vec3 next_vertex;\n";

          if (color_type == Ends)
            source += "layout (location = 3) in vec3 end_colour;\n";
          else if (color_type == ScalarFile)
            source += "layout (location = 3) in float amp;\n";

          source +=
          "uniform mat4 MVP;\n"
          "uniform float line_thickness;\n"

          // Uniforms won't be included in compiled shader if not referenced
          // so we can unconditionally list all of them
          "uniform vec3 screen_normal;\n"
          "uniform float crop_var;\n"
          "uniform float slab_width;\n"
          "uniform float offset, scale;\n"
          "uniform float scale_x, scale_y;\n"

          "out vec3 v_tangent;\n"
          "out vec2 v_end;\n";


          if (do_crop_to_slab)
            source += "out float v_include;\n";

          if (color_type == ScalarFile)
            source += "out float v_amp;\n";
          if (color_type == Ends || color_type == ScalarFile)
            source += "out vec3 v_colour;\n";

          // Main function
          source +=
            "void main() {\n"
            "  gl_Position = MVP * vec4(vertex, 1);\n"
            "  v_tangent = next_vertex - prev_vertex;\n"
            "  vec2 dir = mat3x2(MVP) * v_tangent;\n"
            "  v_end = line_thickness * normalize (vec2 (dir.y/scale_x, -dir.x/scale_y));\n"
            "  v_end.x *= scale_y; v_end.y *= scale_x;\n"
            ;

          if (do_crop_to_slab)
            source += "  v_include = (dot(vertex, screen_normal) - crop_var) / slab_width;\n";

          if (color_type == Ends)
            source += "  v_colour = end_colour;\n";
          else if (color_type == ScalarFile) { // TODO: move to frag shader:
              source += "  v_amp = amp;\n";
              if (!ColourMap::maps[colourmap].special) {
                source += "  float amplitude = clamp (";
                if (tractogram.scale_inverted()) source += "1.0 -";
                source += " scale * (amp - offset), 0.0, 1.0);\n";
              }
              if (!scalarfile_by_direction)
                source +=
                  std::string("  vec3 color;\n  ") +
                  ColourMap::maps[colourmap].glsl_mapping +
                  "  v_colour = color;\n";
          }

          source += "}\n";

          return source;
        }


        std::string Tractogram::Shader::geometry_shader_source (const Displayable&)
        {
          std::string source =
          "layout(lines) in;\n"
          "layout(triangle_strip, max_vertices = 4) out;\n"
          "uniform float line_thickness;\n"
          "uniform float downscale_factor;\n"
          "uniform mat4 MV;\n"

          "in vec3 v_tangent[];\n"
          "in vec2 v_end[];\n";

          if (color_type == ScalarFile)
           source +=
            "in float v_amp[];\n" // does this need to be declared flat? I don't see how this could be interpolated anyway...
            "out float g_amp;\n";
          if (do_crop_to_slab)
            source += "in float v_include[];\n"
              "out float g_include;\n";

          if (use_lighting || color_type == Direction)
            source += "out vec3 g_tangent;\n";

          if (color_type == ScalarFile || color_type == Ends)
            source += 
              "in vec3 v_colour[];\n"
              "out vec3 fColour;\n";

          if (use_lighting)
           source +=
            "const float PI = " + str(Math::pi) + ";\n"
            "out float g_height;\n";

          source += "void main() {\n";

          if (do_crop_to_slab) 
            source += 
              "  if (v_include[0] < 0.0 && v_include[1] < 0.0) return;\n"
              "  if (v_include[0] > 1.0 && v_include[1] > 1.0) return;\n";

          // First vertex:
          if (use_lighting || color_type == Direction)
            source += "  g_tangent = v_tangent[0];\n";
          if (do_crop_to_slab)
            source += "  g_include = v_include[0];\n";
          if (color_type == ScalarFile)
            source += "  g_amp = v_amp[0];\n";
          if (color_type == ScalarFile || color_type == Ends)
            source += "  fColour = v_colour[0];\n";

          if (use_lighting)
            source += "  g_height = 0.0;\n";
          source += 
            "  gl_Position = gl_in[0].gl_Position - vec4(v_end[0],0,0);\n"
            "  EmitVertex();\n";

          if (use_lighting)
            source += "  g_height = PI;\n";
          source +=
            "  gl_Position = gl_in[0].gl_Position + vec4(v_end[0],0,0);\n"
            "  EmitVertex();\n";

          // Second vertex:
          if (use_lighting || color_type == Direction)
            source += "  g_tangent = v_tangent[1];\n";
          if (do_crop_to_slab)
            source += "  g_include = v_include[1];\n";
          if (color_type == ScalarFile)
            source += "  g_amp = v_amp[1];\n";
          if (color_type == ScalarFile || color_type == Ends)
            source += "  fColour = v_colour[1];\n";

          if (use_lighting)
            source += "  g_height = 0.0;\n";
          source +=
            "  gl_Position = gl_in[1].gl_Position - vec4 (v_end[1],0,0);\n"
            "  EmitVertex();\n";

          if (use_lighting)
            source += "  g_height = PI;\n";
          source += 
            "  gl_Position = gl_in[1].gl_Position + vec4 (v_end[1],0,0);\n"
            "  EmitVertex();\n"
            "}\n";

          return source;
        }


        std::string Tractogram::Shader::fragment_shader_source (const Displayable& displayable)
        {
          const Tractogram& tractogram = dynamic_cast<const Tractogram&>(displayable);

          std::string source =
            "uniform float lower, upper;\n"
            "uniform vec3 const_colour;\n"
            "uniform mat4 MV;\n"
            "out vec3 colour;\n";

          if (color_type == ScalarFile || color_type == Ends)
            source += "in vec3 fColour;\n";
          if (use_lighting || color_type == Direction)
            source += "in vec3 g_tangent;\n";

          if (color_type == ScalarFile)
            source += "in float g_amp;\n";

          if (use_lighting)
            source += 
              "uniform float ambient, diffuse, specular, shine;\n"
              "uniform vec3 light_pos;\n"
              "in float g_height;\n";
          if (do_crop_to_slab)
            source += "in float g_include;\n";

          source += "void main() {\n";

          if (do_crop_to_slab)
            source +=
              "  if (g_include < 0.0 || g_include > 1.0) discard;\n";

          switch (color_type) {
            case Direction:
              source += "  colour = abs (normalize (g_tangent));\n";
              break;
            case ScalarFile:
              if (tractogram.use_discard_lower())
                source += "  if (g_amp < lower) discard;\n";
              if (tractogram.use_discard_upper())
                source += "  if (g_amp > upper) discard;\n";
            case Ends:
              source += "  colour = fColour;\n";
              break;
            case Manual:
              source += "  colour = const_colour;\n";
          }

          if (use_lighting)
            // g_height tells us where we are across the cylinder (0 - PI)
            source +=
              // compute surface normal:
              "  float s = sin (g_height);\n"
              "  float c = cos (g_height);\n"
              "  vec3 tangent = normalize (mat3(MV) * g_tangent);\n"
              "  vec3 in_plane_x = normalize (vec3(-tangent.y, tangent.x, 0.0f));\n"
              "  vec3 in_plane_y = normalize (vec3(-tangent.x, -tangent.y, 0.0f));\n"
              "  vec3 surface_normal = c*in_plane_x +  s*abs(tangent.z)*in_plane_y;\n"
              "  surface_normal.z -= s * sqrt(tangent.x*tangent.x + tangent.y*tangent.y);\n"

             "  float light_dot_surfaceN = -dot(light_pos, surface_normal);"
             // Ambient and diffuse component
             "  colour *= ambient + diffuse * clamp(light_dot_surfaceN, 0, 1);\n"

             // Specular component
             "  if (light_dot_surfaceN > 0.0) {\n"
             "    vec3 reflection = light_pos + 2 * light_dot_surfaceN * surface_normal;\n"
             "    colour += specular * pow(clamp(-reflection.z, 0, 1), shine);\n"
             "  }\n";

          source += "}\n";

          return source;
        }


        bool Tractogram::Shader::need_update (const Displayable& object) const
        {
          const Tractogram& tractogram (dynamic_cast<const Tractogram&> (object));
          if (do_crop_to_slab != tractogram.tractography_tool.crop_to_slab() ||
              color_type != tractogram.color_type) 
            return true;
          if (tractogram.color_type == ScalarFile)
            if (scalarfile_by_direction != tractogram.scalarfile_by_direction)
              return true;
          if (use_lighting != tractogram.tractography_tool.use_lighting)
            return true;

          return Displayable::Shader::need_update (object);
        }




        void Tractogram::Shader::update (const Displayable& object) 
        {
          const Tractogram& tractogram (dynamic_cast<const Tractogram&> (object));
          do_crop_to_slab = tractogram.tractography_tool.crop_to_slab();
          scalarfile_by_direction = tractogram.scalarfile_by_direction;
          use_lighting = tractogram.tractography_tool.use_lighting;
          color_type = tractogram.color_type;
          Displayable::Shader::update (object);
        }







        Tractogram::Tractogram (Tractography& tool, const std::string& filename) :
            Displayable (filename),
            scalarfile_by_direction (false),
            show_colour_bar (true),
            color_type (Direction),
            original_fov (NAN),
            scalar_filename (""),
            tractography_tool (tool),
            filename (filename),
            sample_stride (0)
        {
          set_allowed_features (true, true, true);
          colourmap = 1;
          connect (&window(), SIGNAL (fieldOfViewChanged()), this, SLOT (on_FOV_changed()));
          on_FOV_changed ();
        }





        Tractogram::~Tractogram ()
        {
          ASSERT_GL_MRVIEW_CONTEXT_IS_CURRENT;
          if (vertex_buffers.size())
            gl::DeleteBuffers (vertex_buffers.size(), &vertex_buffers[0]);
          if (vertex_array_objects.size())
            gl::DeleteVertexArrays (vertex_array_objects.size(), &vertex_array_objects[0]);
          if (colour_buffers.size())
            gl::DeleteBuffers (colour_buffers.size(), &colour_buffers[0]);
          if (scalar_buffers.size())
            gl::DeleteBuffers (scalar_buffers.size(), &scalar_buffers[0]);
          ASSERT_GL_MRVIEW_CONTEXT_IS_CURRENT;
        }




        void Tractogram::render (const Projection& transform)
        {
          ASSERT_GL_MRVIEW_CONTEXT_IS_CURRENT;
          if (tractography_tool.do_crop_to_slab && tractography_tool.slab_thickness <= 0.0)
            return;

          start (track_shader);
          transform.set (track_shader);

          if (tractography_tool.do_crop_to_slab) {
            gl::Uniform3fv (gl::GetUniformLocation (track_shader, "screen_normal"), 1, transform.screen_normal().data());
            gl::Uniform1f (gl::GetUniformLocation (track_shader, "crop_var"),
                window().focus().dot(transform.screen_normal()) - tractography_tool.slab_thickness / 2);
            gl::Uniform1f (gl::GetUniformLocation (track_shader, "slab_width"),
                tractography_tool.slab_thickness);
          }

          if (color_type == ScalarFile) {
            if (use_discard_lower())
              gl::Uniform1f (gl::GetUniformLocation (track_shader, "lower"), lessthan);
            if (use_discard_upper())
              gl::Uniform1f (gl::GetUniformLocation (track_shader, "upper"), greaterthan);
          }
          else if (color_type == Manual)
              gl::Uniform3fv (gl::GetUniformLocation (track_shader, "const_colour"), 1, colour.data());

          if (tractography_tool.use_lighting) {
            gl::UniformMatrix4fv (gl::GetUniformLocation (track_shader, "MV"), 1, gl::FALSE_, transform.modelview());
            gl::Uniform3fv (gl::GetUniformLocation (track_shader, "light_pos"), 1, tractography_tool.lighting->lightpos);
            gl::Uniform1f (gl::GetUniformLocation (track_shader, "ambient"), tractography_tool.lighting->ambient);
            gl::Uniform1f (gl::GetUniformLocation (track_shader, "diffuse"), tractography_tool.lighting->diffuse);
            gl::Uniform1f (gl::GetUniformLocation (track_shader, "specular"), tractography_tool.lighting->specular);
            gl::Uniform1f (gl::GetUniformLocation (track_shader, "shine"), tractography_tool.lighting->shine);
          }

          if (!std::isfinite (original_fov)) {
            // set line thickness once upon loading, but don't touch it after that:
            // it shouldn't change when the background image changes
            default_type dim[] = {
              window().image()->header().size (0) * window().image()->header().spacing (0),
              window().image()->header().size (1) * window().image()->header().spacing (1),
              window().image()->header().size (2) * window().image()->header().spacing (2)
            };
            original_fov = std::pow (dim[0]*dim[1]*dim[2], 1.0f/3.0f);
          }

          line_thickness_screenspace = tractography_tool.line_thickness*original_fov*(transform.width()+transform.height()) / ( 2.0*window().FOV()*transform.width()*transform.height());

          gl::Uniform1f (gl::GetUniformLocation (track_shader, "line_thickness"), line_thickness_screenspace);
          gl::Uniform1f (gl::GetUniformLocation (track_shader, "scale_x"), transform.width());
          gl::Uniform1f (gl::GetUniformLocation (track_shader, "scale_y"), transform.height());

          if (tractography_tool.line_opacity < 1.0) {
            gl::Enable (gl::BLEND);
            gl::BlendEquation (gl::FUNC_ADD);
            gl::BlendFunc (gl::CONSTANT_ALPHA, gl::ONE);
            gl::Disable (gl::DEPTH_TEST);
            gl::DepthMask (gl::TRUE_);
            gl::BlendColor (1.0, 1.0, 1.0,  tractography_tool.line_opacity / 0.5);
            render_streamlines();
            gl::BlendFunc (gl::CONSTANT_ALPHA, gl::ONE_MINUS_CONSTANT_ALPHA);
            gl::Enable (gl::DEPTH_TEST);
            gl::DepthMask (gl::TRUE_);
            gl::BlendColor (1.0, 1.0, 1.0, tractography_tool.line_opacity / 0.5);
            render_streamlines();

          } else {
            gl::Disable (gl::BLEND);
            gl::Enable (gl::DEPTH_TEST);
            gl::DepthMask (gl::TRUE_);
            render_streamlines();
          }

          if (tractography_tool.line_opacity < 1.0) {
            gl::Disable (gl::BLEND);
            gl::Enable (gl::DEPTH_TEST);
            gl::DepthMask (gl::TRUE_);
          }

          stop (track_shader);
          ASSERT_GL_MRVIEW_CONTEXT_IS_CURRENT;
        }




        inline void Tractogram::render_streamlines ()
        {
          ASSERT_GL_MRVIEW_CONTEXT_IS_CURRENT;
          for (size_t buf = 0, N= vertex_buffers.size(); buf < N; ++buf) {
            gl::BindVertexArray (vertex_array_objects[buf]);

            if (should_update_stride)
              update_stride();

            if (vao_dirty) {

              switch (color_type) {
                case TrackColourType::Ends:
                  gl::BindBuffer (gl::ARRAY_BUFFER, colour_buffers[buf]);
                  gl::EnableVertexAttribArray (3);
                  gl::VertexAttribPointer (3, 3, gl::FLOAT, gl::FALSE_, 3 * sample_stride * sizeof(float), (void*)0);
                  break;
                case TrackColourType::ScalarFile:
                  gl::BindBuffer (gl::ARRAY_BUFFER, scalar_buffers[buf]);
                  gl::EnableVertexAttribArray (3);
                  gl::VertexAttribPointer (3, 1, gl::FLOAT, gl::FALSE_, sample_stride * sizeof(float), (void*)0);
                  break;
                default:
                  break;
              }

              gl::BindBuffer (gl::ARRAY_BUFFER, vertex_buffers[buf]);
              gl::EnableVertexAttribArray (0);
              gl::VertexAttribPointer (0, 3, gl::FLOAT, gl::FALSE_, 3*sample_stride*sizeof(float), (void*)(3*sample_stride*sizeof(float)));
              gl::EnableVertexAttribArray (1);
              gl::VertexAttribPointer (1, 3, gl::FLOAT, gl::FALSE_, 3*sample_stride*sizeof(float), (void*)0);
              gl::EnableVertexAttribArray (2);
              gl::VertexAttribPointer (2, 3, gl::FLOAT, gl::FALSE_, 3*sample_stride*sizeof(float), (void*)(6*sample_stride*sizeof(float)));

              for(size_t j = 0, M = track_sizes[buf].size(); j < M; ++j) {
                track_sizes[buf][j] = (GLint) std::floor (original_track_sizes[buf][j] / (float)sample_stride);
                track_starts[buf][j] = (GLint) (std::ceil (original_track_starts[buf][j] / (float)sample_stride)) - 1;
              }
            }
            gl::MultiDrawArrays (gl::LINE_STRIP, &track_starts[buf][0], &track_sizes[buf][0], num_tracks_per_buffer[buf]);
          }

          vao_dirty = false;
          ASSERT_GL_MRVIEW_CONTEXT_IS_CURRENT;
        }




        inline void Tractogram::update_stride ()
        {
          float step_size = (properties.find ("step_size") == properties.end() ? 0.0 : to<float>(properties["step_size"]));
          GLint new_stride = GLint (tractography_tool.line_thickness * original_fov / step_size);
          new_stride = std::max (1, std::min (max_sample_stride, new_stride));

          if (new_stride != sample_stride) {
            sample_stride = new_stride;
            vao_dirty = true;
          }

          should_update_stride = false;
        }



        void Tractogram::load_tracks()
        {
          // Make sure to set graphics context!
          // We're setting up vertex array objects
          Window::GrabContext context;
          ASSERT_GL_MRVIEW_CONTEXT_IS_CURRENT;

          DWI::Tractography::Reader<float> file (filename, properties);
          DWI::Tractography::Streamline<float> tck;
          std::vector<Eigen::Vector3f> buffer;
          std::vector<GLint> starts;
          std::vector<GLint> sizes;
          size_t tck_count = 0;

          on_FOV_changed();

          while (file (tck)) {

            size_t N = tck.size();
            if(!N) continue;

            // Pre padding
            // To support downsampling, we want to ensure that the starting track vertex
            // is used even when we're using a stride > 1
            for (size_t i = 0; i < max_sample_stride; ++i)
              buffer.push_back (tck.front());

            starts.push_back (buffer.size());

            buffer.insert (buffer.end(), tck.begin(), tck.end());

            // Post padding
            // Similarly, to support downsampling, we also want to ensure the final track vertex
            // will be used even we're using a stride > 1
            for (size_t i = 0; i < max_sample_stride; ++i)
              buffer.push_back(tck.back());

            sizes.push_back (N - 1);
            tck_count++;
            if (buffer.size() >= MAX_BUFFER_SIZE)
              load_tracks_onto_GPU (buffer, starts, sizes, tck_count);
          }
          if (buffer.size()) {
            load_tracks_onto_GPU (buffer, starts, sizes, tck_count);
          }
          file.close();
          ASSERT_GL_MRVIEW_CONTEXT_IS_CURRENT;
        }
        
        
        
        
        void Tractogram::load_end_colours()
        {
          // Make sure to set graphics context!
          // We're setting up vertex array objects
          Window::GrabContext context;
          ASSERT_GL_MRVIEW_CONTEXT_IS_CURRENT;

          erase_nontrack_data();
          // TODO Is it possible to read the track endpoints from the GPU buffer rather than re-reading the .tck file?
          DWI::Tractography::Reader<float> file (filename, properties);
          for (size_t buffer_index = 0, N = vertex_buffers.size(); buffer_index < N; ++buffer_index) {
            size_t num_tracks = num_tracks_per_buffer[buffer_index];
            std::vector<Eigen::Vector3f> buffer;
            DWI::Tractography::Streamline<float> tck;
            while (num_tracks--) {
              file (tck);
              const Eigen::Vector3f tangent ((tck.back() - tck.front()).normalized());
              const Eigen::Vector3f colour (std::abs (tangent[0]), std::abs (tangent[1]), std::abs (tangent[2]));
              for (auto& i : tck)
                i = colour;

              // Pre padding to coincide with tracks buffer
              for (size_t i = 0; i < max_sample_stride; ++i)
                buffer.push_back (tck.front());

              buffer.insert (buffer.end(), tck.begin(), tck.end());

              // Post padding to coincide with tracks buffer
              for (size_t i = 0; i < max_sample_stride; ++i)
                buffer.push_back (tck.back());

            }
            load_end_colours_onto_GPU (buffer);
          }
          file.close();
          ASSERT_GL_MRVIEW_CONTEXT_IS_CURRENT;
        }





        void Tractogram::load_track_scalars (const std::string& filename)
        {
          // Make sure to set graphics context!
          // We're setting up vertex array objects
          Window::GrabContext context;
          ASSERT_GL_MRVIEW_CONTEXT_IS_CURRENT;

          erase_nontrack_data();
          scalar_filename = filename;
          value_min = std::numeric_limits<float>::infinity();
          value_max = -std::numeric_limits<float>::infinity();
          std::vector<float> buffer;
          std::vector<float> tck_scalar;

          if (Path::has_suffix (filename, ".tsf")) {
            DWI::Tractography::Properties scalar_properties;
            DWI::Tractography::ScalarReader<float> file (filename, scalar_properties);
            DWI::Tractography::check_properties_match (properties, scalar_properties, ".tck / .tsf");
            while (file (tck_scalar)) {

              size_t tck_size = tck_scalar.size();

              if(!tck_size)
                continue;

              // Pre padding to coincide with tracks buffer
              for (size_t i = 0; i < max_sample_stride; ++i)
                buffer.push_back (tck_scalar.front());

              for (size_t i = 0; i < tck_size; ++i) {
                buffer.push_back (tck_scalar[i]);
                value_max = std::max (value_max, tck_scalar[i]);
                value_min = std::min (value_min, tck_scalar[i]);
              }

              // Post padding to coincide with tracks buffer
              for (size_t i = 0; i < max_sample_stride; ++i)
                buffer.push_back (tck_scalar.back());

              if (buffer.size() >= MAX_BUFFER_SIZE)
                load_scalars_onto_GPU (buffer);
            }
            if (buffer.size())
              load_scalars_onto_GPU (buffer);
            file.close();
          } else {
            const Eigen::VectorXf scalars = MR::load_vector<float> (filename);
            size_t total_num_tracks = 0;
            for (std::vector<size_t>::const_iterator i = num_tracks_per_buffer.begin(); i != num_tracks_per_buffer.end(); ++i)
              total_num_tracks += *i;
            if (size_t(scalars.size()) != total_num_tracks)
              throw Exception ("The scalar text file does not contain the same number of elements as the selected tractogram");
            size_t running_index = 0;

            for (size_t buffer_index = 0; buffer_index != vertex_buffers.size(); ++buffer_index) {
              const size_t num_tracks = num_tracks_per_buffer[buffer_index];
              std::vector<GLint>& track_lengths (original_track_sizes[buffer_index]);

              for (size_t index = 0; index != num_tracks; ++index, ++running_index) {
                const float value = scalars[running_index];
                tck_scalar.assign (track_lengths[index], value);

                // Pre padding to coincide with tracks buffer
                for (size_t i = 0; i < max_sample_stride; ++i)
                  buffer.push_back (tck_scalar.front());

                buffer.insert (buffer.end(), tck_scalar.begin(), tck_scalar.end());

                // Post padding to coincide with tracks buffer
                for (size_t i = 0; i < max_sample_stride; ++i)
                  buffer.push_back (tck_scalar.back());

                value_max = std::max (value_max, value);
                value_min = std::min (value_min, value);
              }

              load_scalars_onto_GPU (buffer);
            }
          }
          this->set_windowing (value_min, value_max);
          greaterthan = value_max;
          lessthan = value_min;
          ASSERT_GL_MRVIEW_CONTEXT_IS_CURRENT;
        }
        
        
        
        void Tractogram::erase_nontrack_data()
        {
          Window::GrabContext context;
          ASSERT_GL_MRVIEW_CONTEXT_IS_CURRENT;
          if (colour_buffers.size()) {
            gl::DeleteBuffers (colour_buffers.size(), &colour_buffers[0]);
            colour_buffers.clear();
          }
          if (scalar_buffers.size()) {
            gl::DeleteBuffers (scalar_buffers.size(), &scalar_buffers[0]);
            scalar_buffers.clear();
            set_use_discard_lower (false);
            set_use_discard_upper (false);
          }
          ASSERT_GL_MRVIEW_CONTEXT_IS_CURRENT;
        }




        void Tractogram::load_tracks_onto_GPU (std::vector<Eigen::Vector3f>& buffer,
            std::vector<GLint>& starts,
            std::vector<GLint>& sizes,
            size_t& tck_count) 
        {
          ASSERT_GL_MRVIEW_CONTEXT_IS_CURRENT;

          GLuint vertex_array_object;
          gl::GenVertexArrays (1, &vertex_array_object);
          gl::BindVertexArray (vertex_array_object);

          GLuint vertexbuffer;
          gl::GenBuffers (1, &vertexbuffer);
          gl::BindBuffer (gl::ARRAY_BUFFER, vertexbuffer);
          gl::BufferData (gl::ARRAY_BUFFER, buffer.size() * sizeof(Eigen::Vector3f), &buffer[0][0], gl::STATIC_DRAW);

          vertex_array_objects.push_back (vertex_array_object);
          vertex_buffers.push_back (vertexbuffer);
          track_starts.push_back (starts);
          track_sizes.push_back (sizes);
          original_track_starts.push_back (starts);
          original_track_sizes.push_back (sizes);
          num_tracks_per_buffer.push_back (tck_count);

          buffer.clear();
          starts.clear();
          sizes.clear();
          tck_count = 0;
          ASSERT_GL_MRVIEW_CONTEXT_IS_CURRENT;
        }
        
        
        
        
        
<<<<<<< HEAD
        void Tractogram::load_end_colours_onto_GPU (std::vector< Point<float> >& buffer) 
        {
          ASSERT_GL_MRVIEW_CONTEXT_IS_CURRENT;
=======
        void Tractogram::load_end_colours_onto_GPU (std::vector<Eigen::Vector3f>& buffer) {
>>>>>>> 17e390db
          GLuint vertexbuffer;
          gl::GenBuffers (1, &vertexbuffer);
          gl::BindBuffer (gl::ARRAY_BUFFER, vertexbuffer);
          gl::BufferData (gl::ARRAY_BUFFER, buffer.size() * sizeof(Eigen::Vector3f), &buffer[0][0], gl::STATIC_DRAW);

          vao_dirty = true;

          colour_buffers.push_back (vertexbuffer);
          buffer.clear();
          ASSERT_GL_MRVIEW_CONTEXT_IS_CURRENT;
        }





        void Tractogram::load_scalars_onto_GPU (std::vector<float>& buffer) 
        {
          ASSERT_GL_MRVIEW_CONTEXT_IS_CURRENT;

          GLuint vertexbuffer;
          gl::GenBuffers (1, &vertexbuffer);
          gl::BindBuffer (gl::ARRAY_BUFFER, vertexbuffer);
          gl::BufferData (gl::ARRAY_BUFFER, buffer.size() * sizeof(float), &buffer[0], gl::STATIC_DRAW);

          vao_dirty = true;

          scalar_buffers.push_back (vertexbuffer);
          buffer.clear();

          ASSERT_GL_MRVIEW_CONTEXT_IS_CURRENT;
        }


      }
    }
  }
}

<|MERGE_RESOLUTION|>--- conflicted
+++ resolved
@@ -740,13 +740,10 @@
         
         
         
-<<<<<<< HEAD
-        void Tractogram::load_end_colours_onto_GPU (std::vector< Point<float> >& buffer) 
-        {
-          ASSERT_GL_MRVIEW_CONTEXT_IS_CURRENT;
-=======
-        void Tractogram::load_end_colours_onto_GPU (std::vector<Eigen::Vector3f>& buffer) {
->>>>>>> 17e390db
+        void Tractogram::load_end_colours_onto_GPU (std::vector<Eigen::Vector3f>& buffer) 
+        {
+          ASSERT_GL_MRVIEW_CONTEXT_IS_CURRENT;
+
           GLuint vertexbuffer;
           gl::GenBuffers (1, &vertexbuffer);
           gl::BindBuffer (gl::ARRAY_BUFFER, vertexbuffer);
