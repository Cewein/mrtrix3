--- conflicted
+++ resolved
@@ -37,13 +37,10 @@
         class Tractogram;
         class Tractography;
 
-<<<<<<< HEAD
-          class TrackScalarFileOptions : public QGroupBox, public DisplayableVisitor
-          { 
-=======
+
+
           class TrackScalarFileOptions : public QGroupBox, public ColourMapButtonObserver, public DisplayableVisitor
-          { MEMALIGN(TrackScalarFileOptions)
->>>>>>> 8a192720
+          {
             Q_OBJECT
 
             public:
