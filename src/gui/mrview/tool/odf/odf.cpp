/*
 * Copyright (c) 2008-2016 the MRtrix3 contributors
 * 
 * This Source Code Form is subject to the terms of the Mozilla Public
 * License, v. 2.0. If a copy of the MPL was not distributed with this
 * file, You can obtain one at http://mozilla.org/MPL/2.0/
 * 
 * MRtrix is distributed in the hope that it will be useful,
 * but WITHOUT ANY WARRANTY; without even the implied warranty of
 * MERCHANTABILITY or FITNESS FOR A PARTICULAR PURPOSE.
 * 
 * For more details, see www.mrtrix.org
 * 
 */

#include "mrtrix.h"
#include "dwi/gradient.h"
#include "dwi/shells.h"
#include "dwi/directions/set.h"
#include "gui/dialog/file.h"
#include "gui/lighting_dock.h"
#include "gui/dwi/render_frame.h"
#include "gui/mrview/window.h"
#include "gui/mrview/tool/odf/item.h"
#include "gui/mrview/tool/odf/model.h"
#include "gui/mrview/tool/odf/odf.h"
#include "gui/mrview/tool/odf/preview.h"
#include "gui/mrview/mode/base.h"

namespace MR
{
  namespace GUI
  {
    namespace MRView
    {
      namespace Tool
      {




        ODF::ODF (Dock* parent) :
          Base (parent),
          preview (nullptr),
          renderer (nullptr),
          lighting_dock (nullptr),
          lmax (0) {
            lighting = new GL::Lighting (this);

            VBoxLayout *main_box = new VBoxLayout (this);

            HBoxLayout* layout = new HBoxLayout;
            layout->setContentsMargins (0, 0, 0, 0);
            layout->setSpacing (0);

            QPushButton* button = new QPushButton (this);
            button->setToolTip (tr ("Open SH image"));
            button->setIcon (QIcon (":/odf_sh.svg"));
            connect (button, SIGNAL (clicked()), this, SLOT (sh_open_slot ()));
            layout->addWidget (button, 1);

            button = new QPushButton (this);
            button->setToolTip (tr ("Open Tensor image"));
            button->setIcon (QIcon (":/odf_tensor.svg"));
            connect (button, SIGNAL (clicked()), this, SLOT (tensor_open_slot ()));
            layout->addWidget (button, 1);

            button = new QPushButton (this);
            button->setToolTip (tr ("Open Dixel image"));
            button->setIcon (QIcon (":/odf_dixel.svg"));
            connect (button, SIGNAL (clicked()), this, SLOT (dixel_open_slot ()));
            layout->addWidget (button, 1);

            button = new QPushButton (this);
            button->setToolTip (tr ("Close ODF image"));
            button->setIcon (QIcon (":/close.svg"));
            connect (button, SIGNAL (clicked()), this, SLOT (image_close_slot ()));
            layout->addWidget (button, 1);

            hide_all_button = new QPushButton (this);
            hide_all_button->setToolTip (tr ("Hide all ODFs"));
            hide_all_button->setIcon (QIcon (":/hide.svg"));
            hide_all_button->setCheckable (true);
            connect (hide_all_button, SIGNAL (clicked()), this, SLOT (hide_all_slot ()));
            layout->addWidget (hide_all_button, 1);

            main_box->addLayout (layout, 0);


            image_list_view = new QListView (this);
            image_list_view->setSelectionMode (QAbstractItemView::SingleSelection);
            image_list_view->setDragEnabled (true);
            image_list_view->viewport()->setAcceptDrops (true);
            image_list_view->setDropIndicatorShown (true);

            image_list_model = new ODF_Model (this);
            image_list_view->setModel (image_list_model);

            main_box->addWidget (image_list_view, 1);


            show_preview_button = new QPushButton ("Inspect ODF at focus",this);
            show_preview_button->setToolTip (tr ("Inspect ODF at focus<br>(opens separate window)"));
            connect (show_preview_button, SIGNAL (clicked()), this, SLOT (show_preview_slot ()));
            main_box->addWidget (show_preview_button, 1);
            

            QGroupBox* group_box = new QGroupBox (tr("Display settings"));
            main_box->addWidget (group_box);
            GridLayout* box_layout = new GridLayout;
            group_box->setLayout (box_layout);

            level_of_detail_label = new QLabel ("detail");
            level_of_detail_label->setAlignment (Qt::AlignHCenter);
            box_layout->addWidget (level_of_detail_label, 0, 0);
            level_of_detail_selector = new SpinBox (this);
            level_of_detail_selector->setMinimum (1);
            level_of_detail_selector->setMaximum (6);
            level_of_detail_selector->setSingleStep (1);
            level_of_detail_selector->setValue (3);
            connect (level_of_detail_selector, SIGNAL (valueChanged(int)), this, SLOT(updateGL()));
            box_layout->addWidget (level_of_detail_selector, 0, 1);

            lmax_label = new QLabel ("lmax");
            lmax_label->setAlignment (Qt::AlignHCenter);
            box_layout->addWidget (lmax_label, 0, 2);
            lmax_selector = new SpinBox (this);
            lmax_selector->setMinimum (2);
            lmax_selector->setMaximum (16);
            lmax_selector->setSingleStep (2);
            lmax_selector->setValue (8);
            connect (lmax_selector, SIGNAL (valueChanged(int)), this, SLOT(lmax_slot(int)));
            box_layout->addWidget (lmax_selector, 0, 3);

            dirs_label = new QLabel ("directions");
            dirs_label->setAlignment (Qt::AlignHCenter);
            dirs_label->setVisible (false);
            box_layout->addWidget (dirs_label, 1, 0);
            dirs_selector = new QComboBox (this);
            dirs_selector->addItem ("DW scheme");
            dirs_selector->addItem ("Header");
            dirs_selector->addItem ("Internal");
            dirs_selector->addItem ("None");
            dirs_selector->addItem ("From file");
            dirs_selector->setVisible (false);
            connect (dirs_selector, SIGNAL (currentIndexChanged(int)), this, SLOT(dirs_slot()));
            box_layout->addWidget (dirs_selector, 1, 1);

            shell_label = new QLabel ("shell");
            shell_label->setAlignment (Qt::AlignHCenter);
            shell_label->setVisible (false);
            box_layout->addWidget (shell_label, 1, 2);
            shell_selector = new QComboBox (this);
            shell_selector->setVisible (false);
            connect (shell_selector, SIGNAL (currentIndexChanged(int)), this, SLOT(shell_slot()));
            box_layout->addWidget (shell_selector, 1, 3);

            QLabel* label = new QLabel ("scale");
            label->setAlignment (Qt::AlignHCenter);
            box_layout->addWidget (label, 2, 0);
            scale = new AdjustButton (this, 1.0);
            scale->setValue (1.0);
            scale->setMin (0.0);
            connect (scale, SIGNAL (valueChanged()), this, SLOT (adjust_scale_slot()));
            box_layout->addWidget (scale, 2, 1, 1, 3);
            
            interpolation_box = new QCheckBox ("interpolation");
            interpolation_box->setChecked (true);
            connect (interpolation_box, SIGNAL (stateChanged(int)), this, SLOT (updateGL()));
            box_layout->addWidget (interpolation_box, 3, 0, 1, 2);

            hide_negative_values_box = new QCheckBox ("hide negative values");
            hide_negative_values_box->setChecked (true);
            connect (hide_negative_values_box, SIGNAL (stateChanged(int)), this, SLOT (hide_negative_values_slot(int)));
            box_layout->addWidget (hide_negative_values_box, 3, 2, 1, 2);

            lock_to_grid_box = new QCheckBox ("lock to grid");
            lock_to_grid_box->setChecked (true);
            connect (lock_to_grid_box, SIGNAL (stateChanged(int)), this, SLOT (updateGL()));
            box_layout->addWidget (lock_to_grid_box, 4, 0, 1, 2);

            colour_by_direction_box = new QCheckBox ("colour by direction");
            colour_by_direction_box->setChecked (true);
            connect (colour_by_direction_box, SIGNAL (stateChanged(int)), this, SLOT (colour_by_direction_slot(int)));
            box_layout->addWidget (colour_by_direction_box, 4, 2, 1, 2);

            colour_button = new QColorButton;
            colour_button->setVisible (false);
            connect (colour_button, SIGNAL (clicked()), this, SLOT (colour_change_slot()));
            box_layout->addWidget (colour_button, 4, 3, 1, 1);


            main_grid_box = new QCheckBox ("use main grid");
            main_grid_box->setToolTip (tr ("Show individual ODFs at the spatial resolution of the main image instead of the ODF image's own spatial resolution"));
            main_grid_box->setChecked (false);
            connect (main_grid_box, SIGNAL (stateChanged(int)), this, SLOT (updateGL()));
            box_layout->addWidget (main_grid_box, 5, 0, 1, 2);

            use_lighting_box = new QCheckBox ("use lighting");
            use_lighting_box->setCheckable (true);
            use_lighting_box->setChecked (true);
            connect (use_lighting_box, SIGNAL (stateChanged(int)), this, SLOT (use_lighting_slot(int)));
            box_layout->addWidget (use_lighting_box, 5, 2, 1, 2);

            QPushButton *lighting_settings_button = new QPushButton ("ODF lighting...", this);
            connect (lighting_settings_button, SIGNAL(clicked(bool)), this, SLOT (lighting_settings_slot (bool)));
            box_layout->addWidget (lighting_settings_button, 6, 0, 1, 4);


            connect (image_list_view->selectionModel(),
                SIGNAL(selectionChanged(const QItemSelection &, const QItemSelection &)),
                SLOT (selection_changed_slot(const QItemSelection &, const QItemSelection &)) );

            connect (lighting, SIGNAL (changed()), this, SLOT (updateGL()));


            renderer = new DWI::Renderer ((QGLWidget*)Window::main->glarea);
            renderer->initGL();
            colour_button->setColor (renderer->get_colour());


            hide_negative_values_slot (0);
            colour_by_direction_slot (0);
            lmax_slot (0);
            adjust_scale_slot ();

          }

        ODF::~ODF()
        {
          if (renderer) {
            delete renderer;
            renderer = nullptr;
          }
          if (preview) {
            delete preview;
            preview = nullptr;
          }
          if (lighting_dock) {
            delete lighting_dock;
            lighting_dock = nullptr;
          }
        }






        void ODF::draw (const Projection& projection, bool is_3D, int, int)
        {
          ASSERT_GL_MRVIEW_CONTEXT_IS_CURRENT;
          if (is_3D) 
            return;

          ODF_Item* settings = get_image();
          if (!settings)
            return;

          if (settings->odf_type == odf_type_t::DIXEL && settings->dixel->dir_type == ODF_Item::DixelPlugin::dir_t::NONE)
            return;

          MRView::Image& image (main_grid_box->isChecked() ? *window().image() : settings->image);

          if (!hide_all_button->isChecked()) {

            if (settings->odf_type == odf_type_t::SH) {
              if (lmax != settings->lmax || renderer->sh.get_LOD() != level_of_detail_selector->value()) {
                lmax = settings->lmax;
                renderer->sh.update_mesh (level_of_detail_selector->value(), lmax);
              }
            } else if (settings->odf_type == odf_type_t::TENSOR) {
              if (renderer->tensor.get_LOD() != level_of_detail_selector->value())
                renderer->tensor.update_mesh (level_of_detail_selector->value());
            }

            renderer->set_mode (settings->odf_type);

            renderer->start (projection, *lighting, settings->scale, 
                use_lighting_box->isChecked(), settings->color_by_direction, settings->hide_negative, true);

            gl::Enable (gl::DEPTH_TEST);
            gl::DepthMask (gl::TRUE_);

            Eigen::Vector3f pos (window().target());
            pos += projection.screen_normal() * (projection.screen_normal().dot (window().focus() - window().target()));
            if (lock_to_grid_box->isChecked()) {
              Eigen::Vector3f p = image.transform().scanner2voxel.cast<float>() * pos;
              p[0] = std::round (p[0]);
              p[1] = std::round (p[1]);
              p[2] = std::round (p[2]);
              pos = image.transform().voxel2scanner.cast<float>() * p;
            }

            Eigen::Vector3f x_dir = projection.screen_to_model_direction (1.0, 0.0, projection.depth_of (pos));
            x_dir.normalize();
            x_dir = image.transform().scanner2image.rotation().cast<float>() * x_dir;
            x_dir[0] *= image.header().spacing (0);
            x_dir[1] *= image.header().spacing (1);
            x_dir[2] *= image.header().spacing (2);
            x_dir = image.transform().image2scanner.rotation().cast<float>() * x_dir;

            Eigen::Vector3f y_dir = projection.screen_to_model_direction (0.0, 1.0, projection.depth_of (pos));
            y_dir.normalize();
            y_dir = image.transform().scanner2image.rotation().cast<float>() * y_dir;
            y_dir[0] *= image.header().spacing (0);
            y_dir[1] *= image.header().spacing (1);
            y_dir[2] *= image.header().spacing (2);
            y_dir = image.transform().image2scanner.rotation().cast<float>() * y_dir;

            const Eigen::Vector3f x_width = projection.screen_to_model_direction (projection.width()/2.0, 0.0, projection.depth_of (pos));
            const int nx = std::ceil (x_width.norm() / x_dir.norm());
            const Eigen::Vector3f y_width = projection.screen_to_model_direction (0.0, projection.height()/2.0, projection.depth_of (pos));
            const int ny = std::ceil (y_width.norm() / y_dir.norm());

            Eigen::VectorXf values;
            switch (settings->odf_type) {
              case odf_type_t::SH:
                values.resize (Math::SH::NforL (settings->lmax));
                break;
              case odf_type_t::TENSOR:
                values.resize (6);
                break;
              case odf_type_t::DIXEL:
                values.resize (settings->image.header().size (3));
                break;
            }
            Eigen::VectorXf r_del_daz;

            for (int y = -ny; y <= ny; ++y) {
              for (int x = -nx; x <= nx; ++x) {
                Eigen::Vector3f p = pos + float(x)*x_dir + float(y)*y_dir;

                // values gets shrunk by the previous get_values() call
                if (settings->odf_type == odf_type_t::DIXEL && settings->dixel->dir_type == ODF_Item::DixelPlugin::dir_t::DW_SCHEME)
                  values.resize (settings->image.header().size (3));

                get_values (values, *settings, p, interpolation_box->isChecked());
                if (!std::isfinite (values[0])) continue;

                switch (settings->odf_type) {
                  case odf_type_t::SH:
                    if (values[0] == 0.0) continue;
                    renderer->sh.compute_r_del_daz (r_del_daz, values.topRows (Math::SH::NforL (lmax)));
                    renderer->sh.set_data (r_del_daz);
                    break;
                  case odf_type_t::TENSOR:
                    renderer->tensor.set_data (values);
                    break;
                  case odf_type_t::DIXEL:
                    renderer->dixel.set_data (values);
                    break;
                }

                GL_CHECK_ERROR;
                renderer->draw (p);
                GL_CHECK_ERROR;
              }
            }

            renderer->stop();

            gl::Disable (gl::DEPTH_TEST);
            gl::DepthMask (gl::FALSE_);
          }
          ASSERT_GL_MRVIEW_CONTEXT_IS_CURRENT;

          update_preview();
        }







        inline ODF_Item* ODF::get_image ()
        {
          QModelIndexList list = image_list_view->selectionModel()->selectedRows();
          if (!list.size())
            return nullptr;
          return image_list_model->get_image (list[0]);
        }






        void ODF::get_values (Eigen::VectorXf& values, ODF_Item& item, const Eigen::Vector3f& pos, const bool interp)
        {
          MRView::Image& image (item.image);
          values.setZero();
          if (interp) {
            if (image.linear_interp.scanner (pos)) {
              for (image.linear_interp.index(3) = 0; image.linear_interp.index(3) < std::min (ssize_t(values.size()), image.linear_interp.size(3)); ++image.linear_interp.index(3))
                values[image.linear_interp.index(3)] = image.linear_interp.value().real();
            }
          } else {
            if (image.nearest_interp.scanner (pos)) {
              for (image.nearest_interp.index(3) = 0; image.nearest_interp.index(3) < std::min (ssize_t(values.size()), image.nearest_interp.size(3)); ++image.nearest_interp.index(3))
                values[image.nearest_interp.index(3)] = image.nearest_interp.value().real();
            }
          }
          if (item.odf_type == odf_type_t::DIXEL && item.dixel->dir_type == ODF_Item::DixelPlugin::dir_t::DW_SCHEME) {
            Eigen::VectorXf shell_values = item.dixel->get_shell_data (values);
            std::swap (values, shell_values);
          }
        }




        void ODF::setup_ODFtype_UI (const ODF_Item* image)
        {
          assert (image);
          if (preview)
            preview->render_frame->set_mode (image->odf_type);
          lmax_label->setVisible (image->odf_type == odf_type_t::SH);
          lmax_selector->setVisible (image->odf_type == odf_type_t::SH);
          if (image->odf_type == odf_type_t::SH)
            lmax_selector->setValue (image->lmax);
          level_of_detail_label->setVisible (image->odf_type == odf_type_t::SH || image->odf_type == odf_type_t::TENSOR);
          level_of_detail_selector->setVisible (image->odf_type == odf_type_t::SH || image->odf_type == odf_type_t::TENSOR);
          dirs_label->setVisible (image->odf_type == odf_type_t::DIXEL);
          shell_label->setVisible (image->odf_type == odf_type_t::DIXEL);
          dirs_selector->setVisible (image->odf_type == odf_type_t::DIXEL);
          if (image->odf_type == odf_type_t::DIXEL)
            dirs_selector->setCurrentIndex (image->dixel->dir_type);
          shell_selector->setVisible (image->odf_type == odf_type_t::DIXEL);
          shell_selector->blockSignals (true);
          shell_selector->clear();

          if (image->odf_type == odf_type_t::DIXEL && image->dixel->shells) {
            for (size_t i = 0; i != image->dixel->shells->count(); ++i) {
              if (!(*image->dixel->shells)[i].is_bzero())
                shell_selector->addItem (QString::fromStdString (str (int (std::round ((*image->dixel->shells)[i].get_mean())))));
            }
            if (shell_selector->count() && image->dixel->dir_type == ODF_Item::DixelPlugin::dir_t::DW_SCHEME)
              shell_selector->setCurrentIndex (image->dixel->shell_index - (image->dixel->shells->smallest().is_bzero() ? 1 : 0));
          }
          shell_selector->blockSignals (false);
          shell_selector->setEnabled (image->odf_type == odf_type_t::DIXEL && image->dixel->dir_type == ODF_Item::DixelPlugin::dir_t::DW_SCHEME && image->dixel->shells && image->dixel->shells->count() > 1);
          if (preview)
            preview->set_lod_enabled (image->odf_type != odf_type_t::DIXEL);
        }





        void ODF::add_images (std::vector<std::string>& list, const odf_type_t mode)
        {
          size_t previous_size = image_list_model->rowCount();
          if (!image_list_model->add_items (list, mode,
                                            colour_by_direction_box->isChecked(),
                                            hide_negative_values_box->isChecked(),
                                            scale->value()))
            return;
          QModelIndex first = image_list_model->index (previous_size, 0, QModelIndex());
          image_list_view->selectionModel()->select (first, QItemSelectionModel::ClearAndSelect);
          ODF_Item* settings = get_image();
          setup_ODFtype_UI (settings);
          assert (renderer);
          if (settings->odf_type == odf_type_t::DIXEL && settings->dixel->dirs) {
            renderer->dixel.update_mesh (*(settings->dixel->dirs));
            if (preview)
              preview->render_frame->set_dixels (*(settings->dixel->dirs));
          }
          updateGL();
        }



        void ODF::closeEvent (QCloseEvent*) {
          window().disconnect (this);
        }






        void ODF::onPreviewClosed ()
        {
          show_preview_button->setChecked (false);
        }





        void ODF::sh_open_slot ()
        {
          std::vector<std::string> list = Dialog::File::get_images (&window(), "Select SH-based ODF images to open");
          if (list.empty())
            return;

          add_images (list, odf_type_t::SH);
        }

        void ODF::tensor_open_slot ()
        {
          std::vector<std::string> list = Dialog::File::get_images (&window(), "Select tensor images to open");
          if (list.empty())
            return;

          add_images (list, odf_type_t::TENSOR);
        }

        void ODF::dixel_open_slot ()
        {
          std::vector<std::string> list = Dialog::File::get_images (&window(), "Select dixel-based ODF images to open");
          if (list.empty())
            return;

          add_images (list, odf_type_t::DIXEL);
        }






        void ODF::image_close_slot ()
        {
          QModelIndexList indexes = image_list_view->selectionModel()->selectedIndexes();
          if (indexes.size())
            image_list_model->remove_item (indexes.first());
          updateGL();
        }


        void ODF::show_preview_slot ()
        {
          if (!preview) {
            preview = new ODF_Preview (this);
            connect (lighting, SIGNAL (changed()), preview, SLOT (lighting_update_slot()));
          }

          ODF_Item* settings = get_image();
          if (settings) {
            preview->render_frame->set_mode (settings->odf_type);
            preview->render_frame->set_scale (settings->scale);
            preview->render_frame->set_hide_neg_values (settings->hide_negative);
            preview->render_frame->set_color_by_dir (settings->color_by_direction);

            preview->set_lod_enabled (settings->odf_type != odf_type_t::DIXEL);

            if (settings->odf_type == odf_type_t::SH)
              preview->render_frame->set_lmax (settings->lmax);
            else if (settings->odf_type == odf_type_t::DIXEL && settings->dixel->dirs)
              preview->render_frame->set_dixels (*(settings->dixel->dirs));
          }
          preview->render_frame->set_colour (renderer->get_colour());

          preview->show();
          update_preview();
        }


        void ODF::hide_all_slot ()
        {
          window().updateGL();
        }



        void ODF::colour_by_direction_slot (int) 
        {
          if (colour_by_direction_box->isChecked()) {
            colour_by_direction_box->setText ("colour by direction");
            colour_button->setVisible (false);
          } else {
            colour_by_direction_box->setText ("colour");
            colour_button->setVisible (true);
          }
          ODF_Item* settings = get_image();
          if (!settings)
            return;
          settings->color_by_direction = colour_by_direction_box->isChecked();
          if (preview)
            preview->render_frame->set_color_by_dir (colour_by_direction_box->isChecked());
          updateGL();
          update_preview();
        }





        void ODF::hide_negative_values_slot (int)
        {
          ODF_Item* settings = get_image();
          if (!settings)
            return;
          settings->hide_negative = hide_negative_values_box->isChecked();
          if (preview) 
            preview->render_frame->set_hide_neg_values (hide_negative_values_box->isChecked());
          updateGL();
          update_preview();
        }


        void ODF::colour_change_slot()
        {
          assert (!colour_by_direction_box->isChecked());
          const QColor c = colour_button->color();
          renderer->set_colour (c);
          if (preview)
            preview->render_frame->set_colour (c);
          updateGL();
          update_preview();
        }





        void ODF::lmax_slot (int) 
        { 
          ODF_Item* settings = get_image();
          if (!settings)
            return;
          assert (settings->odf_type == odf_type_t::SH);
          settings->lmax = lmax_selector->value();
          if (preview) 
            preview->render_frame->set_lmax (lmax_selector->value());
          updateGL();
        }



        void ODF::dirs_slot ()
        {
          ODF_Item* settings = get_image();
          if (!settings)
            return;
          assert (settings->odf_type == odf_type_t::DIXEL);
          const size_t dir_type = dirs_selector->currentIndex();
          if (dir_type == settings->dixel->dir_type)
            return;
          try {
            switch (dir_type) {
              case 0: // DW scheme
                if (!settings->dixel->num_DW_shells())
                  throw Exception ("Cannot draw orientation information from DW scheme: no such scheme stored in header");
                settings->dixel->set_shell (settings->dixel->shell_index);
                break;
              case 1: // Header
                if (!settings->dixel->header_dirs.rows())
                  throw Exception ("Cannot draw orientation information from header: no such data exist");
                settings->dixel->set_header();
                break;
              case 2: // Internal
                settings->dixel->set_internal (settings->image.header().size (3));
                break;
              case 3: // None
                settings->dixel->set_none();
                if (preview)
                  preview->render_frame->clear_dixels();
                break;
              case 4: // From file
                const std::string path = Dialog::File::get_file (this, "Select directions file", "Text files (*.txt)");
                if (!path.size()) {
                  dirs_selector->setCurrentIndex (settings->dixel->dir_type);
                  return;
                }
                settings->dixel->set_from_file (path);
                break;
            }
            shell_selector->setEnabled (dir_type == 0 && settings->dixel->shells && settings->dixel->shells->count() > 1);
            if (dir_type == 3) {
              if (preview)
                preview->render_frame->clear_dixels();
            } else {
              assert (settings->dixel->dirs);
              assert (renderer);
              renderer->dixel.update_mesh (*(settings->dixel->dirs));
              if (preview)
                preview->render_frame->set_dixels (*(settings->dixel->dirs));
            }
          } catch (Exception& e) {
            e.display();
            dirs_selector->setCurrentIndex (settings->dixel->dir_type);
          }

          updateGL();
        }



        void ODF::shell_slot ()
        {
          ODF_Item* settings = get_image();
          if (!settings)
            return;
          assert (settings->odf_type == odf_type_t::DIXEL);
          assert (settings->dixel->dir_type == ODF_Item::DixelPlugin::dir_t::DW_SCHEME);
          size_t index = shell_selector->currentIndex();
          if (settings->dixel->shells->smallest().is_bzero())
            ++index;
          assert (index < settings->dixel->num_DW_shells());
          settings->dixel->set_shell (index);
          assert (settings->dixel->dirs);
          assert (renderer);
          renderer->dixel.update_mesh (*(settings->dixel->dirs));
          if (preview) {
            preview->render_frame->set_dixels (*(settings->dixel->dirs));
            // Values at the focus point change if we're now looking at a different shell
            update_preview();
          }
          updateGL();
        }



        void ODF::adjust_scale_slot ()
        {
          scale->setRate (0.01 * scale->value());
          ODF_Item* settings = get_image();
          if (!settings)
            return;
          settings->scale = scale->value();
          if (preview)
            preview->render_frame->set_scale (scale->value());
          updateGL();
        }



        void ODF::use_lighting_slot (int)
        {
          if (preview) 
            preview->render_frame->set_use_lighting (use_lighting_box->isChecked());
          updateGL();
          update_preview();
        }




        void ODF::lighting_settings_slot (bool)
        {
          if (!lighting_dock) {
            lighting_dock = new LightingDock("ODF lighting", *lighting);
            window().addDockWidget (Qt::RightDockWidgetArea, lighting_dock);
          }
          lighting_dock->show();
        }






        void ODF::close_event ()
        {
          if (preview) 
            preview->hide();
          if (lighting_dock)
            lighting_dock->hide();
        }



        void ODF::updateGL () 
        {
          if (!hide_all_button->isChecked())
            window().updateGL();
        }

        void ODF::update_preview()
        {
          if (!preview) 
            return;
          if (!preview->isVisible())
            return;
          ODF_Item* settings = get_image();
          if (!settings)
            return;
          Eigen::VectorXf values;
          switch (settings->odf_type) {
            case odf_type_t::SH:
              values.resize (Math::SH::NforL (lmax_selector->value()));
              break;
            case odf_type_t::TENSOR:
              values.resize (6);
              break;
            case odf_type_t::DIXEL:
              values.resize (settings->image.header().size (3));
              break;
          }
          get_values (values, *settings, window().focus(), preview->interpolate());
          preview->set (values);
          preview->set_lod_enabled (settings->odf_type != odf_type_t::DIXEL);
          preview->lock_orientation_to_image_slot (0);
        }




        void ODF::selection_changed_slot (const QItemSelection &, const QItemSelection &)
        {
          ODF_Item* settings = get_image();
          if (!settings)
            return;
          switch (settings->odf_type) {
            case odf_type_t::SH:
              if (renderer->sh.get_LOD())
                level_of_detail_selector->setValue (renderer->sh.get_LOD());
              break;
            case odf_type_t::TENSOR:
              if (renderer->tensor.get_LOD())
                level_of_detail_selector->setValue (renderer->tensor.get_LOD());
              break;
            case odf_type_t::DIXEL:
              if (settings->dixel->dirs)
                renderer->dixel.update_mesh (*(settings->dixel->dirs));
              break;
          }
          setup_ODFtype_UI (settings);
          scale->setValue (settings->scale);
          hide_negative_values_box->setChecked (settings->hide_negative);
          colour_by_direction_box->setChecked (settings->color_by_direction);
          if (preview) {
            preview->render_frame->set_mode (settings->odf_type);
            preview->render_frame->set_scale (settings->scale);
            preview->render_frame->set_hide_neg_values (settings->hide_negative);
            preview->render_frame->set_color_by_dir (settings->color_by_direction);

            preview->set_lod_enabled (settings->odf_type != odf_type_t::DIXEL);

            if (settings->odf_type == odf_type_t::SH) {
              preview->render_frame->set_lmax (settings->lmax);
            } else if (settings->odf_type == odf_type_t::DIXEL) {
              if (settings->dixel->dirs)
                preview->render_frame->set_dixels (*(settings->dixel->dirs));
              else
                preview->render_frame->clear_dixels();
            }
          }
          updateGL();
          update_preview();
        }





        void ODF::add_commandline_options (MR::App::OptionList& options) 
        { 
          using namespace MR::App;
          options
            + OptionGroup ("ODF tool options")

<<<<<<< HEAD
            + Option ("odf.load", "Loads the specified image on the ODF tool.").allow_multiple()
=======
            + Option ("odf.load_sh", "Loads the specified SH-based ODF image on the ODF tool.")
            +   Argument ("image").type_image_in()

            + Option ("odf.load_tensor", "Loads the specified tensor image on the ODF tool.")
            +   Argument ("image").type_image_in()

            + Option ("odf.load_dixel", "Loads the specified dixel-based image on the ODF tool.")
>>>>>>> fc3229e4
            +   Argument ("image").type_image_in();
            
        }





        bool ODF::process_commandline_option (const MR::App::ParsedOption& opt) 
        {
          if (opt.opt->is ("odf.load_sh")) {
            try {
              std::vector<std::string> list (1, opt[0]);
              add_images (list, odf_type_t::SH);
            }
            catch (Exception& e) {
              e.display();
            }
            return true;
          }

          if (opt.opt->is ("odf.load_tensor")) {
            try {
              std::vector<std::string> list (1, opt[0]);
              add_images (list, odf_type_t::TENSOR);
            }
            catch (Exception& e) {
              e.display();
            }
            return true;
          }

          if (opt.opt->is ("odf.load_dixel")) {
            try {
              std::vector<std::string> list (1, opt[0]);
              add_images (list, odf_type_t::DIXEL);
            }
            catch (Exception& e) {
              e.display();
            }
            return true;
          }

          return false;
        }



      }
    }
  }
}




<|MERGE_RESOLUTION|>--- conflicted
+++ resolved
@@ -854,9 +854,6 @@
           options
             + OptionGroup ("ODF tool options")
 
-<<<<<<< HEAD
-            + Option ("odf.load", "Loads the specified image on the ODF tool.").allow_multiple()
-=======
             + Option ("odf.load_sh", "Loads the specified SH-based ODF image on the ODF tool.")
             +   Argument ("image").type_image_in()
 
@@ -864,7 +861,6 @@
             +   Argument ("image").type_image_in()
 
             + Option ("odf.load_dixel", "Loads the specified dixel-based image on the ODF tool.")
->>>>>>> fc3229e4
             +   Argument ("image").type_image_in();
             
         }
