--- conflicted
+++ resolved
@@ -14,8 +14,6 @@
 
 #include "stats/cluster.h"
 
-#include <algorithm>
-
 namespace MR
 {
   namespace Stats
@@ -27,23 +25,12 @@
 
       void ClusterSize::operator() (in_column_type input, const value_type T, out_column_type output) const
       {
-<<<<<<< HEAD
-        vector<Filter::cluster> clusters;
+        vector<Filter::Connector::Cluster> clusters;
         vector<uint32_t> labels (input.size(), 0);
         connector.run (clusters, labels, input, T);
         output.resize (input.size());
         for (size_t i = 0; i < size_t(input.size()); ++i)
           output[i] = labels[i] ? clusters[labels[i]-1].size : 0.0;
-=======
-        vector<Filter::Connector::Cluster> clusters;
-        vector<uint32_t> labels (stats.size(), 0);
-        connector.run (clusters, labels, stats, T);
-        get_cluster_sizes.resize (stats.size());
-        for (size_t i = 0; i < size_t(stats.size()); ++i)
-          get_cluster_sizes[i] = labels[i] ? clusters[labels[i]-1].size : 0.0;
-
-        return clusters.size() ? std::max_element (clusters.begin(), clusters.end())->size : 0.0;
->>>>>>> c2e3a6f7
       }
 
 
