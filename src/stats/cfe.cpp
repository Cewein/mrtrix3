--- conflicted
+++ resolved
@@ -105,16 +105,9 @@
 
       void Enhancer::operator() (in_column_type stats, out_column_type enhanced_stats) const
       {
-<<<<<<< HEAD
         enhanced_stats.setZero();
-        for (size_t fixel = 0; fixel < connectivity_map.size(); ++fixel) {
-          std::map<uint32_t, connectivity>::const_iterator connected_fixel;
-=======
-        enhanced_stats = vector_type::Zero (stats.size());
-        value_type max_enhanced_stat = 0.0;
         vector<NormMatrixElement>::const_iterator connected_fixel;
         for (size_t fixel = 0; fixel < connectivity_matrix.size(); ++fixel) {
->>>>>>> 2742e2fc
           for (value_type h = this->dh; h < stats[fixel]; h +=  this->dh) {
             value_type extent = 0.0;
             for (connected_fixel = connectivity_matrix[fixel].begin(); connected_fixel != connectivity_matrix[fixel].end(); ++connected_fixel)
