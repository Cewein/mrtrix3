/*
 * Copyright (c) 2008-2016 the MRtrix3 contributors
 * 
 * This Source Code Form is subject to the terms of the Mozilla Public
 * License, v. 2.0. If a copy of the MPL was not distributed with this
 * file, You can obtain one at http://mozilla.org/MPL/2.0/
 * 
 * MRtrix is distributed in the hope that it will be useful,
 * but WITHOUT ANY WARRANTY; without even the implied warranty of
 * MERCHANTABILITY or FITNESS FOR A PARTICULAR PURPOSE.
 * 
 * For more details, see www.mrtrix.org
 * 
 */

#ifndef __stats_permtest_h__
#define __stats_permtest_h__

#include <memory>
#include <mutex>

#include "app.h"
#include "progressbar.h"
#include "thread.h"
#include "thread_queue.h"
#include "math/math.h"
#include "math/stats/permutation.h"
#include "math/stats/typedefs.h"

#include "stats/enhance.h"
#include "stats/permstack.h"


#define DEFAULT_NUMBER_PERMUTATIONS 5000
#define DEFAULT_NUMBER_PERMUTATIONS_NONSTATIONARITY 5000


namespace MR
{
  namespace Stats
  {
    namespace PermTest
    {



      typedef Math::Stats::value_type value_type;
      typedef Math::Stats::vector_type vector_type;

<<<<<<< HEAD
      class PermutationStack { MEMALIGN(PermutationStack)
        public:
          PermutationStack (size_t num_permutations, size_t num_samples, std::string msg, bool include_default = true) :
            num_permutations (num_permutations),
            current_permutation (0),
            progress (msg, num_permutations) {
              Math::Stats::generate_permutations (num_permutations, num_samples, permutations, include_default);
            }

          size_t next () {
            std::lock_guard<std::mutex> lock (permutation_mutex);
            size_t index = current_permutation++;
            if (index < permutations.size())
              ++progress;
            return index;
          }
          const vector<size_t>& permutation (size_t index) const {
            return permutations[index];
          }
=======
>>>>>>> de773ec5


<<<<<<< HEAD
        protected:
          size_t current_permutation;
          ProgressBar progress;
          vector <vector<size_t> > permutations;
          std::mutex permutation_mutex;
      };




      /*! A class to pre-compute the empirical TFCE or CFE statistic image for non-stationarity correction */
      template <class StatsType, class EnchancementType>
        class PreProcessor { MEMALIGN(PreProcessor<StatsType,EnchancementType>)
          public:
            PreProcessor (PermutationStack& permutation_stack, const StatsType& stats_calculator,
                          const EnchancementType& enhancer, vector<double>& global_enhanced_sum,
                          vector<size_t>& global_enhanced_count) :
                            perm_stack (permutation_stack), stats_calculator (stats_calculator),
=======
      const App::OptionGroup Options (const bool include_nonstationarity);


      /*! A class to pre-compute the empirical enhanced statistic image for non-stationarity correction */
      template <class StatsType>
        class PreProcessor {
          public:
            PreProcessor (const StatsType& stats_calculator,
                          const std::shared_ptr<EnhancerBase> enhancer,
                          vector_type& global_enhanced_sum,
                          std::vector<size_t>& global_enhanced_count) :
                            stats_calculator (stats_calculator),
>>>>>>> de773ec5
                            enhancer (enhancer), global_enhanced_sum (global_enhanced_sum),
                            global_enhanced_count (global_enhanced_count), enhanced_sum (vector_type::Zero (global_enhanced_sum.size())),
                            enhanced_count (global_enhanced_sum.size(), 0.0), stats (global_enhanced_sum.size()),
                            enhanced_stats (global_enhanced_sum.size()), mutex (new std::mutex()) {}

            ~PreProcessor ()
            {
              std::lock_guard<std::mutex> lock (*mutex);
              for (ssize_t i = 0; i < global_enhanced_sum.size(); ++i) {
                global_enhanced_sum[i] += enhanced_sum[i];
                global_enhanced_count[i] += enhanced_count[i];
              }
            }

            bool operator() (const Permutation& permutation)
            {
              stats_calculator (permutation.data, stats);
              (*enhancer) (stats, enhanced_stats);
              for (ssize_t i = 0; i < enhanced_stats.size(); ++i) {
                if (enhanced_stats[i] > 0.0) {
                  enhanced_sum[i] += enhanced_stats[i];
                  enhanced_count[i]++;
                }
              }
              return true;
            }

          protected:
            StatsType stats_calculator;
<<<<<<< HEAD
            EnchancementType enhancer;
            vector<double>& global_enhanced_sum;
            vector<size_t>& global_enhanced_count;
            vector<double> enhanced_sum;
            vector<size_t> enhanced_count;
            vector<value_type> stats;
            vector<value_type> enhanced_stats;
=======
            std::shared_ptr<EnhancerBase> enhancer;
            vector_type& global_enhanced_sum;
            std::vector<size_t>& global_enhanced_count;
            vector_type enhanced_sum;
            std::vector<size_t> enhanced_count;
            vector_type stats;
            vector_type enhanced_stats;
>>>>>>> de773ec5
            std::shared_ptr<std::mutex> mutex;
        };




        /*! A class to perform the permutation testing */
<<<<<<< HEAD
        template <class StatsType, class EnhancementType>
          class Processor { MEMALIGN(Processor<StatsType,EnhancementType>)
            public:
              Processor (PermutationStack& permutation_stack, const StatsType& stats_calculator,
                         const EnhancementType& enhancer, const std::shared_ptr<vector<double> >& empirical_enhanced_statistics,
                         const vector<value_type>& default_enhanced_statistics, const std::shared_ptr<vector<value_type> >& default_enhanced_statistics_neg,
                         Eigen::Matrix<value_type, Eigen::Dynamic, 1>& perm_dist_pos, std::shared_ptr<Eigen::Matrix<value_type, Eigen::Dynamic, 1> >& perm_dist_neg,
                         vector<size_t>& global_uncorrected_pvalue_counter, std::shared_ptr<vector<size_t> >& global_uncorrected_pvalue_counter_neg) :
                           perm_stack (permutation_stack), stats_calculator (stats_calculator),
=======
        template <class StatsType>
          class Processor {
            public:
              Processor (const StatsType& stats_calculator,
                         const std::shared_ptr<EnhancerBase> enhancer,
                         const vector_type& empirical_enhanced_statistics,
                         const vector_type& default_enhanced_statistics,
                         const std::shared_ptr<vector_type> default_enhanced_statistics_neg,
                         vector_type& perm_dist_pos,
                         std::shared_ptr<vector_type> perm_dist_neg,
                         std::vector<size_t>& global_uncorrected_pvalue_counter,
                         std::shared_ptr< std::vector<size_t> > global_uncorrected_pvalue_counter_neg) :
                           stats_calculator (stats_calculator),
>>>>>>> de773ec5
                           enhancer (enhancer), empirical_enhanced_statistics (empirical_enhanced_statistics),
                           default_enhanced_statistics (default_enhanced_statistics), default_enhanced_statistics_neg (default_enhanced_statistics_neg),
                           statistics (stats_calculator.num_elements()), enhanced_statistics (stats_calculator.num_elements()),
                           uncorrected_pvalue_counter (stats_calculator.num_elements(), 0),
                           perm_dist_pos (perm_dist_pos), perm_dist_neg (perm_dist_neg),
                           global_uncorrected_pvalue_counter (global_uncorrected_pvalue_counter),
<<<<<<< HEAD
                           global_uncorrected_pvalue_counter_neg (global_uncorrected_pvalue_counter_neg) {
                             if (global_uncorrected_pvalue_counter_neg)
                               uncorrected_pvalue_counter_neg.reset (new vector<size_t>(stats_calculator.num_elements(), 0));
=======
                           global_uncorrected_pvalue_counter_neg (global_uncorrected_pvalue_counter_neg),
                           mutex (new std::mutex())
              {
                if (global_uncorrected_pvalue_counter_neg)
                  uncorrected_pvalue_counter_neg.reset (new std::vector<size_t>(stats_calculator.num_elements(), 0));
>>>>>>> de773ec5
              }


              ~Processor () {
                std::lock_guard<std::mutex> lock (*mutex);
                for (size_t i = 0; i < stats_calculator.num_elements(); ++i) {
                  global_uncorrected_pvalue_counter[i] += uncorrected_pvalue_counter[i];
                  if (global_uncorrected_pvalue_counter_neg)
                    (*global_uncorrected_pvalue_counter_neg)[i] = (*uncorrected_pvalue_counter_neg)[i];
                }
              }


              bool operator() (const Permutation& permutation)
              {
                stats_calculator (permutation.data, statistics);
                if (enhancer) {
                  perm_dist_pos[permutation.index] = (*enhancer) (statistics, enhanced_statistics);
                } else {
                  enhanced_statistics = statistics;
                  perm_dist_pos[permutation.index] = enhanced_statistics.maxCoeff();
                }

                if (empirical_enhanced_statistics.size()) {
                  perm_dist_pos[permutation.index] = 0.0;
                  for (ssize_t i = 0; i < enhanced_statistics.size(); ++i) {
                    enhanced_statistics[i] /= empirical_enhanced_statistics[i];
                    perm_dist_pos[permutation.index] = std::max(perm_dist_pos[permutation.index], enhanced_statistics[i]);
                  }
                }

                for (ssize_t i = 0; i < enhanced_statistics.size(); ++i) {
                  if (default_enhanced_statistics[i] > enhanced_statistics[i])
                    uncorrected_pvalue_counter[i]++;
                }

                // Compute the opposite contrast
                if (perm_dist_neg) {
                  statistics = -statistics;

                  (*perm_dist_neg)[permutation.index] = (*enhancer) (statistics, enhanced_statistics);

                  if (empirical_enhanced_statistics.size()) {
                    (*perm_dist_neg)[permutation.index] = 0.0;
                    for (ssize_t i = 0; i < enhanced_statistics.size(); ++i) {
                      enhanced_statistics[i] /= empirical_enhanced_statistics[i];
                      (*perm_dist_neg)[permutation.index] = std::max ((*perm_dist_neg)[permutation.index], enhanced_statistics[i]);
                    }
                  }

                  for (ssize_t i = 0; i < enhanced_statistics.size(); ++i) {
                    if ((*default_enhanced_statistics_neg)[i] > enhanced_statistics[i])
                      (*uncorrected_pvalue_counter_neg)[i]++;
                  }
                }
                return true;
              }

            protected:
              StatsType stats_calculator;
<<<<<<< HEAD
              EnhancementType enhancer;
              std::shared_ptr<vector<double> > empirical_enhanced_statistics;
              const vector<value_type>& default_enhanced_statistics;
              const std::shared_ptr<vector<value_type> > default_enhanced_statistics_neg;
              vector<value_type> statistics;
              vector<value_type> enhanced_statistics;
              vector<size_t> uncorrected_pvalue_counter;
              std::shared_ptr<vector<size_t> > uncorrected_pvalue_counter_neg;
              Eigen::Matrix<value_type, Eigen::Dynamic, 1>& perm_dist_pos;
              std::shared_ptr<Eigen::Matrix<value_type, Eigen::Dynamic, 1> > perm_dist_neg;
              vector<size_t>& global_uncorrected_pvalue_counter;
              std::shared_ptr<vector<size_t> > global_uncorrected_pvalue_counter_neg;
=======
              std::shared_ptr<EnhancerBase> enhancer;
              const vector_type& empirical_enhanced_statistics;
              const vector_type& default_enhanced_statistics;
              const std::shared_ptr<vector_type> default_enhanced_statistics_neg;
              vector_type statistics;
              vector_type enhanced_statistics;
              std::vector<size_t> uncorrected_pvalue_counter;
              std::shared_ptr<std::vector<size_t> > uncorrected_pvalue_counter_neg;
              vector_type& perm_dist_pos;
              std::shared_ptr<vector_type> perm_dist_neg;

              std::vector<size_t>& global_uncorrected_pvalue_counter;
              std::shared_ptr<std::vector<size_t> > global_uncorrected_pvalue_counter_neg;
              std::shared_ptr<std::mutex> mutex;
>>>>>>> de773ec5
        };


        // Precompute the empircal test statistic for non-stationarity adjustment
<<<<<<< HEAD
        template <class StatsType, class EnhancementType>
          inline void precompute_empirical_stat (const StatsType& stats_calculator, const EnhancementType& enhancer,
                                                 size_t num_permutations, vector<double>& empirical_statistic)
          {
            vector<size_t> global_enhanced_count (empirical_statistic.size(), 0);
            PermutationStack preprocessor_permutations (num_permutations,
                                                        stats_calculator.num_subjects(),
                                                        "precomputing empirical statistic for non-stationarity adjustment...", false);
=======
        template <class StatsType>
          void precompute_empirical_stat (const StatsType& stats_calculator, const std::shared_ptr<EnhancerBase> enhancer,
                                          PermutationStack& perm_stack, vector_type& empirical_statistic)
          {
            std::vector<size_t> global_enhanced_count (empirical_statistic.size(), 0);
>>>>>>> de773ec5
            {
              PreProcessor<StatsType> preprocessor (stats_calculator, enhancer, empirical_statistic, global_enhanced_count);
              Thread::run_queue (perm_stack, Permutation(), Thread::multi (preprocessor));
            }
            for (ssize_t i = 0; i < empirical_statistic.size(); ++i) {
              if (global_enhanced_count[i] > 0)
                empirical_statistic[i] /= static_cast<default_type> (global_enhanced_count[i]);
            }
          }



          // Precompute the default statistic image and enhanced statistic. We need to precompute this for calculating the uncorrected p-values.
<<<<<<< HEAD
          template <class StatsType, class EnhancementType>
            inline void precompute_default_permutation (const StatsType& stats_calculator, const EnhancementType& enhancer,
                                                        const std::shared_ptr<vector<double> >& empirical_enhanced_statistic,
                                                        vector<value_type>& default_enhanced_statistics, std::shared_ptr<vector<value_type> >& default_enhanced_statistics_neg,
                                                        vector<value_type>& default_statistics)
=======
          template <class StatsType>
            void precompute_default_permutation (const StatsType& stats_calculator,
                                                 const std::shared_ptr<EnhancerBase> enhancer,
                                                 const vector_type& empirical_enhanced_statistic,
                                                 vector_type& default_enhanced_statistics,
                                                 std::shared_ptr<vector_type> default_enhanced_statistics_neg,
                                                 vector_type& default_statistics)
>>>>>>> de773ec5
            {
              vector<size_t> default_labelling (stats_calculator.num_subjects());
              for (size_t i = 0; i < default_labelling.size(); ++i)
                default_labelling[i] = i;
              stats_calculator (default_labelling, default_statistics);
              (*enhancer) (default_statistics, default_enhanced_statistics);

              if (empirical_enhanced_statistic.size())
                default_enhanced_statistics /= empirical_enhanced_statistic;

              // Compute the opposite contrast
              if (default_enhanced_statistics_neg) {
                default_statistics = -default_statistics;

                (*enhancer) (default_statistics, *default_enhanced_statistics_neg);

                if (empirical_enhanced_statistic.size())
                  (*default_enhanced_statistics_neg) /= empirical_enhanced_statistic;

                // revert default_statistics to positive contrast for output
                default_statistics = -default_statistics;
              }
            }

          template <class StatsType>
            inline void run_permutations (PermutationStack& perm_stack,
                                          const StatsType& stats_calculator,
                                          const std::shared_ptr<EnhancerBase> enhancer,
                                          const vector_type& empirical_enhanced_statistic,
                                          const vector_type& default_enhanced_statistics,
                                          const std::shared_ptr<vector_type> default_enhanced_statistics_neg,
                                          vector_type& perm_dist_pos,
                                          std::shared_ptr<vector_type> perm_dist_neg,
                                          vector_type& uncorrected_pvalues,
                                          std::shared_ptr<vector_type> uncorrected_pvalues_neg)
            {
              std::vector<size_t> global_uncorrected_pvalue_count (stats_calculator.num_elements(), 0);
              std::shared_ptr< std::vector<size_t> > global_uncorrected_pvalue_count_neg;
              if (perm_dist_neg)
                global_uncorrected_pvalue_count_neg.reset (new std::vector<size_t> (stats_calculator.num_elements(), 0));

              {
                Processor<StatsType> processor (stats_calculator, enhancer,
                                                empirical_enhanced_statistic,
                                                default_enhanced_statistics, default_enhanced_statistics_neg,
                                                perm_dist_pos, perm_dist_neg,
                                                global_uncorrected_pvalue_count, global_uncorrected_pvalue_count_neg);
                Thread::run_queue (perm_stack, Permutation(), Thread::multi (processor));
              }

              for (size_t i = 0; i < stats_calculator.num_elements(); ++i) {
                uncorrected_pvalues[i] = global_uncorrected_pvalue_count[i] / default_type(perm_stack.num_permutations);
                if (perm_dist_neg)
                  (*uncorrected_pvalues_neg)[i] = (*global_uncorrected_pvalue_count_neg)[i] / default_type(perm_stack.num_permutations);
              }

<<<<<<< HEAD
        template <class StatsType, class EnhancementType>
          inline void run_permutations (const StatsType& stats_calculator, const EnhancementType& enhancer, size_t num_permutations,
                                        const std::shared_ptr<vector<double> >& empirical_enhanced_statistic,
                                        const vector<value_type>& default_enhanced_statistics, const std::shared_ptr<vector<value_type> >& default_enhanced_statistics_neg,
                                        Eigen::Matrix<value_type, Eigen::Dynamic, 1>& perm_dist_pos, std::shared_ptr<Eigen::Matrix<value_type, Eigen::Dynamic, 1> >& perm_dist_neg,
                                        vector<value_type>& uncorrected_pvalues, std::shared_ptr<vector<value_type> >& uncorrected_pvalues_neg)
          {

            vector<size_t> global_uncorrected_pvalue_count (stats_calculator.num_elements(), 0);
            std::shared_ptr<vector<size_t> > global_uncorrected_pvalue_count_neg;
            if (perm_dist_neg)
              global_uncorrected_pvalue_count_neg.reset (new vector<size_t>  (stats_calculator.num_elements(), 0));
=======
            }

>>>>>>> de773ec5

            template <class StatsType>
              inline void run_permutations (std::vector<std::vector<size_t>>& permutations,
                                            const StatsType& stats_calculator,
                                            const std::shared_ptr<EnhancerBase> enhancer,
                                            const vector_type& empirical_enhanced_statistic,
                                            const vector_type& default_enhanced_statistics,
                                            const std::shared_ptr<vector_type> default_enhanced_statistics_neg,
                                            vector_type& perm_dist_pos,
                                            std::shared_ptr<vector_type> perm_dist_neg,
                                            vector_type& uncorrected_pvalues,
                                            std::shared_ptr<vector_type> uncorrected_pvalues_neg)
              {
                PermutationStack perm_stack (permutations, "running " + str(permutations.size()) + " permutations");

                run_permutations (perm_stack, stats_calculator, enhancer, empirical_enhanced_statistic, default_enhanced_statistics, default_enhanced_statistics_neg,
                                  perm_dist_pos, perm_dist_neg, uncorrected_pvalues, uncorrected_pvalues_neg);
              }


            template <class StatsType>
              inline void run_permutations (const size_t num_permutations,
                                            const StatsType& stats_calculator,
                                            const std::shared_ptr<EnhancerBase> enhancer,
                                            const vector_type& empirical_enhanced_statistic,
                                            const vector_type& default_enhanced_statistics,
                                            const std::shared_ptr<vector_type> default_enhanced_statistics_neg,
                                            vector_type& perm_dist_pos,
                                            std::shared_ptr<vector_type> perm_dist_neg,
                                            vector_type& uncorrected_pvalues,
                                            std::shared_ptr<vector_type> uncorrected_pvalues_neg)
              {
                PermutationStack perm_stack (num_permutations, stats_calculator.num_subjects(), "running " + str(num_permutations) + " permutations");

                run_permutations (perm_stack, stats_calculator, enhancer, empirical_enhanced_statistic, default_enhanced_statistics, default_enhanced_statistics_neg,
                                  perm_dist_pos, perm_dist_neg, uncorrected_pvalues, uncorrected_pvalues_neg);
              }


          //! @}

    }
  }
}

#endif<|MERGE_RESOLUTION|>--- conflicted
+++ resolved
@@ -47,63 +47,20 @@
       typedef Math::Stats::value_type value_type;
       typedef Math::Stats::vector_type vector_type;
 
-<<<<<<< HEAD
-      class PermutationStack { MEMALIGN(PermutationStack)
-        public:
-          PermutationStack (size_t num_permutations, size_t num_samples, std::string msg, bool include_default = true) :
-            num_permutations (num_permutations),
-            current_permutation (0),
-            progress (msg, num_permutations) {
-              Math::Stats::generate_permutations (num_permutations, num_samples, permutations, include_default);
-            }
-
-          size_t next () {
-            std::lock_guard<std::mutex> lock (permutation_mutex);
-            size_t index = current_permutation++;
-            if (index < permutations.size())
-              ++progress;
-            return index;
-          }
-          const vector<size_t>& permutation (size_t index) const {
-            return permutations[index];
-          }
-=======
->>>>>>> de773ec5
-
-
-<<<<<<< HEAD
-        protected:
-          size_t current_permutation;
-          ProgressBar progress;
-          vector <vector<size_t> > permutations;
-          std::mutex permutation_mutex;
-      };
-
-
-
-
-      /*! A class to pre-compute the empirical TFCE or CFE statistic image for non-stationarity correction */
-      template <class StatsType, class EnchancementType>
-        class PreProcessor { MEMALIGN(PreProcessor<StatsType,EnchancementType>)
-          public:
-            PreProcessor (PermutationStack& permutation_stack, const StatsType& stats_calculator,
-                          const EnchancementType& enhancer, vector<double>& global_enhanced_sum,
-                          vector<size_t>& global_enhanced_count) :
-                            perm_stack (permutation_stack), stats_calculator (stats_calculator),
-=======
+
+
       const App::OptionGroup Options (const bool include_nonstationarity);
 
 
       /*! A class to pre-compute the empirical enhanced statistic image for non-stationarity correction */
       template <class StatsType>
-        class PreProcessor {
+        class PreProcessor { MEMALIGN (PreProcessor<StatsType>)
           public:
             PreProcessor (const StatsType& stats_calculator,
                           const std::shared_ptr<EnhancerBase> enhancer,
                           vector_type& global_enhanced_sum,
-                          std::vector<size_t>& global_enhanced_count) :
+                          vector<size_t>& global_enhanced_count) :
                             stats_calculator (stats_calculator),
->>>>>>> de773ec5
                             enhancer (enhancer), global_enhanced_sum (global_enhanced_sum),
                             global_enhanced_count (global_enhanced_count), enhanced_sum (vector_type::Zero (global_enhanced_sum.size())),
                             enhanced_count (global_enhanced_sum.size(), 0.0), stats (global_enhanced_sum.size()),
@@ -133,23 +90,13 @@
 
           protected:
             StatsType stats_calculator;
-<<<<<<< HEAD
-            EnchancementType enhancer;
-            vector<double>& global_enhanced_sum;
-            vector<size_t>& global_enhanced_count;
-            vector<double> enhanced_sum;
-            vector<size_t> enhanced_count;
-            vector<value_type> stats;
-            vector<value_type> enhanced_stats;
-=======
             std::shared_ptr<EnhancerBase> enhancer;
             vector_type& global_enhanced_sum;
-            std::vector<size_t>& global_enhanced_count;
+            vector<size_t>& global_enhanced_count;
             vector_type enhanced_sum;
-            std::vector<size_t> enhanced_count;
+            vector<size_t> enhanced_count;
             vector_type stats;
             vector_type enhanced_stats;
->>>>>>> de773ec5
             std::shared_ptr<std::mutex> mutex;
         };
 
@@ -157,19 +104,8 @@
 
 
         /*! A class to perform the permutation testing */
-<<<<<<< HEAD
-        template <class StatsType, class EnhancementType>
-          class Processor { MEMALIGN(Processor<StatsType,EnhancementType>)
-            public:
-              Processor (PermutationStack& permutation_stack, const StatsType& stats_calculator,
-                         const EnhancementType& enhancer, const std::shared_ptr<vector<double> >& empirical_enhanced_statistics,
-                         const vector<value_type>& default_enhanced_statistics, const std::shared_ptr<vector<value_type> >& default_enhanced_statistics_neg,
-                         Eigen::Matrix<value_type, Eigen::Dynamic, 1>& perm_dist_pos, std::shared_ptr<Eigen::Matrix<value_type, Eigen::Dynamic, 1> >& perm_dist_neg,
-                         vector<size_t>& global_uncorrected_pvalue_counter, std::shared_ptr<vector<size_t> >& global_uncorrected_pvalue_counter_neg) :
-                           perm_stack (permutation_stack), stats_calculator (stats_calculator),
-=======
         template <class StatsType>
-          class Processor {
+          class Processor { MEMALIGN (Processor<StatsType>)
             public:
               Processor (const StatsType& stats_calculator,
                          const std::shared_ptr<EnhancerBase> enhancer,
@@ -178,27 +114,20 @@
                          const std::shared_ptr<vector_type> default_enhanced_statistics_neg,
                          vector_type& perm_dist_pos,
                          std::shared_ptr<vector_type> perm_dist_neg,
-                         std::vector<size_t>& global_uncorrected_pvalue_counter,
-                         std::shared_ptr< std::vector<size_t> > global_uncorrected_pvalue_counter_neg) :
+                         vector<size_t>& global_uncorrected_pvalue_counter,
+                         std::shared_ptr< vector<size_t> > global_uncorrected_pvalue_counter_neg) :
                            stats_calculator (stats_calculator),
->>>>>>> de773ec5
                            enhancer (enhancer), empirical_enhanced_statistics (empirical_enhanced_statistics),
                            default_enhanced_statistics (default_enhanced_statistics), default_enhanced_statistics_neg (default_enhanced_statistics_neg),
                            statistics (stats_calculator.num_elements()), enhanced_statistics (stats_calculator.num_elements()),
                            uncorrected_pvalue_counter (stats_calculator.num_elements(), 0),
                            perm_dist_pos (perm_dist_pos), perm_dist_neg (perm_dist_neg),
                            global_uncorrected_pvalue_counter (global_uncorrected_pvalue_counter),
-<<<<<<< HEAD
-                           global_uncorrected_pvalue_counter_neg (global_uncorrected_pvalue_counter_neg) {
-                             if (global_uncorrected_pvalue_counter_neg)
-                               uncorrected_pvalue_counter_neg.reset (new vector<size_t>(stats_calculator.num_elements(), 0));
-=======
                            global_uncorrected_pvalue_counter_neg (global_uncorrected_pvalue_counter_neg),
                            mutex (new std::mutex())
               {
                 if (global_uncorrected_pvalue_counter_neg)
-                  uncorrected_pvalue_counter_neg.reset (new std::vector<size_t>(stats_calculator.num_elements(), 0));
->>>>>>> de773ec5
+                  uncorrected_pvalue_counter_neg.reset (new vector<size_t>(stats_calculator.num_elements(), 0));
               }
 
 
@@ -259,55 +188,29 @@
 
             protected:
               StatsType stats_calculator;
-<<<<<<< HEAD
-              EnhancementType enhancer;
-              std::shared_ptr<vector<double> > empirical_enhanced_statistics;
-              const vector<value_type>& default_enhanced_statistics;
-              const std::shared_ptr<vector<value_type> > default_enhanced_statistics_neg;
-              vector<value_type> statistics;
-              vector<value_type> enhanced_statistics;
-              vector<size_t> uncorrected_pvalue_counter;
-              std::shared_ptr<vector<size_t> > uncorrected_pvalue_counter_neg;
-              Eigen::Matrix<value_type, Eigen::Dynamic, 1>& perm_dist_pos;
-              std::shared_ptr<Eigen::Matrix<value_type, Eigen::Dynamic, 1> > perm_dist_neg;
-              vector<size_t>& global_uncorrected_pvalue_counter;
-              std::shared_ptr<vector<size_t> > global_uncorrected_pvalue_counter_neg;
-=======
               std::shared_ptr<EnhancerBase> enhancer;
               const vector_type& empirical_enhanced_statistics;
               const vector_type& default_enhanced_statistics;
               const std::shared_ptr<vector_type> default_enhanced_statistics_neg;
               vector_type statistics;
               vector_type enhanced_statistics;
-              std::vector<size_t> uncorrected_pvalue_counter;
-              std::shared_ptr<std::vector<size_t> > uncorrected_pvalue_counter_neg;
+              vector<size_t> uncorrected_pvalue_counter;
+              std::shared_ptr<vector<size_t> > uncorrected_pvalue_counter_neg;
               vector_type& perm_dist_pos;
               std::shared_ptr<vector_type> perm_dist_neg;
 
-              std::vector<size_t>& global_uncorrected_pvalue_counter;
-              std::shared_ptr<std::vector<size_t> > global_uncorrected_pvalue_counter_neg;
+              vector<size_t>& global_uncorrected_pvalue_counter;
+              std::shared_ptr<vector<size_t> > global_uncorrected_pvalue_counter_neg;
               std::shared_ptr<std::mutex> mutex;
->>>>>>> de773ec5
         };
 
 
         // Precompute the empircal test statistic for non-stationarity adjustment
-<<<<<<< HEAD
-        template <class StatsType, class EnhancementType>
-          inline void precompute_empirical_stat (const StatsType& stats_calculator, const EnhancementType& enhancer,
-                                                 size_t num_permutations, vector<double>& empirical_statistic)
-          {
-            vector<size_t> global_enhanced_count (empirical_statistic.size(), 0);
-            PermutationStack preprocessor_permutations (num_permutations,
-                                                        stats_calculator.num_subjects(),
-                                                        "precomputing empirical statistic for non-stationarity adjustment...", false);
-=======
         template <class StatsType>
           void precompute_empirical_stat (const StatsType& stats_calculator, const std::shared_ptr<EnhancerBase> enhancer,
                                           PermutationStack& perm_stack, vector_type& empirical_statistic)
           {
-            std::vector<size_t> global_enhanced_count (empirical_statistic.size(), 0);
->>>>>>> de773ec5
+            vector<size_t> global_enhanced_count (empirical_statistic.size(), 0);
             {
               PreProcessor<StatsType> preprocessor (stats_calculator, enhancer, empirical_statistic, global_enhanced_count);
               Thread::run_queue (perm_stack, Permutation(), Thread::multi (preprocessor));
@@ -321,13 +224,6 @@
 
 
           // Precompute the default statistic image and enhanced statistic. We need to precompute this for calculating the uncorrected p-values.
-<<<<<<< HEAD
-          template <class StatsType, class EnhancementType>
-            inline void precompute_default_permutation (const StatsType& stats_calculator, const EnhancementType& enhancer,
-                                                        const std::shared_ptr<vector<double> >& empirical_enhanced_statistic,
-                                                        vector<value_type>& default_enhanced_statistics, std::shared_ptr<vector<value_type> >& default_enhanced_statistics_neg,
-                                                        vector<value_type>& default_statistics)
-=======
           template <class StatsType>
             void precompute_default_permutation (const StatsType& stats_calculator,
                                                  const std::shared_ptr<EnhancerBase> enhancer,
@@ -335,7 +231,6 @@
                                                  vector_type& default_enhanced_statistics,
                                                  std::shared_ptr<vector_type> default_enhanced_statistics_neg,
                                                  vector_type& default_statistics)
->>>>>>> de773ec5
             {
               vector<size_t> default_labelling (stats_calculator.num_subjects());
               for (size_t i = 0; i < default_labelling.size(); ++i)
@@ -372,10 +267,10 @@
                                           vector_type& uncorrected_pvalues,
                                           std::shared_ptr<vector_type> uncorrected_pvalues_neg)
             {
-              std::vector<size_t> global_uncorrected_pvalue_count (stats_calculator.num_elements(), 0);
-              std::shared_ptr< std::vector<size_t> > global_uncorrected_pvalue_count_neg;
+              vector<size_t> global_uncorrected_pvalue_count (stats_calculator.num_elements(), 0);
+              std::shared_ptr< vector<size_t> > global_uncorrected_pvalue_count_neg;
               if (perm_dist_neg)
-                global_uncorrected_pvalue_count_neg.reset (new std::vector<size_t> (stats_calculator.num_elements(), 0));
+                global_uncorrected_pvalue_count_neg.reset (new vector<size_t> (stats_calculator.num_elements(), 0));
 
               {
                 Processor<StatsType> processor (stats_calculator, enhancer,
@@ -392,26 +287,11 @@
                   (*uncorrected_pvalues_neg)[i] = (*global_uncorrected_pvalue_count_neg)[i] / default_type(perm_stack.num_permutations);
               }
 
-<<<<<<< HEAD
-        template <class StatsType, class EnhancementType>
-          inline void run_permutations (const StatsType& stats_calculator, const EnhancementType& enhancer, size_t num_permutations,
-                                        const std::shared_ptr<vector<double> >& empirical_enhanced_statistic,
-                                        const vector<value_type>& default_enhanced_statistics, const std::shared_ptr<vector<value_type> >& default_enhanced_statistics_neg,
-                                        Eigen::Matrix<value_type, Eigen::Dynamic, 1>& perm_dist_pos, std::shared_ptr<Eigen::Matrix<value_type, Eigen::Dynamic, 1> >& perm_dist_neg,
-                                        vector<value_type>& uncorrected_pvalues, std::shared_ptr<vector<value_type> >& uncorrected_pvalues_neg)
-          {
-
-            vector<size_t> global_uncorrected_pvalue_count (stats_calculator.num_elements(), 0);
-            std::shared_ptr<vector<size_t> > global_uncorrected_pvalue_count_neg;
-            if (perm_dist_neg)
-              global_uncorrected_pvalue_count_neg.reset (new vector<size_t>  (stats_calculator.num_elements(), 0));
-=======
-            }
-
->>>>>>> de773ec5
+            }
+
 
             template <class StatsType>
-              inline void run_permutations (std::vector<std::vector<size_t>>& permutations,
+              inline void run_permutations (vector<vector<size_t>>& permutations,
                                             const StatsType& stats_calculator,
                                             const std::shared_ptr<EnhancerBase> enhancer,
                                             const vector_type& empirical_enhanced_statistic,
