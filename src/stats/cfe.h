/*
 * Copyright (c) 2008-2016 the MRtrix3 contributors
 * 
 * This Source Code Form is subject to the terms of the Mozilla Public
 * License, v. 2.0. If a copy of the MPL was not distributed with this
 * file, You can obtain one at http://mozilla.org/MPL/2.0/
 * 
 * MRtrix is distributed in the hope that it will be useful,
 * but WITHOUT ANY WARRANTY; without even the implied warranty of
 * MERCHANTABILITY or FITNESS FOR A PARTICULAR PURPOSE.
 * 
 * For more details, see www.mrtrix.org
 * 
 */
#ifndef __stats_cfe_h__
#define __stats_cfe_h__

#include "image.h"
#include "image_helpers.h"
#include "math/math.h"
#include "math/stats/typedefs.h"

#include "dwi/tractography/mapping/mapper.h"
#include "stats/enhance.h"

namespace MR
{
  namespace Stats
  {
    namespace CFE
    {

      typedef Math::Stats::value_type value_type;
      typedef Math::Stats::vector_type vector_type;
      typedef float connectivity_value_type;
      typedef Eigen::Matrix<value_type, 3, 1> direction_type;
      typedef Eigen::Array<connectivity_value_type, Eigen::Dynamic, 1> connectivity_vector_type;
      typedef DWI::Tractography::Mapping::SetVoxelDir SetVoxelDir;


      /** \addtogroup Statistics
      @{ */


      class connectivity { MEMALIGN(connectivity)
        public:
          connectivity () : value (0.0) { }
          connectivity (const connectivity_value_type v) : value (v) { }
          connectivity_value_type value;
      };




      /**
       * Process each track by converting each streamline to a set of dixels, and map these to fixels.
       */
      class TrackProcessor { MEMALIGN(TrackProcessor)

        public:
<<<<<<< HEAD
          TrackProcessor (Image<int32_t>& fixel_indexer,
                          const vector<Eigen::Matrix<value_type, 3, 1> >& fixel_directions,
                          vector<uint16_t>& fixel_TDI,
                          vector<std::map<int32_t, connectivity> >& connectivity_matrix,
                          value_type angular_threshold):
                          fixel_indexer (fixel_indexer) ,
                          fixel_directions (fixel_directions),
                          fixel_TDI (fixel_TDI),
                          connectivity_matrix (connectivity_matrix) {
            angular_threshold_dp = cos (angular_threshold * (Math::pi/180.0));
          }

          bool operator() (SetVoxelDir& in)
          {
            // For each voxel tract tangent, assign to a fixel
            vector<int32_t> tract_fixel_indices;
            for (SetVoxelDir::const_iterator i = in.begin(); i != in.end(); ++i) {
              assign_pos_of (*i).to (fixel_indexer);
              fixel_indexer.index(3) = 0;
              int32_t first_index = fixel_indexer.value();
              if (first_index >= 0) {
                fixel_indexer.index(3) = 1;
                int32_t last_index = first_index + fixel_indexer.value();
                int32_t closest_fixel_index = -1;
                value_type largest_dp = 0.0;
                Eigen::Vector3f dir (i->get_dir());
                dir.normalize();
                for (int32_t j = first_index; j < last_index; ++j) {
                  value_type dp = std::abs (dir.dot (fixel_directions[j]));
                  if (dp > largest_dp) {
                    largest_dp = dp;
                    closest_fixel_index = j;
                  }
                }
                if (largest_dp > angular_threshold_dp) {
                  tract_fixel_indices.push_back (closest_fixel_index);
                  fixel_TDI[closest_fixel_index]++;
                }
              }
            }

            try {
              for (size_t i = 0; i < tract_fixel_indices.size(); i++) {
                for (size_t j = i + 1; j < tract_fixel_indices.size(); j++) {
                  connectivity_matrix[tract_fixel_indices[i]][tract_fixel_indices[j]].value++;
                  connectivity_matrix[tract_fixel_indices[j]][tract_fixel_indices[i]].value++;
                }
              }
              return true;
            } catch (...) {
              throw Exception ("Error assigning memory for CFE connectivity matrix");
              return false;
            }
          }

        private:
          Image<int32_t> fixel_indexer;
          const vector<Eigen::Vector3f>& fixel_directions;
          vector<uint16_t>& fixel_TDI;
          vector<std::map<int32_t, connectivity> >& connectivity_matrix;
          value_type angular_threshold_dp;
      };




      class Enhancer { MEMALIGN(Enhancer)
        public:
          Enhancer (const vector<std::map<int32_t, connectivity> >& connectivity_map,
                    const value_type dh, const value_type E, const value_type H) :
                    connectivity_map (connectivity_map), dh (dh), E (E), H (H) { }

          value_type operator() (const value_type max_stat, const vector<value_type>& stats,
                                 vector<value_type>& enhanced_stats) const
          {
            enhanced_stats.resize (stats.size());
            std::fill (enhanced_stats.begin(), enhanced_stats.end(), 0.0);
            value_type max_enhanced_stat = 0.0;
            for (size_t fixel = 0; fixel < connectivity_map.size(); ++fixel) {
              std::map<int32_t, connectivity>::const_iterator connected_fixel;
              for (value_type h = this->dh; h < stats[fixel]; h +=  this->dh) {
                value_type extent = 0.0;
                for (connected_fixel = connectivity_map[fixel].begin(); connected_fixel != connectivity_map[fixel].end(); ++connected_fixel)
                  if (stats[connected_fixel->first] > h)
                    extent += connected_fixel->second.value;
                enhanced_stats[fixel] += std::pow (extent, E) * std::pow (h, H);
              }
              if (enhanced_stats[fixel] > max_enhanced_stat)
                max_enhanced_stat = enhanced_stats[fixel];
            }

            return max_enhanced_stat;
          }

        protected:
          const vector<std::map<int32_t, connectivity> >& connectivity_map;
=======
          TrackProcessor (Image<uint32_t>& fixel_indexer,
                          const std::vector<direction_type>& fixel_directions,
                          std::vector<uint16_t>& fixel_TDI,
                          std::vector<std::map<uint32_t, connectivity> >& connectivity_matrix,
                          const value_type angular_threshold);

          bool operator () (const SetVoxelDir& in);

        private:
          Image<uint32_t> fixel_indexer;
          const std::vector<direction_type>& fixel_directions;
          std::vector<uint16_t>& fixel_TDI;
          std::vector<std::map<uint32_t, connectivity> >& connectivity_matrix;
          const value_type angular_threshold_dp;
      };




      class Enhancer : public Stats::EnhancerBase {
        public:
          Enhancer (const std::vector<std::map<uint32_t, connectivity> >& connectivity_map,
                    const value_type dh, const value_type E, const value_type H);


          value_type operator() (const vector_type& stats, vector_type& enhanced_stats) const override;


        protected:
          const std::vector<std::map<uint32_t, connectivity> >& connectivity_map;
>>>>>>> de773ec5
          const value_type dh, E, H;
      };


      //! @}

    }
  }
}

#endif<|MERGE_RESOLUTION|>--- conflicted
+++ resolved
@@ -58,126 +58,28 @@
       class TrackProcessor { MEMALIGN(TrackProcessor)
 
         public:
-<<<<<<< HEAD
-          TrackProcessor (Image<int32_t>& fixel_indexer,
-                          const vector<Eigen::Matrix<value_type, 3, 1> >& fixel_directions,
+          TrackProcessor (Image<uint32_t>& fixel_indexer,
+                          const vector<direction_type>& fixel_directions,
                           vector<uint16_t>& fixel_TDI,
-                          vector<std::map<int32_t, connectivity> >& connectivity_matrix,
-                          value_type angular_threshold):
-                          fixel_indexer (fixel_indexer) ,
-                          fixel_directions (fixel_directions),
-                          fixel_TDI (fixel_TDI),
-                          connectivity_matrix (connectivity_matrix) {
-            angular_threshold_dp = cos (angular_threshold * (Math::pi/180.0));
-          }
-
-          bool operator() (SetVoxelDir& in)
-          {
-            // For each voxel tract tangent, assign to a fixel
-            vector<int32_t> tract_fixel_indices;
-            for (SetVoxelDir::const_iterator i = in.begin(); i != in.end(); ++i) {
-              assign_pos_of (*i).to (fixel_indexer);
-              fixel_indexer.index(3) = 0;
-              int32_t first_index = fixel_indexer.value();
-              if (first_index >= 0) {
-                fixel_indexer.index(3) = 1;
-                int32_t last_index = first_index + fixel_indexer.value();
-                int32_t closest_fixel_index = -1;
-                value_type largest_dp = 0.0;
-                Eigen::Vector3f dir (i->get_dir());
-                dir.normalize();
-                for (int32_t j = first_index; j < last_index; ++j) {
-                  value_type dp = std::abs (dir.dot (fixel_directions[j]));
-                  if (dp > largest_dp) {
-                    largest_dp = dp;
-                    closest_fixel_index = j;
-                  }
-                }
-                if (largest_dp > angular_threshold_dp) {
-                  tract_fixel_indices.push_back (closest_fixel_index);
-                  fixel_TDI[closest_fixel_index]++;
-                }
-              }
-            }
-
-            try {
-              for (size_t i = 0; i < tract_fixel_indices.size(); i++) {
-                for (size_t j = i + 1; j < tract_fixel_indices.size(); j++) {
-                  connectivity_matrix[tract_fixel_indices[i]][tract_fixel_indices[j]].value++;
-                  connectivity_matrix[tract_fixel_indices[j]][tract_fixel_indices[i]].value++;
-                }
-              }
-              return true;
-            } catch (...) {
-              throw Exception ("Error assigning memory for CFE connectivity matrix");
-              return false;
-            }
-          }
-
-        private:
-          Image<int32_t> fixel_indexer;
-          const vector<Eigen::Vector3f>& fixel_directions;
-          vector<uint16_t>& fixel_TDI;
-          vector<std::map<int32_t, connectivity> >& connectivity_matrix;
-          value_type angular_threshold_dp;
-      };
-
-
-
-
-      class Enhancer { MEMALIGN(Enhancer)
-        public:
-          Enhancer (const vector<std::map<int32_t, connectivity> >& connectivity_map,
-                    const value_type dh, const value_type E, const value_type H) :
-                    connectivity_map (connectivity_map), dh (dh), E (E), H (H) { }
-
-          value_type operator() (const value_type max_stat, const vector<value_type>& stats,
-                                 vector<value_type>& enhanced_stats) const
-          {
-            enhanced_stats.resize (stats.size());
-            std::fill (enhanced_stats.begin(), enhanced_stats.end(), 0.0);
-            value_type max_enhanced_stat = 0.0;
-            for (size_t fixel = 0; fixel < connectivity_map.size(); ++fixel) {
-              std::map<int32_t, connectivity>::const_iterator connected_fixel;
-              for (value_type h = this->dh; h < stats[fixel]; h +=  this->dh) {
-                value_type extent = 0.0;
-                for (connected_fixel = connectivity_map[fixel].begin(); connected_fixel != connectivity_map[fixel].end(); ++connected_fixel)
-                  if (stats[connected_fixel->first] > h)
-                    extent += connected_fixel->second.value;
-                enhanced_stats[fixel] += std::pow (extent, E) * std::pow (h, H);
-              }
-              if (enhanced_stats[fixel] > max_enhanced_stat)
-                max_enhanced_stat = enhanced_stats[fixel];
-            }
-
-            return max_enhanced_stat;
-          }
-
-        protected:
-          const vector<std::map<int32_t, connectivity> >& connectivity_map;
-=======
-          TrackProcessor (Image<uint32_t>& fixel_indexer,
-                          const std::vector<direction_type>& fixel_directions,
-                          std::vector<uint16_t>& fixel_TDI,
-                          std::vector<std::map<uint32_t, connectivity> >& connectivity_matrix,
+                          vector<std::map<uint32_t, connectivity> >& connectivity_matrix,
                           const value_type angular_threshold);
 
           bool operator () (const SetVoxelDir& in);
 
         private:
           Image<uint32_t> fixel_indexer;
-          const std::vector<direction_type>& fixel_directions;
-          std::vector<uint16_t>& fixel_TDI;
-          std::vector<std::map<uint32_t, connectivity> >& connectivity_matrix;
+          const vector<direction_type>& fixel_directions;
+          vector<uint16_t>& fixel_TDI;
+          vector<std::map<uint32_t, connectivity> >& connectivity_matrix;
           const value_type angular_threshold_dp;
       };
 
 
 
 
-      class Enhancer : public Stats::EnhancerBase {
+      class Enhancer : public Stats::EnhancerBase { MEMALIGN (Enhancer)
         public:
-          Enhancer (const std::vector<std::map<uint32_t, connectivity> >& connectivity_map,
+          Enhancer (const vector<std::map<uint32_t, connectivity> >& connectivity_map,
                     const value_type dh, const value_type E, const value_type H);
 
 
@@ -185,8 +87,7 @@
 
 
         protected:
-          const std::vector<std::map<uint32_t, connectivity> >& connectivity_map;
->>>>>>> de773ec5
+          const vector<std::map<uint32_t, connectivity> >& connectivity_map;
           const value_type dh, E, H;
       };
 
