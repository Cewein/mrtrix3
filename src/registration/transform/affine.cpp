--- conflicted
+++ resolved
@@ -27,91 +27,6 @@
   {
     namespace Transform
     {
-<<<<<<< HEAD
-      // TODO: implement gradient descent oscillation detection via DoubleExpSmoothSlopeCheck
-      class DoubleExpSmoothSlopeCheck
-      { MEMALIGN(DoubleExpSmoothSlopeCheck)
-        public:
-          DoubleExpSmoothSlopeCheck (const Eigen::Matrix<default_type, Eigen::Dynamic, 1> slope_threshold,
-            default_type alpha = 0.8,
-            default_type beta = 0.55,
-            size_t buffer_len = 4,
-            size_t min_iter = 5):
-            stop_cnt (0),
-            alpha (alpha),
-            beta (beta),
-            thresh (slope_threshold),
-            buffer_len (buffer_len),
-            min_iter (min_iter),
-            iter_count (0),
-            len (0) { }
-
-            bool go_on (const Eigen::Matrix<default_type, Eigen::Dynamic, 1>& element) {
-              ++iter_count;
-              // initialise
-              if (len == 0) {
-                if (!x0.size()) {
-                  x0 = element;
-                  return true;
-                } else {
-                  ds.emplace_back(element);
-                  db.emplace_back(element - x0);
-                  if (check_all(db.back()))
-                    ++stop_cnt;
-                  else
-                    stop_cnt = 0;
-                  ++len;
-                  return true;
-                }
-              }
-              // add smoothed elements
-              ds.emplace_back(alpha * element + (1.0-alpha) * (ds.back() + db.back()));
-              db.emplace_back(beta * (ds.at(len) - ds.at(len - 1)) + (1.0-beta) * db.at(len-1));
-              if (check_all(db.back()))
-                ++stop_cnt;
-              else
-                stop_cnt = 0;
-
-              // trim if buffer full
-              if (len == buffer_len) {
-                ds.pop_front();
-                db.pop_front();
-                if (stop_cnt > buffer_len) --stop_cnt;
-              } else {
-                ++len;
-              }
-              return (stop_cnt != buffer_len) or (iter_count < min_iter);
-            }
-
-            bool last_b (Eigen::Matrix<default_type, Eigen::Dynamic, 1>& b) const {
-              if (!len) return false;
-              b = db.back();
-              return true;
-            }
-
-            bool last_s (Eigen::Matrix<default_type, Eigen::Dynamic, 1>& s) const {
-              if (!len) return false;
-              s = ds.back();
-              return true;
-            }
-
-        private:
-          size_t stop_cnt;
-          default_type alpha, beta;
-          const Eigen::Matrix<default_type, Eigen::Dynamic, 1> thresh;
-          Eigen::Matrix<default_type, Eigen::Dynamic, 1> x0;
-          const size_t buffer_len, min_iter;
-          size_t iter_count, len;
-          std::deque<Eigen::Matrix<default_type, Eigen::Dynamic, 1>> ds, db;
-
-          inline bool check_all (const Eigen::Matrix<default_type, Eigen::Dynamic, 1>& vec) {
-            return (vec.array().abs() < thresh.array()).all();
-          }
-
-        };
-
-=======
->>>>>>> de773ec5
 
       bool AffineUpdate::operator() (Eigen::Matrix<default_type, Eigen::Dynamic, 1>& newx,
           const Eigen::Matrix<default_type, Eigen::Dynamic, 1>& x,
