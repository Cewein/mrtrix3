--- conflicted
+++ resolved
@@ -257,27 +257,9 @@
         for (const auto& i : retrospective_assignments)
           out[i.second].add (i.first, values[i.first], (*weights)[i.first]);
 
-<<<<<<< HEAD
         for (auto i = out.begin(); i != out.end();) { // Empty increment
 
           if (i->is_negative() || i->get_max_peak_value() < peak_value_threshold || i->get_integral() < integral_threshold) {
-=======
-        default_type mean_neg_peak = 0.0, max_neg_integral = 0.0;
-        uint32_t neg_lobe_count = 0;
-        for (const auto& i : out) {
-          if (i.is_negative()) {
-            mean_neg_peak += i.get_max_peak_value();
-            ++neg_lobe_count;
-            max_neg_integral = std::max (max_neg_integral, default_type(i.get_integral()));
-          }
-        }
-
-        const default_type min_integral = ratio_to_negative_lobe_integral  * max_neg_integral;
-
-        for (auto i = out.begin(); i != out.end();) { // Empty increment
-
-          if (i->is_negative() || i->get_max_peak_value() < peak_value_threshold || i->get_integral() < min_integral) {
->>>>>>> 291611cb
             i = out.erase (i);
           } else {
 
