/*
    Copyright 2011 Brain Research Institute, Melbourne, Australia

    Written by Robert E. Smith and J-Donald Tournier, 2011.

    This file is part of MRtrix.

    MRtrix is free software: you can redistribute it and/or modify
    it under the terms of the GNU General Public License as published by
    the Free Software Foundation, either version 3 of the License, or
    (at your option) any later version.

    MRtrix is distributed in the hope that it will be useful,
    but WITHOUT ANY WARRANTY; without even the implied warranty of
    MERCHANTABILITY or FITNESS FOR A PARTICULAR PURPOSE.  See the
    GNU General Public License for more details.

    You should have received a copy of the GNU General Public License
    along with MRtrix.  If not, see <http://www.gnu.org/licenses/>.

*/

#ifndef __dwi_tractography_tracking_write_kernel_h__
#define __dwi_tractography_tracking_write_kernel_h__

#include <string>
#include <vector>
#include <cinttypes>

#include "timer.h"
#include "file/ofstream.h"

#include "dwi/tractography/file.h"
#include "dwi/tractography/properties.h"
#include "dwi/tractography/streamline.h"

#include "dwi/tractography/tracking/generated_track.h"
#include "dwi/tractography/tracking/shared.h"
#include "dwi/tractography/tracking/types.h"



namespace MR
{
  namespace DWI
  {
    namespace Tractography
    {
      namespace Tracking
      {


      class WriteKernel
      {
        public:

          WriteKernel (const SharedBase& shared,
              const std::string& output_file,
              const DWI::Tractography::Properties& properties) :
                S (shared),
                writer (output_file, properties),
                finite_seeds (S.properties.seeds.is_finite()),
                progress (printf ("       0 generated,        0 selected", 0, 0), finite_seeds ? S.max_num_attempts : S.max_num_tracks)
          {
            DWI::Tractography::Properties::const_iterator seed_output = properties.find ("seed_output");
            if (seed_output != properties.end()) {
              seeds.reset (new File::OFStream (seed_output->second, std::ios_base::out | std::ios_base::trunc));
              (*seeds) << "#Track_index,Seed_index,Pos_x,Pos_y,Pos_z,\n";
            }
          }

          WriteKernel (const WriteKernel&) = delete;
<<<<<<< HEAD
=======
          WriteKernel& operator= (const WriteKernel&) = delete;
>>>>>>> f656c17c

          ~WriteKernel ()
          {
            progress.set_text (printf ("%8" PRIu64 " generated, %8" PRIu64 " selected", writer.total_count, writer.count));
            if (seeds) {
              (*seeds) << "\n";
              seeds->close();
            }

          }


          bool operator() (const GeneratedTrack&);

          bool complete() const { return (writer.count >= S.max_num_tracks || writer.total_count >= S.max_num_attempts); }


        protected:
          const SharedBase& S;
          Writer<value_type> writer;
          const bool finite_seeds;
          std::unique_ptr<File::OFStream> seeds;
          ProgressBar progress;
      };



      }
    }
  }
}

#endif

<|MERGE_RESOLUTION|>--- conflicted
+++ resolved
@@ -70,10 +70,7 @@
           }
 
           WriteKernel (const WriteKernel&) = delete;
-<<<<<<< HEAD
-=======
           WriteKernel& operator= (const WriteKernel&) = delete;
->>>>>>> f656c17c
 
           ~WriteKernel ()
           {
