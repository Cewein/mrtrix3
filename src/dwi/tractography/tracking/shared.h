/* Copyright (c) 2008-2019 the MRtrix3 contributors.
 *
 * This Source Code Form is subject to the terms of the Mozilla Public
 * License, v. 2.0. If a copy of the MPL was not distributed with this
 * file, You can obtain one at http://mozilla.org/MPL/2.0/.
 *
 * Covered Software is provided under this License on an "as is"
 * basis, without warranty of any kind, either expressed, implied, or
 * statutory, including, without limitation, warranties that the
 * Covered Software is free of defects, merchantable, fit for a
 * particular purpose or non-infringing.
 * See the Mozilla Public License v. 2.0 for more details.
 *
 * For more details, see http://www.mrtrix.org/.
 */

#ifndef __dwi_tractography_tracking_shared_h__
#define __dwi_tractography_tracking_shared_h__

#include <atomic>

#include "header.h"
#include "image.h"
#include "memory.h"
#include "transform.h"
#include "dwi/tractography/properties.h"
#include "dwi/tractography/roi.h"
#include "dwi/tractography/ACT/shared.h"
#include "dwi/tractography/MACT/shared.h"
#include "dwi/tractography/resampling/downsampler.h"
#include "dwi/tractography/tracking/types.h"
#include "dwi/tractography/tracking/tractography.h"


// If this is enabled, images will be output in the current directory showing the density of streamline terminations due to different termination mechanisms throughout the brain
//#define DEBUG_TERMINATIONS



namespace MR
{
  namespace DWI
  {
    namespace Tractography
    {
      namespace Tracking
      {



        class SharedBase { MEMALIGN(SharedBase)

          public:

            SharedBase (const std::string& diff_path, Properties& property_set);

            virtual ~SharedBase();


            Image<float> source;
            Properties& properties;
            Eigen::Vector3f init_dir;
            size_t max_num_tracks, max_num_seeds;
            size_t min_num_points_preds, max_num_points_preds;
            size_t min_num_points_postds, max_num_points_postds;
            float min_dist, max_dist;
            // Different variables for 1st-order integration vs. higher-order integration
            float max_angle_1o, max_angle_ho, cos_max_angle_1o, cos_max_angle_ho;
            float step_size, min_radius, threshold, init_threshold;
            size_t max_seed_attempts;
            bool unidirectional, rk4, stop_on_all_include, implicit_max_num_seeds;
            DWI::Tractography::Resampling::Downsampler downsampler;

            // Additional members for ACT
            bool is_act() const { return bool (act_shared_additions); }
            const ACT::ACT_Shared_additions& act() const { return *act_shared_additions; }

<<<<<<< HEAD
            // Additional members for MACT
            bool is_mact() const { return bool (mact_shared_additions); }
            const MACT::MACT_Shared_additions& mact() const { return *mact_shared_additions; }


=======
>>>>>>> bd8789e6
            float vox () const
            {
              return std::pow (source.spacing(0)*source.spacing(1)*source.spacing(2), float (1.0/3.0));
            }

            void set_step_size (float stepsize, bool is_higher_order);
            void set_num_points();
            void set_num_points (const float angle_minradius_preds, const float max_step_postds);
            void set_cutoff (float cutoff);

            // This gets overloaded for iFOD2, as each sample is output rather than just each step, and there are
            //   multiple samples per step
            // (Only utilised for Exec::satisfy_wm_requirement())
            virtual float internal_step_size() const { return step_size; }


            void add_termination (const term_t i)   const { terminations[i].fetch_add (1, std::memory_order_relaxed); }
            void add_rejection   (const reject_t i) const { rejections[i]  .fetch_add (1, std::memory_order_relaxed); }


#ifdef DEBUG_TERMINATIONS
            void add_termination (const term_t i, const Eigen::Vector3f& p) const;
#endif


          private:
            mutable std::atomic<size_t> terminations[TERMINATION_REASON_COUNT];
            mutable std::atomic<size_t> rejections  [REJECTION_REASON_COUNT];

            std::unique_ptr<ACT::ACT_Shared_additions> act_shared_additions;
            std::unique_ptr<MACT::MACT_Shared_additions> mact_shared_additions;

#ifdef DEBUG_TERMINATIONS
            Header debug_header;
            Image<uint32_t>* debug_images[TERMINATION_REASON_COUNT];
            const Transform transform;
#endif

        };



      }
    }
  }
}

#endif<|MERGE_RESOLUTION|>--- conflicted
+++ resolved
@@ -75,14 +75,10 @@
             bool is_act() const { return bool (act_shared_additions); }
             const ACT::ACT_Shared_additions& act() const { return *act_shared_additions; }
 
-<<<<<<< HEAD
             // Additional members for MACT
             bool is_mact() const { return bool (mact_shared_additions); }
             const MACT::MACT_Shared_additions& mact() const { return *mact_shared_additions; }
 
-
-=======
->>>>>>> bd8789e6
             float vox () const
             {
               return std::pow (source.spacing(0)*source.spacing(1)*source.spacing(2), float (1.0/3.0));
