/* Copyright (c) 2008-2019 the MRtrix3 contributors.
 *
 * This Source Code Form is subject to the terms of the Mozilla Public
 * License, v. 2.0. If a copy of the MPL was not distributed with this
 * file, You can obtain one at http://mozilla.org/MPL/2.0/.
 *
 * Covered Software is provided under this License on an "as is"
 * basis, without warranty of any kind, either expressed, implied, or
 * statutory, including, without limitation, warranties that the
 * Covered Software is free of defects, merchantable, fit for a
 * particular purpose or non-infringing.
 * See the Mozilla Public License v. 2.0 for more details.
 *
 * For more details, see http://www.mrtrix.org/.
 */

#ifndef __dwi_tractography_tracking_exec_h__
#define __dwi_tractography_tracking_exec_h__


#include "thread.h"
#include "thread_queue.h"
#include "dwi/directions/set.h"
#include "dwi/tractography/streamline.h"
#include "dwi/tractography/rng.h"
#include "dwi/tractography/roi.h"
#include "dwi/tractography/tracking/generated_track.h"
#include "dwi/tractography/tracking/method.h"
#include "dwi/tractography/tracking/shared.h"
#include "dwi/tractography/tracking/write_kernel.h"

#include "dwi/tractography/mapping/mapper.h"
#include "dwi/tractography/mapping/mapping.h"
#include "dwi/tractography/mapping/voxel.h"

#include "dwi/tractography/seeding/dynamic.h"


#define MAX_NUM_SEED_ATTEMPTS 100000

#define TRACKING_BATCH_SIZE 10



namespace MR
{
  namespace DWI
  {
    namespace Tractography
    {
      namespace Tracking
      {


        // TODO Try having ACT as a template boolean; allow compiler to optimise out branch statements

        template <class Method> class Exec { MEMALIGN(Exec<Method>)

          public:

            static void run (const std::string& diff_path, const std::string& destination, DWI::Tractography::Properties& properties)
            {

              if (properties.find ("seed_dynamic") == properties.end()) {

                typename Method::Shared shared (diff_path, properties);
                WriteKernel writer (shared, destination, properties);
                Exec<Method> tracker (shared);
                Thread::run_queue (Thread::multi (tracker), Thread::batch (GeneratedTrack(), TRACKING_BATCH_SIZE), writer);

              } else {

                const std::string& fod_path (properties["seed_dynamic"]);
                const std::string max_num_tracks = properties["max_num_tracks"];
                if (max_num_tracks.empty())
                  throw Exception ("Dynamic seeding requires setting the desired number of tracks using the -select option");
                const size_t num_tracks = to<size_t>(max_num_tracks);

                using SetDixel = Mapping::SetDixel;
                using TckMapper = Mapping::TrackMapperBase;
                using Writer = Seeding::WriteKernelDynamic;

                DWI::Directions::FastLookupSet dirs (1281);
                auto fod_data = Image<float>::open (fod_path);
                Math::SH::check (fod_data);
                Seeding::Dynamic* seeder = new Seeding::Dynamic (fod_path, fod_data, num_tracks, dirs);
                properties.seeds.add (seeder); // List is responsible for deleting this from memory

                typename Method::Shared shared (diff_path, properties);

                Writer       writer  (shared, destination, properties);
                Exec<Method> tracker (shared);

                TckMapper mapper (fod_data, dirs);
                mapper.set_upsample_ratio (Mapping::determine_upsample_ratio (fod_data, properties, 0.25));
                mapper.set_use_precise_mapping (true);

                Thread::run_queue (
                    Thread::multi (tracker),
                    Thread::batch (GeneratedTrack(), TRACKING_BATCH_SIZE),
                    writer,
                    Thread::batch (Streamline<>(), TRACKING_BATCH_SIZE),
                    Thread::multi (mapper),
                    Thread::batch (SetDixel(), TRACKING_BATCH_SIZE),
                    *seeder);

              }

            }



            Exec (const typename Method::Shared& shared) :
              S (shared),
              method (shared),
              track_excluded (false),
              include_visitation (S.properties.include, S.properties.ordered_include) { }


            bool operator() (GeneratedTrack& item) {
              if (!seed_track (item))
                return false;
              if (track_excluded) {
                item.set_status (GeneratedTrack::status_t::SEED_REJECTED);
                S.add_rejection (INVALID_SEED);
                return true;
              }
              gen_track (item);
              if (track_rejected (item)) {
                item.clear();
                item.set_status (GeneratedTrack::status_t::TRACK_REJECTED);
<<<<<<< HEAD
              } else if (S.downsampler.valid() || (S.is_act() && S.act().crop_at_gmwmi()) || (S.is_mact() && S.mact().crop_at_gmwmi())) {
=======
              } else if (S.downsampler.get_ratio() > 1 || (S.is_act() && S.act().crop_at_gmwmi())) {
>>>>>>> 047e21f3
                S.downsampler (item);
                check_downsampled_length (item);
              } else {
                item.set_status (GeneratedTrack::status_t::ACCEPTED);
              }
              return true;
            }


          private:

            const typename Method::Shared& S;
            Method method;
            bool track_excluded;
            IncludeROIVisitation include_visitation;


            term_t iterate ()
            {
              const term_t method_term = (S.rk4 ? next_rk4() : method.next());

              if (method_term)
                return (S.is_act() && method.act().sgm_depth) ? TERM_IN_SGM : method_term;

              if (S.is_act()) {
                const term_t structural_term = method.act().check_structural (method.pos);
                if (structural_term)
                  return structural_term;
              }

              if (S.properties.mask.size() && !S.properties.mask.contains (method.pos))
                return EXIT_MASK;

              if (S.properties.exclude.contains (method.pos))
                return ENTER_EXCLUDE;

              // If backtracking is not enabled, add streamline to include regions as it is generated
              // If it is enabled, this check can only be performed after the streamline is completed
              if (!(S.is_act() && S.act().backtrack()))
                include_visitation (method.pos);

              if (S.stop_on_all_include && bool(include_visitation))
                return TRAVERSE_ALL_INCLUDE;

              return CONTINUE;
            }



            term_t iterate( GeneratedTrack& tck )
            {
              const term_t method_term = ( S.rk4 ? next_rk4() : method.next() );

              if ( method_term )
              {
                return ( S.is_mact() && method.mact()._sgm_depth ) ? TERM_IN_SGM : method_term;
              }

              if ( S.is_mact() )
              {
                const term_t structural_term = method.mact().check_structural( tck.back(),
                                                                               method.pos );
                if ( structural_term )
                {
                  return structural_term;
                }
              }

              if ( S.properties.mask.size() && !S.properties.mask.contains( method.pos ) )
              {
                return EXIT_MASK;
              }
              if ( S.properties.exclude.contains( method.pos ) )
              {
                return ENTER_EXCLUDE;
              }

              // If backtracking is not enabled, add streamline to include regions as it is generated
              // If it is enabled, this check can only be performed after the streamline is completed
              if ( !( S.is_mact() && S.mact().backtrack() ) )
              {
                S.properties.include.contains( method.pos, track_included );
              }
              if ( S.stop_on_all_include && traversed_all_include_regions() )
              {
                return TRAVERSE_ALL_INCLUDE;
              }

              return CONTINUE;
            }



            bool seed_track (GeneratedTrack& tck)
            {
              tck.clear();
              track_excluded = false;
              include_visitation.reset();
              method.dir = { NaN, NaN, NaN };

              if (S.properties.seeds.is_finite()) {

                if (!S.properties.seeds.get_seed (method.pos, method.dir))
                  return false;
                if (!method.check_seed() || !method.init()) {
                  track_excluded = true;
                  tck.set_status (GeneratedTrack::status_t::SEED_REJECTED);
                }
                return true;

              } else {

                for (size_t num_attempts = 0; num_attempts != MAX_NUM_SEED_ATTEMPTS; ++num_attempts) {
                  if (S.properties.seeds.get_seed (method.pos, method.dir)) {
                    if (!(method.check_seed() && method.init())) {
                      track_excluded = true;
                      tck.set_status (GeneratedTrack::status_t::SEED_REJECTED);
                    }
                    return true;
                  }
                }
                FAIL ("Failed to find suitable seed point after " + str (MAX_NUM_SEED_ATTEMPTS) + " attempts - aborting");
                return false;

              }
            }



            bool gen_track (GeneratedTrack& tck)
            {
              bool unidirectional = S.unidirectional;
              if (S.is_act() && !unidirectional)
                unidirectional = method.act().seed_is_unidirectional (method.pos, method.dir);

<<<<<<< HEAD
              if ( S.is_mact() && !unidirectional )
              {
                unidirectional = method.mact().seed_is_unidirectional( method.pos, method.dir );
              }

              S.properties.include.contains (method.pos, track_included);
=======
              include_visitation (method.pos);
>>>>>>> 047e21f3

              const Eigen::Vector3f seed_dir (method.dir);
              tck.push_back (method.pos);

              gen_track_unidir (tck);

              if (!track_excluded && !unidirectional) {
                tck.reverse();
                method.pos = tck.back();
                method.dir = -seed_dir;
                method.reverse_track ();
                gen_track_unidir (tck);
              }

              return true;
            }




            void gen_track_unidir (GeneratedTrack& tck)
            {
              term_t termination = CONTINUE;

              if (S.is_act() && S.act().backtrack()) {
                size_t revert_step = 1;
                size_t max_size_at_backtrack = tck.size();
                unsigned int revert_count = 0;

                do {
                  termination = iterate();
                  if (term_add_to_tck[termination])
                    tck.push_back (method.pos);
                  if (termination) {
                    apply_priors (termination);
                    if (track_excluded && termination != ENTER_EXCLUDE) {
                      if (tck.size() > max_size_at_backtrack) {
                        max_size_at_backtrack = tck.size();
                        revert_step = 1;
                        revert_count = 1;
                      } else {
                        if (revert_count++ == ACT_BACKTRACK_ATTEMPTS) {
                          revert_count = 1;
                          ++revert_step;
                        }
                      }
                      method.truncate_track (tck, max_size_at_backtrack, revert_step);
                      if (method.pos.allFinite()) {
                        track_excluded = false;
                        termination = CONTINUE;
                      }
                    }
                  } else if (tck.size() >= S.max_num_points_preds) {
                    termination = LENGTH_EXCEED;
                  }
                } while (!termination);

              }

              else if ( S.is_mact() )
              {
                if ( S.mact().backtrack() )
                {
                  size_t revert_step = 1;
                  size_t max_size_at_backtrack = tck.size();
                  unsigned int revert_count = 0;
                  do
                  {
                    termination = iterate( tck );
                    if ( term_add_to_tck[ termination ] )
                    {
                      tck.push_back( method.pos );
                    }
                    if ( termination )
                    {
                      apply_priors( termination );
                      if ( track_excluded && termination != ENTER_EXCLUDE )
                      {
                        if ( tck.size() > max_size_at_backtrack )
                        {
                          max_size_at_backtrack = tck.size();
                          revert_step = 1;
                          revert_count = 1;
                        }
                        else
                        {
                          if ( revert_count++ == ACT_BACKTRACK_ATTEMPTS )
                          {
                            revert_count = 1;
                            ++revert_step;
                          }
                        }
                        method.truncate_track( tck, max_size_at_backtrack, revert_step );
                        if ( method.pos.allFinite() )
                        {
                          track_excluded = false;
                          termination = CONTINUE;
                        }
                      }
                    }
                    else if ( tck.size() >= S.max_num_points_preds )
                    {
                      termination = LENGTH_EXCEED;
                    }
                  } while ( !termination );
                }
                else
                {
                  do
                  {
                    termination = iterate( tck );
                    if ( term_add_to_tck[ termination ] )
                    {
                      tck.push_back( method.pos );
                    }
                    if ( !termination && tck.size() >= S.max_num_points_preds )
                    {
                      termination = LENGTH_EXCEED;
                    }
                  } while ( !termination );
                }

              } else {
                do {
                  termination = iterate();
                  if (term_add_to_tck[termination])
                    tck.push_back (method.pos);
                  if (!termination && tck.size() >= S.max_num_points_preds)
                    termination = LENGTH_EXCEED;
                } while (!termination);

              }
              apply_priors (termination);
              if (termination == EXIT_SGM) {
                truncate_exit_sgm (tck);
                method.pos = tck.back();
              }

              if (track_excluded) {
                switch (termination) {
                  case CALIBRATOR: case ENTER_CSF: case MODEL: case HIGH_CURVATURE:
                    S.add_rejection (ACT_POOR_TERMINATION);
                    break;
                  case LENGTH_EXCEED:
                    S.add_rejection (TRACK_TOO_LONG);
                    break;
                  case ENTER_EXCLUDE:
                    S.add_rejection (ENTER_EXCLUDE_REGION);
                    break;
                  default:
                    throw Exception ("\nFIXME: Unidirectional track excluded but termination is good!\n");
                }
              }

              if (S.is_act() && (termination == ENTER_CGM) && S.act().crop_at_gmwmi())
                S.act().crop_at_gmwmi (tck);

              /*if ( S.is_mact() && ( termination == ENTER_CGM ) && S.mact().crop_at_gmwmi() )
              {
                S.mact().crop_at_gmwmi( tck );
              }*/

#ifdef DEBUG_TERMINATIONS
              S.add_termination (termination, method.pos);
#else
              S.add_termination (termination);
#endif

            }



            void apply_priors (term_t& termination)
            {

              if (S.is_act()) {

                switch (termination) {

                  case CONTINUE:
                    throw Exception ("\nFIXME: undefined termination of track in apply_priors()\n");

                  case ENTER_CGM: case EXIT_IMAGE: case EXIT_MASK: case EXIT_SGM: case TERM_IN_SGM: case TRAVERSE_ALL_INCLUDE:
                    break;

                  case ENTER_CSF: case LENGTH_EXCEED: case ENTER_EXCLUDE:
                    track_excluded = true;
                    break;

                  case CALIBRATOR: case MODEL: case HIGH_CURVATURE:
                    if (method.act().sgm_depth)
                      termination = TERM_IN_SGM;
                    else if (!method.act().in_pathology())
                      track_excluded = true;
                    break;

                }

              }

              else if ( S.is_mact() )
              {
                switch ( termination )
                {

                  case CONTINUE:
                    throw Exception ("\nFIXME: undefined termination of track in apply_priors()\n");

                  case ENTER_CGM: case EXIT_IMAGE: case EXIT_MASK: case EXIT_SGM: case TERM_IN_SGM: case TRAVERSE_ALL_INCLUDE:
                    break;

                  case ENTER_CSF: case LENGTH_EXCEED: case ENTER_EXCLUDE:
                    track_excluded = true;
                    break;

                  case CALIBRATOR: case MODEL: case HIGH_CURVATURE:
                    if ( method.mact()._sgm_depth )
                    {
                      termination = TERM_IN_SGM;
                    }
                    else if ( !method.mact().in_pathology() )
                    {
                      track_excluded = true;
                    }
                    break;
                }

              } else {

                switch (termination) {

                  case CONTINUE:
                    throw Exception ("\nFIXME: undefined termination of track in apply_priors()\n");

                  case ENTER_CGM: case ENTER_CSF: case EXIT_SGM: case TERM_IN_SGM:
                    throw Exception ("\nFIXME: Have received ACT-based termination for non-ACT tracking in apply_priors()\n");

                  case EXIT_IMAGE: case EXIT_MASK: case LENGTH_EXCEED: case CALIBRATOR: case MODEL: case HIGH_CURVATURE: case TRAVERSE_ALL_INCLUDE:
                    break;

                  case ENTER_EXCLUDE:
                    track_excluded = true;
                    break;

                }

              }

            }



            bool track_rejected (const GeneratedTrack& tck)
            {

              if (track_excluded)
                return true;

              // seedtest algorithm uses min_num_points_preds = 1; should be 2 or more for all other algorithms
              if (tck.size() == 1 && S.min_num_points_preds > 1) {
                S.add_rejection (NO_PROPAGATION_FROM_SEED);
                return true;
              }

              if (tck.size() < S.min_num_points_preds) {
                S.add_rejection (TRACK_TOO_SHORT);
                return true;
              }

              if (S.is_act()) {

                if (!satisfy_wm_requirement (tck)) {
                  S.add_rejection (ACT_FAILED_WM_REQUIREMENT);
                  return true;
                }

                if (S.act().backtrack()) {
                  for (const auto& i : tck)
                    include_visitation (i);
                }

              }

<<<<<<< HEAD
              if ( S.is_mact() )
              {
                if ( S.mact().backtrack() )
                {
                  for ( const auto& i : tck )
                  {
                    S.properties.include.contains( i, track_included );
                  }
                }
              }

              if (!traversed_all_include_regions()) {
=======
              if (!bool(include_visitation)) {
>>>>>>> 047e21f3
                S.add_rejection (MISSED_INCLUDE_REGION);
                return true;
              }

              return false;

            }

            bool satisfy_wm_requirement (const vector<Eigen::Vector3f>& tck)
            {
              // If using the Seed_test algorithm (indicated by max_num_points == 2), don't want to execute this check
              if (S.max_num_points_preds == 2)
                return true;
              // If the seed was in SGM, need to confirm that one side of the track actually made it to WM
              if (method.act().seed_in_sgm && !method.act().sgm_seed_to_wm)
                return false;
              // Used these in the ACT paper, but wasn't entirely happy with the method; can change these #defines to re-enable
              // ACT instead now defaults to a 2-voxel minimum length
              if (!ACT_WM_INT_REQ && !ACT_WM_ABS_REQ)
                return true;
              float integral = 0.0, max_value = 0.0;
              for (const auto& i : tck) {
                if (method.act().fetch_tissue_data (i)) {
                  const float wm = method.act().tissues().get_wm();
                  max_value = std::max (max_value, wm);
                  if (((integral += (Math::pow2 (wm) * S.internal_step_size())) > ACT_WM_INT_REQ) && (max_value > ACT_WM_ABS_REQ))
                    return true;
                }
              }
              return false;
            }



            void truncate_exit_sgm (vector<Eigen::Vector3f>& tck)
            {
              Interpolator<Image<float>>::type source (S.source);
              size_t sgm_start = 0;
              if (S.is_act())
                sgm_start = tck.size() - method.act().sgm_depth;
              else if (S.is_mact())
                sgm_start = tck.size() - method.mact()._sgm_depth;
              assert (sgm_start >= 0 && sgm_start < tck.size());
              size_t best_termination = tck.size() - 1;
              float min_value = std::numeric_limits<float>::infinity();
              for (size_t i = sgm_start; i != tck.size(); ++i) {
                method.pos = tck[i];
                method.get_data (source);
                method.dir = (tck[i] - tck[i-1]).normalized();
                const float this_value = method.get_metric();
                if (this_value < min_value) {
                  min_value = this_value;
                  best_termination = i;
                }
              }
              tck.erase (tck.begin() + best_termination + 1, tck.end());
            }



            void check_downsampled_length (GeneratedTrack& tck)
            {
              // Don't quantify the precise streamline length if we don't have to
              //   (i.e. we know for sure that even in the presence of downsampling,
              //   we're not going to break either of these two criteria)
              if (tck.size() > S.min_num_points_postds && tck.size() < S.max_num_points_postds) {
                tck.set_status (GeneratedTrack::status_t::ACCEPTED);
                return;
              }
              const float length = Tractography::length (tck);
              if (length < S.min_dist) {
                tck.clear();
                tck.set_status (GeneratedTrack::status_t::TRACK_REJECTED);
                S.add_rejection (TRACK_TOO_SHORT);
              } else if (length > S.max_dist) {
                if (S.is_act() || S.is_mact()) {
                  tck.clear();
                  tck.set_status (GeneratedTrack::status_t::TRACK_REJECTED);
                  S.add_rejection (TRACK_TOO_LONG);
                } else {
                  truncate_maxlength (tck);
                  tck.set_status (GeneratedTrack::status_t::ACCEPTED);
                }
              } else {
                tck.set_status (GeneratedTrack::status_t::ACCEPTED);
              }
            }



            void truncate_maxlength (GeneratedTrack& tck)
            {
              // Chop the track short so that the length is precisely the maximum length
              // If the truncation would result in removing the seed point, truncate all
              //   the way back to the seed point, reverse the streamline, and then
              //   truncate off the end (which used to be the start)
              float length_sum = 0.0f;
              size_t index;
              for (index = 1; index != tck.size(); ++index) {
                const float seg_length = (tck[index] - tck[index-1]).norm();
                if (length_sum + seg_length > S.max_dist)
                  break;
                length_sum += seg_length;
              }

              // If we don't exceed the maximum length, this function should never have been called!
              assert (index != tck.size());
              // But nevertheless; if we happen to somehow get here, let's just allow processing to continue
              if (index == tck.size())
                return;

              // Would truncation at this vertex (plus including a new small segment at the end) result in
              //   discarding the seed point? If so:
              //   - Truncate so that the seed point is the last point on the streamline
              //   - Reverse the order of the vertices
              //   - Re-run this function recursively in order to truncate from the opposite end of the streamline
              if (tck.get_seed_index() >= index) {
                tck.resize (tck.get_seed_index()+1);
                tck.reverse();
                truncate_maxlength (tck);
                return;
              }

              // We want to determine a new vertex in between "index" and the prior vertex, which
              //   is of the appropriate distance away from "index" in order to make the streamline
              //   precisely the maximum length
              tck.resize (index+1);
              tck[index] = tck[index-1] + ((tck[index] - tck[index-1]).normalized() * (S.max_dist - length_sum));
            }



            term_t next_rk4()
            {
              term_t termination = CONTINUE;
              const Eigen::Vector3f init_pos (method.pos);
              const Eigen::Vector3f init_dir (method.dir);
              if ((termination = method.next()))
                return termination;
              const Eigen::Vector3f dir_rk1 (method.dir);
              method.pos = init_pos + (dir_rk1 * (0.5 * S.step_size));
              method.dir = init_dir;
              if ((termination = method.next()))
                return termination;
              const Eigen::Vector3f dir_rk2 (method.dir);
              method.pos = init_pos + (dir_rk2 * (0.5 * S.step_size));
              method.dir = init_dir;
              if ((termination = method.next()))
                return termination;
              const Eigen::Vector3f dir_rk3 (method.dir);
              method.pos = init_pos + (dir_rk3 * S.step_size);
              method.dir = (dir_rk2 + dir_rk3).normalized();
              if ((termination = method.next()))
                return termination;
              const Eigen::Vector3f dir_rk4 (method.dir);
              method.dir = (dir_rk1 + (dir_rk2 * 2.0) + (dir_rk3 * 2.0) + dir_rk4).normalized();
              method.pos = init_pos + (method.dir * S.step_size);
              const Eigen::Vector3f final_pos (method.pos);
              const Eigen::Vector3f final_dir (method.dir);
              if ((termination = method.next()))
                return termination;
              if (dir_rk1.dot (method.dir) < S.cos_max_angle_ho)
                return HIGH_CURVATURE;
              method.pos = final_pos;
              method.dir = final_dir;
              return CONTINUE;
            }



        };









      }
    }
  }
}

#endif

<|MERGE_RESOLUTION|>--- conflicted
+++ resolved
@@ -129,11 +129,7 @@
               if (track_rejected (item)) {
                 item.clear();
                 item.set_status (GeneratedTrack::status_t::TRACK_REJECTED);
-<<<<<<< HEAD
-              } else if (S.downsampler.valid() || (S.is_act() && S.act().crop_at_gmwmi()) || (S.is_mact() && S.mact().crop_at_gmwmi())) {
-=======
-              } else if (S.downsampler.get_ratio() > 1 || (S.is_act() && S.act().crop_at_gmwmi())) {
->>>>>>> 047e21f3
+              } else if (S.downsampler.get_ratio() > 1 || (S.is_act() && S.act().crop_at_gmwmi())) || (S.is_mact() && S.mact().crop_at_gmwmi()) {
                 S.downsampler (item);
                 check_downsampled_length (item);
               } else {
@@ -268,17 +264,12 @@
               bool unidirectional = S.unidirectional;
               if (S.is_act() && !unidirectional)
                 unidirectional = method.act().seed_is_unidirectional (method.pos, method.dir);
-
-<<<<<<< HEAD
               if ( S.is_mact() && !unidirectional )
               {
                 unidirectional = method.mact().seed_is_unidirectional( method.pos, method.dir );
               }
 
-              S.properties.include.contains (method.pos, track_included);
-=======
               include_visitation (method.pos);
->>>>>>> 047e21f3
 
               const Eigen::Vector3f seed_dir (method.dir);
               tck.push_back (method.pos);
@@ -562,22 +553,18 @@
 
               }
 
-<<<<<<< HEAD
               if ( S.is_mact() )
               {
                 if ( S.mact().backtrack() )
                 {
                   for ( const auto& i : tck )
                   {
-                    S.properties.include.contains( i, track_included );
+                    include_visitation (i);
                   }
                 }
               }
 
-              if (!traversed_all_include_regions()) {
-=======
               if (!bool(include_visitation)) {
->>>>>>> 047e21f3
                 S.add_rejection (MISSED_INCLUDE_REGION);
                 return true;
               }
