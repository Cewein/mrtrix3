/* Copyright (c) 2008-2019 the MRtrix3 contributors.
 *
 * This Source Code Form is subject to the terms of the Mozilla Public
 * License, v. 2.0. If a copy of the MPL was not distributed with this
 * file, You can obtain one at http://mozilla.org/MPL/2.0/.
 *
 * Covered Software is provided under this License on an "as is"
 * basis, without warranty of any kind, either expressed, implied, or
 * statutory, including, without limitation, warranties that the
 * Covered Software is free of defects, merchantable, fit for a
 * particular purpose or non-infringing.
 * See the Mozilla Public License v. 2.0 for more details.
 *
 * For more details, see http://www.mrtrix.org/.
 */

#ifndef __dwi_tractography_tracking_exec_h__
#define __dwi_tractography_tracking_exec_h__


#include "thread.h"
#include "thread_queue.h"
#include "dwi/directions/set.h"
#include "dwi/tractography/streamline.h"
#include "dwi/tractography/rng.h"
#include "dwi/tractography/tracking/generated_track.h"
#include "dwi/tractography/tracking/method.h"
#include "dwi/tractography/tracking/shared.h"
#include "dwi/tractography/tracking/write_kernel.h"

#include "dwi/tractography/mapping/mapper.h"
#include "dwi/tractography/mapping/mapping.h"
#include "dwi/tractography/mapping/voxel.h"

#include "dwi/tractography/seeding/dynamic.h"


#define MAX_NUM_SEED_ATTEMPTS 100000

#define TRACKING_BATCH_SIZE 10


//#define TCKGEN_HIGHLY_VERBOSE



namespace MR
{
  namespace DWI
  {
    namespace Tractography
    {
      namespace Tracking
      {


        // TODO Try having ACT as a template boolean; allow compiler to optimise out branch statements

        template <class Method> class Exec { MEMALIGN(Exec<Method>)

          public:

            static void run (const std::string& diff_path, const std::string& destination, DWI::Tractography::Properties& properties)
            {

              if (properties.find ("seed_dynamic") == properties.end()) {

                typename Method::Shared shared (diff_path, properties);
                WriteKernel writer (shared, destination, properties);
                Exec<Method> tracker (shared);
                Thread::run_queue (Thread::multi (tracker), Thread::batch (GeneratedTrack(), TRACKING_BATCH_SIZE), writer);

              } else {

                const std::string& fod_path (properties["seed_dynamic"]);
                const std::string max_num_tracks = properties["max_num_tracks"];
                if (max_num_tracks.empty())
                  throw Exception ("Dynamic seeding requires setting the desired number of tracks using the -select option");
                const size_t num_tracks = to<size_t>(max_num_tracks);

                using SetDixel = Mapping::SetDixel;
                using TckMapper = Mapping::TrackMapperBase;
                using Writer = Seeding::WriteKernelDynamic;

                DWI::Directions::FastLookupSet dirs (1281);
                auto fod_data = Image<float>::open (fod_path);
                Math::SH::check (fod_data);
                Seeding::Dynamic* seeder = new Seeding::Dynamic (fod_path, fod_data, num_tracks, dirs);
                properties.seeds.add (seeder); // List is responsible for deleting this from memory

                typename Method::Shared shared (diff_path, properties);

                Writer       writer  (shared, destination, properties);
                Exec<Method> tracker (shared);

                TckMapper mapper (fod_data, dirs);
                mapper.set_upsample_ratio (Mapping::determine_upsample_ratio (fod_data, properties, 0.25));
                mapper.set_use_precise_mapping (true);

                Thread::run_queue (
                    Thread::multi (tracker),
                    Thread::batch (GeneratedTrack(), TRACKING_BATCH_SIZE),
                    writer,
                    Thread::batch (Streamline<>(), TRACKING_BATCH_SIZE),
                    Thread::multi (mapper),
                    Thread::batch (SetDixel(), TRACKING_BATCH_SIZE),
                    *seeder);

              }

            }



            Exec (const typename Method::Shared& shared) :
              S (shared),
              method (shared),
              track_included (S.properties.include.size(), false) { }


            bool operator() (GeneratedTrack& item) {
              rng = &thread_local_RNG;
              if (!seed_track (item))
                return false;
              if (item.get_status() == GeneratedTrack::status_t::SEED_REJECTED) {
                S.add_rejection (INVALID_SEED);
#ifdef TCKGEN_HIGHLY_VERBOSE
                std::cerr << "Seed rejected\n\n\n";
#endif
                return true;
              }
              gen_track (item);
<<<<<<< HEAD
              if (verify_track (item)) {
=======
              if (track_rejected (item)) {
                item.clear();
                item.set_status (GeneratedTrack::status_t::TRACK_REJECTED);
              } else if (S.downsampler.get_ratio() > 1 || (S.is_act() && S.act().crop_at_gmwmi())) {
>>>>>>> fc71500e
                S.downsampler (item);
                check_downsampled_length (item);
              } else {
                item.set_status (GeneratedTrack::status_t::ACCEPTED);
#ifdef TCKGEN_HIGHLY_VERBOSE
                std::cerr << "Track accepted\n\n\n";
#endif
              } else {
                item.clear();
                item.set_status (GeneratedTrack::status_t::TRACK_REJECTED);
#ifdef TCKGEN_HIGHLY_VERBOSE
                std::cerr << "Track rejected\n\n\n";
#endif
              }
              return true;
            }


          private:

            const typename Method::Shared& S;
            Math::RNG thread_local_RNG;
            Method method;
            vector<bool> track_included;


            term_t iterate ()
            {
              const term_t method_term = (S.rk4 ? next_rk4() : method.next());

              if (method_term) {
                if (S.is_act() && method.act().sgm_depth) {
#ifdef TCKGEN_HIGHLY_VERBOSE
                  std::cerr << "iterate() terminated by method() in SGM due to: " << termination_descriptions[method_term] << "\n";
#endif
                  return TERM_IN_SGM;
                } else {
#ifdef TCKGEN_HIGHLY_VERBOSE
                  std::cerr << "iterate() terminated by method() due to: " << termination_descriptions[method_term] << "\n";
#endif
                  return method_term;
                }
              }

              if (S.is_act()) {
                const term_t structural_term = method.act().check_structural (method.pos);
                if (structural_term) {
#ifdef TCKGEN_HIGHLY_VERBOSE
                  std::cerr << "iterate() terminated by ACT due to: " << termination_descriptions[structural_term] << "\n";
#endif
                  return structural_term;
                }
              }

              if (S.properties.mask.size() && !S.properties.mask.contains (method.pos)) {
#ifdef TCKGEN_HIGHLY_VERBOSE
                std::cerr << "iterate() terminated due to exiting mask\n";
#endif
                return EXIT_MASK;
              }

              if (S.properties.exclude.contains (method.pos)) {
#ifdef TCKGEN_HIGHLY_VERBOSE
                std::cerr << "iterate() terminated due to entering an exclude region\n";
#endif
                return ENTER_EXCLUDE;
              }

              // If backtracking is not enabled, add streamline to include regions as it is generated
              // If it is enabled, this check can only be performed after the streamline is completed
              if (!(S.is_act() && S.act().backtrack()))
                S.properties.include.contains (method.pos, track_included);

              if (S.stop_on_all_include && traversed_all_include_regions()) {
#ifdef TCKGEN_HIGHLY_VERBOSE
                std::cerr << "iterate() terminated due to having traversed all include regions\n";
#endif
                return TRAVERSE_ALL_INCLUDE;
              }

              return CONTINUE;
            }



            bool seed_track (GeneratedTrack& tck)
            {
              tck.clear();
              track_included.assign (track_included.size(), false);
              method.dir = { NaN, NaN, NaN };

              if (S.properties.seeds.is_finite()) {

                if (!S.properties.seeds.get_seed (method.pos, method.dir))
                  return false;
                if (!method.check_seed() || !method.init())
                  tck.set_status (GeneratedTrack::status_t::SEED_REJECTED);
                return true;

              } else {

                for (size_t num_attempts = 0; num_attempts != MAX_NUM_SEED_ATTEMPTS; ++num_attempts) {
                  if (S.properties.seeds.get_seed (method.pos, method.dir)) {
                    if (!(method.check_seed() && method.init()))
                      tck.set_status (GeneratedTrack::status_t::SEED_REJECTED);
                    return true;
                  }
                }
                FAIL ("Failed to find suitable seed point after " + str (MAX_NUM_SEED_ATTEMPTS) + " attempts - aborting");
                return false;

              }
            }



            bool gen_track (GeneratedTrack& tck)
            {
              bool unidirectional = S.unidirectional;
              if (S.is_act() && !unidirectional)
                unidirectional = method.act().seed_is_unidirectional (method.pos, method.dir);

              S.properties.include.contains (method.pos, track_included);

              const Eigen::Vector3f seed_dir (method.dir);
              tck.push_back (method.pos);

              gen_track_unidir (tck);

              if (tck.get_status() != GeneratedTrack::status_t::TRACK_REJECTED && !unidirectional) {
                tck.reverse();
                method.pos = tck.back();
                method.dir = -seed_dir;
                method.reverse_track ();
                gen_track_unidir (tck);
              }

              return true;
            }




            void gen_track_unidir (GeneratedTrack& tck)
            {
              term_t termination = CONTINUE;

              if (S.is_act() && S.act().backtrack()) {

                // This is the information that the recursive back-tracking functor will return
                struct TrackAndTermination
                {
                  GeneratedTrack tck;
                  term_t termination;
                };

                std::function<TrackAndTermination(GeneratedTrack&, size_t, size_t)>
                backtrack_functor = [&] (GeneratedTrack& tck, size_t target_length, size_t recursion_depth) -> TrackAndTermination
                {

#ifdef TCKGEN_HIGHLY_VERBOSE
                    std::cerr << "(" << recursion_depth << ", " << tck.size() << "): Commencing at this recursion depth\n";
#endif


                  if (recursion_depth > (tck.size() - tck.get_seed_index())) {
#ifdef TCKGEN_HIGHLY_VERBOSE
                    std::cerr << "(" << recursion_depth << ", " << tck.size() << "): Excessive recursion depth\n";
#endif
                    return TrackAndTermination { tck, CONTINUE };
                  }

                  const size_t initial_tck_length = tck.size();
                  term_t functor_termination = CONTINUE;

                  do {
                    functor_termination = iterate();
                    if (term_add_to_tck[functor_termination])
                      tck.push_back (method.pos);
                    if (functor_termination) {
                      apply_priors (tck, functor_termination);
                      if (tck.get_status() == GeneratedTrack::status_t::TRACK_REJECTED && functor_termination != ENTER_EXCLUDE) {

                        if (tck.get_seed_index() == tck.size() - 1) {
#ifdef TCKGEN_HIGHLY_VERBOSE
                          std::cerr << "(" << recursion_depth << ", " << tck.size() << "): Truncated all the way to seed point; aborting\n";
#endif
                          return TrackAndTermination { tck, functor_termination };
                        }

#ifdef TCKGEN_HIGHLY_VERBOSE
                        std::cerr << "(" << recursion_depth << ", " << tck.size() << "): Exclusionary termination detected\n";
#endif

                        // Here is where we want to engage back-tracking
                        // Both loops here:
                        //   - Some number of back-tracking attempts per truncation length
                        //   - Increasing truncation length
                        size_t revert_step = 1;
                        do {
                          for (size_t attempt_counter = 0; attempt_counter < ACT_BACKTRACK_ATTEMPTS; ++attempt_counter) {
                            // While this truncation could be performed outside of the attempt_counter loop,
                            //   truncate_track() may be responsible for restoring different state variables
                            //   that are specific to the method
                            GeneratedTrack truncated_tck (tck);

#ifdef TCKGEN_HIGHLY_VERBOSE
                            std::cerr << "(" << recursion_depth << ", " << tck.size() << "): With revert_step " << revert_step << ", attempt " << attempt_counter << ", track truncated from " << tck.size() << " to ";
#endif

                            method.truncate_track (truncated_tck, tck.size(), revert_step); // TODO Remove maximum truncation length
                            truncated_tck.set_status (GeneratedTrack::status_t::UNDEFINED);

#ifdef TCKGEN_HIGHLY_VERBOSE
                            std::cerr << truncated_tck.size() << "\n";
#endif

                            // Only restrict length of truncation if we have failed to exceed the length of the streamline that invoked us
                            if ((tck.size() <= target_length && truncated_tck.size() <= initial_tck_length) || !method.pos.allFinite()) {

#ifdef TCKGEN_HIGHLY_VERBOSE
                              std::cerr << "(" << recursion_depth << ", " << tck.size() << "): Cannot truncate any further due to original track length (" << initial_tck_length << ") at this depth\n";
#endif

                              return TrackAndTermination { tck, functor_termination };
                            }

#ifdef TCKGEN_HIGHLY_VERBOSE
                            std::cerr << "(" << recursion_depth << ", " << tck.size() << "): Running attempt " << attempt_counter << " at revert_step " << revert_step << "\n";
#endif

                            TrackAndTermination result = backtrack_functor (truncated_tck, tck.size(), recursion_depth+1);
                            // Return value will never have termination == CONTINUE;
                            //   therefore can just check the relative lengths
                            if (result.tck.size() > tck.size()) {
#ifdef TCKGEN_HIGHLY_VERBOSE
                              std::cerr << "(" << recursion_depth << ", " << tck.size() << "): Attempt " << attempt_counter << " at revert_step " << revert_step << " yielded track length " << result.tck.size() << ", which is longer than original (" << tck.size() << "); returning\n";
#endif
                              return result;
                            }
                          }
                          ++revert_step;
                          // If truncation can no longer be performed successfully, that's our flag that there's
                          //   no point in further increasing the truncation length
                        } while (method.pos.allFinite());

#ifdef TCKGEN_HIGHLY_VERBOSE
                        std::cerr << "(" << recursion_depth << ", " << tck.size() << "): Unable to successfully backtrack; exiting with track length " << tck.size() << ", termination: " << termination_descriptions[functor_termination] << "\n";
#endif

                        // We have been unable to successfully generate a longer streamline at any truncation length
                        // This is therefore our final result of tracking
                        return TrackAndTermination { tck, functor_termination };

#ifdef TCKGEN_HIGHLY_VERBOSE
                      } else {
                        std::cerr << "(" << recursion_depth << ", " << tck.size() << "): Streamline terminated due to: " << termination_descriptions[functor_termination] << "\n";
#endif
                      }
                    } else if (tck.size() >= S.max_num_points) {
#ifdef TCKGEN_HIGHLY_VERBOSE
                      std::cerr << "(" << recursion_depth << ", " << tck.size() << "): Track terminated due to reaching maximum length\n";
#endif
                      return TrackAndTermination { tck, LENGTH_EXCEED };
                    }
#ifdef TCKGEN_HIGHLY_VERBOSE
                  if (functor_termination)
                    std::cerr << "(" << recursion_depth << ", " << tck.size() << "): NOT iterating again; termination = " << termination_descriptions[functor_termination] << "\n";
#endif
                  } while (!functor_termination);

#ifdef TCKGEN_HIGHLY_VERBOSE
                  std::cerr << "(" << recursion_depth << ", " << tck.size() << "): Returning at end of functor\n";
#endif

                  return TrackAndTermination { tck, functor_termination };

                };

                auto result = backtrack_functor (tck, 0, 0);
                //std::swap (tck, result.tck);
                tck = result.tck;
                termination = result.termination;

/*
                size_t revert_step = 1;
                size_t max_size_at_backtrack = tck.size();
                unsigned int revert_count = 0;

                do {
                  termination = iterate();
                  if (term_add_to_tck[termination])
                    tck.push_back (method.pos);
                  if (termination) {
                    apply_priors (termination);
                    if (track_excluded && termination != ENTER_EXCLUDE) {
                      if (tck.size() > max_size_at_backtrack) {
#ifdef TCKGEN_HIGHLY_VERBOSE
                        std::cerr << "Have not yet back-tracked from track length " << tck.size() << "; re-initializing\n";
#endif
                        max_size_at_backtrack = tck.size();
                        revert_step = 1;
                        revert_count = 1;
                      } else {
                        if (revert_count++ == ACT_BACKTRACK_ATTEMPTS) {
                          revert_count = 1;
                          ++revert_step;
#ifdef TCKGEN_HIGHLY_VERBOSE
                          std::cerr << "Hit max backtrack attempts; increasing backtrack length to " << revert_step << "\n";
                        } else {
                          std::cerr << "Continuing to attempt backtrack at length " << revert_step << "\n";
#endif
                        }
                      }
#ifdef TCKGEN_HIGHLY_VERBOSE
                      std::cerr << "Back-tracking from length " << tck.size() << ", max length " << max_size_at_backtrack << ", revert step " << revert_step << "\n";
#endif
                      method.truncate_track (tck, max_size_at_backtrack, revert_step);
                      if (method.pos.allFinite()) {
                        track_excluded = false;
                        termination = CONTINUE;
#ifdef TCKGEN_HIGHLY_VERBOSE
                        std::cerr << "Re-attempting tracking, track length " << tck.size() << "\n";
                      } else {
                        std::cerr << "method.pos is invalid; track to be abandoned\n";
#endif
                      }
                    }
<<<<<<< HEAD
                  } else if (tck.size() >= S.max_num_points) {
#ifdef TCKGEN_HIGHLY_VERBOSE
                    std::cerr << "Track terminated due to reaching maximum length\n";
#endif
=======
                  } else if (tck.size() >= S.max_num_points_preds) {
>>>>>>> fc71500e
                    termination = LENGTH_EXCEED;
                  }
                } while (!termination);
*/
              } else {

                do {
                  termination = iterate();
                  if (term_add_to_tck[termination])
                    tck.push_back (method.pos);
<<<<<<< HEAD
                  if (!termination && tck.size() >= S.max_num_points) {
#ifdef TCKGEN_HIGHLY_VERBOSE
                    std::cerr << "Track terminated due to reaching maximum length\n";
#endif
=======
                  if (!termination && tck.size() >= S.max_num_points_preds)
>>>>>>> fc71500e
                    termination = LENGTH_EXCEED;
                  }
                } while (!termination);

              }

              apply_priors (tck, termination);

              if (termination == EXIT_SGM) {
#ifdef TCKGEN_HIGHLY_VERBOSE
                std::cerr << "Truncating track due to exiting SGM; length from " << tck.size() << " to ";
#endif
                truncate_exit_sgm (tck);
#ifdef TCKGEN_HIGHLY_VERBOSE
                std::cerr << tck.size() << "\n";
#endif
                method.pos = tck.back();
              }

              if (tck.get_status() == GeneratedTrack::status_t::TRACK_REJECTED) {
                switch (termination) {
                  case CALIBRATOR: case ENTER_CSF: case MODEL: case HIGH_CURVATURE:
                    S.add_rejection (ACT_POOR_TERMINATION);
                    break;
                  case LENGTH_EXCEED:
                    S.add_rejection (TRACK_TOO_LONG);
                    break;
                  case ENTER_EXCLUDE:
                    S.add_rejection (ENTER_EXCLUDE_REGION);
                    break;
                  default:
                    VAR (termination);
                    throw Exception ("\nFIXME: Unidirectional track rejected but termination is good!\n");
                }
              }

              if (S.is_act() && (termination == ENTER_CGM) && S.act().crop_at_gmwmi()) {
#ifdef TCKGEN_HIGHLY_VERBOSE
                std::cerr << "Cropping track at GM-WM Interface\n";
#endif
                S.act().crop_at_gmwmi (tck);
              }

#ifdef DEBUG_TERMINATIONS
              S.add_termination (termination, method.pos);
#else
              S.add_termination (termination);
#endif

            }



            void apply_priors (GeneratedTrack& tck, term_t& termination)
            {

              if (S.is_act()) {

                switch (termination) {

                  case CONTINUE:
                    throw Exception ("\nFIXME: undefined termination of track in apply_priors()\n");

                  case ENTER_CGM: case EXIT_IMAGE: case EXIT_MASK: case EXIT_SGM: case TERM_IN_SGM: case TRAVERSE_ALL_INCLUDE:
                    break;

                  case ENTER_CSF: case LENGTH_EXCEED: case ENTER_EXCLUDE:
                    tck.set_status (GeneratedTrack::status_t::TRACK_REJECTED);
                    break;

<<<<<<< HEAD
                  case CALIBRATOR: case BAD_SIGNAL: case HIGH_CURVATURE:
                    if (method.act().sgm_depth) {
=======
                  case CALIBRATOR: case MODEL: case HIGH_CURVATURE:
                    if (method.act().sgm_depth)
>>>>>>> fc71500e
                      termination = TERM_IN_SGM;
                      tck.set_status (GeneratedTrack::status_t::UNDEFINED);
                    } else if (!method.act().in_pathology())
                      tck.set_status (GeneratedTrack::status_t::TRACK_REJECTED);
                    break;

                }

              } else {

                switch (termination) {

                  case CONTINUE:
                    throw Exception ("\nFIXME: undefined termination of track in apply_priors()\n");

                  case ENTER_CGM: case ENTER_CSF: case EXIT_SGM: case TERM_IN_SGM:
                    throw Exception ("\nFIXME: Have received ACT-based termination for non-ACT tracking in apply_priors()\n");

                  case EXIT_IMAGE: case EXIT_MASK: case LENGTH_EXCEED: case CALIBRATOR: case MODEL: case HIGH_CURVATURE: case TRAVERSE_ALL_INCLUDE:
                    break;

                  case ENTER_EXCLUDE:
                    tck.set_status (GeneratedTrack::status_t::TRACK_REJECTED);
                    break;

                }

              }

            }



<<<<<<< HEAD
            bool verify_track (GeneratedTrack& tck)
=======
            bool track_rejected (const GeneratedTrack& tck)
>>>>>>> fc71500e
            {

              if (tck.get_status() == GeneratedTrack::status_t::TRACK_REJECTED)
                return false;

<<<<<<< HEAD
              // seedtest algorithm uses min_num_points = 1; should be 2 or more for all other algorithms
              if (tck.size() == 1 && S.min_num_points > 1) {
#ifdef TCKGEN_HIGHLY_VERBOSE
                std::cerr << "Track rejected due to failure to propagate from seed\n";
#endif
                tck.set_status (GeneratedTrack::status_t::TRACK_REJECTED);
=======
              // seedtest algorithm uses min_num_points_preds = 1; should be 2 or more for all other algorithms
              if (tck.size() == 1 && S.min_num_points_preds > 1) {
>>>>>>> fc71500e
                S.add_rejection (NO_PROPAGATION_FROM_SEED);
                return false;
              }

<<<<<<< HEAD
              if (tck.size() < S.min_num_points) {
#ifdef TCKGEN_HIGHLY_VERBOSE
                std::cerr << "Track rejected due to minimum length criterion\n";
#endif
                tck.set_status (GeneratedTrack::status_t::TRACK_REJECTED);
=======
              if (tck.size() < S.min_num_points_preds) {
>>>>>>> fc71500e
                S.add_rejection (TRACK_TOO_SHORT);
                return false;
              }

              if (S.is_act()) {

                if (!satisfy_wm_requirement (tck)) {
#ifdef TCKGEN_HIGHLY_VERBOSE
                  std::cerr << "Track rejected due to WM requirement\n";
#endif
                  tck.set_status (GeneratedTrack::status_t::TRACK_REJECTED);
                  S.add_rejection (ACT_FAILED_WM_REQUIREMENT);
                  return false;
                }

                if (S.act().backtrack()) {
                  for (const auto& i : tck)
                    S.properties.include.contains (i, track_included);
                }

              }

              if (!traversed_all_include_regions()) {
#ifdef TCKGEN_HIGHLY_VERBOSE
                std::cerr << "Track rejected due to failure to traverse all include regions\n";
#endif
                tck.set_status (GeneratedTrack::status_t::TRACK_REJECTED);
                S.add_rejection (MISSED_INCLUDE_REGION);
                return false;
              }

              return true;

            }



            bool traversed_all_include_regions ()
            {
              for (size_t n = 0; n < track_included.size(); ++n)
                if (!track_included[n])
                  return false;
              return true;
            }



            bool satisfy_wm_requirement (const vector<Eigen::Vector3f>& tck)
            {
              // If using the Seed_test algorithm (indicated by max_num_points == 2), don't want to execute this check
              if (S.max_num_points_preds == 2)
                return true;
              // If the seed was in SGM, need to confirm that one side of the track actually made it to WM
              if (method.act().seed_in_sgm && !method.act().sgm_seed_to_wm)
                return false;
              // Used these in the ACT paper, but wasn't entirely happy with the method; can change these #defines to re-enable
              // ACT instead now defaults to a 2-voxel minimum length
              if (!ACT_WM_INT_REQ && !ACT_WM_ABS_REQ)
                return true;
              float integral = 0.0, max_value = 0.0;
              for (const auto& i : tck) {
                if (method.act().fetch_tissue_data (i)) {
                  const float wm = method.act().tissues().get_wm();
                  max_value = std::max (max_value, wm);
                  if (((integral += (Math::pow2 (wm) * S.internal_step_size())) > ACT_WM_INT_REQ) && (max_value > ACT_WM_ABS_REQ))
                    return true;
                }
              }
              return false;
            }



            void truncate_exit_sgm (vector<Eigen::Vector3f>& tck)
            {
              Interpolator<Image<float>>::type source (S.source);

              const size_t sgm_start = tck.size() - method.act().sgm_depth;
              assert (sgm_start >= 0 && sgm_start < tck.size());
              size_t best_termination = tck.size() - 1;
              float min_value = std::numeric_limits<float>::infinity();
              for (size_t i = sgm_start; i != tck.size(); ++i) {
                method.pos = tck[i];
                method.get_data (source);
                method.dir = (tck[i] - tck[i-1]).normalized();
                const float this_value = method.get_metric();
                if (this_value < min_value) {
                  min_value = this_value;
                  best_termination = i;
                }
              }
              tck.erase (tck.begin() + best_termination + 1, tck.end());
            }



            void check_downsampled_length (GeneratedTrack& tck)
            {
              // Don't quantify the precise streamline length if we don't have to
              //   (i.e. we know for sure that even in the presence of downsampling,
              //   we're not going to break either of these two criteria)
              if (tck.size() > S.min_num_points_postds && tck.size() < S.max_num_points_postds) {
                tck.set_status (GeneratedTrack::status_t::ACCEPTED);
                return;
              }
              const float length = Tractography::length (tck);
              if (length < S.min_dist) {
                tck.clear();
                tck.set_status (GeneratedTrack::status_t::TRACK_REJECTED);
                S.add_rejection (TRACK_TOO_SHORT);
              } else if (length > S.max_dist) {
                if (S.is_act()) {
                  tck.clear();
                  tck.set_status (GeneratedTrack::status_t::TRACK_REJECTED);
                  S.add_rejection (TRACK_TOO_LONG);
                } else {
                  truncate_maxlength (tck);
                  tck.set_status (GeneratedTrack::status_t::ACCEPTED);
                }
              } else {
                tck.set_status (GeneratedTrack::status_t::ACCEPTED);
              }
            }



            void truncate_maxlength (GeneratedTrack& tck)
            {
              // Chop the track short so that the length is precisely the maximum length
              // If the truncation would result in removing the seed point, truncate all
              //   the way back to the seed point, reverse the streamline, and then
              //   truncate off the end (which used to be the start)
              float length_sum = 0.0f;
              size_t index;
              for (index = 1; index != tck.size(); ++index) {
                const float seg_length = (tck[index] - tck[index-1]).norm();
                if (length_sum + seg_length > S.max_dist)
                  break;
                length_sum += seg_length;
              }

              // If we don't exceed the maximum length, this function should never have been called!
              assert (index != tck.size());
              // But nevertheless; if we happen to somehow get here, let's just allow processing to continue
              if (index == tck.size())
                return;

              // Would truncation at this vertex (plus including a new small segment at the end) result in
              //   discarding the seed point? If so:
              //   - Truncate so that the seed point is the last point on the streamline
              //   - Reverse the order of the vertices
              //   - Re-run this function recursively in order to truncate from the opposite end of the streamline
              if (tck.get_seed_index() >= index) {
                tck.resize (tck.get_seed_index()+1);
                tck.reverse();
                truncate_maxlength (tck);
                return;
              }

              // We want to determine a new vertex in between "index" and the prior vertex, which
              //   is of the appropriate distance away from "index" in order to make the streamline
              //   precisely the maximum length
              tck.resize (index+1);
              tck[index] = tck[index-1] + ((tck[index] - tck[index-1]).normalized() * (S.max_dist - length_sum));
            }



            term_t next_rk4()
            {
              term_t termination = CONTINUE;
              const Eigen::Vector3f init_pos (method.pos);
              const Eigen::Vector3f init_dir (method.dir);
              if ((termination = method.next()))
                return termination;
              const Eigen::Vector3f dir_rk1 (method.dir);
              method.pos = init_pos + (dir_rk1 * (0.5 * S.step_size));
              method.dir = init_dir;
              if ((termination = method.next()))
                return termination;
              const Eigen::Vector3f dir_rk2 (method.dir);
              method.pos = init_pos + (dir_rk2 * (0.5 * S.step_size));
              method.dir = init_dir;
              if ((termination = method.next()))
                return termination;
              const Eigen::Vector3f dir_rk3 (method.dir);
              method.pos = init_pos + (dir_rk3 * S.step_size);
              method.dir = (dir_rk2 + dir_rk3).normalized();
              if ((termination = method.next()))
                return termination;
              const Eigen::Vector3f dir_rk4 (method.dir);
              method.dir = (dir_rk1 + (dir_rk2 * 2.0) + (dir_rk3 * 2.0) + dir_rk4).normalized();
              method.pos = init_pos + (method.dir * S.step_size);
              const Eigen::Vector3f final_pos (method.pos);
              const Eigen::Vector3f final_dir (method.dir);
              if ((termination = method.next()))
                return termination;
              if (dir_rk1.dot (method.dir) < S.cos_max_angle_ho)
                return HIGH_CURVATURE;
              method.pos = final_pos;
              method.dir = final_dir;
              return CONTINUE;
            }



        };









      }
    }
  }
}

#endif<|MERGE_RESOLUTION|>--- conflicted
+++ resolved
@@ -130,17 +130,7 @@
                 return true;
               }
               gen_track (item);
-<<<<<<< HEAD
               if (verify_track (item)) {
-=======
-              if (track_rejected (item)) {
-                item.clear();
-                item.set_status (GeneratedTrack::status_t::TRACK_REJECTED);
-              } else if (S.downsampler.get_ratio() > 1 || (S.is_act() && S.act().crop_at_gmwmi())) {
->>>>>>> fc71500e
-                S.downsampler (item);
-                check_downsampled_length (item);
-              } else {
                 item.set_status (GeneratedTrack::status_t::ACCEPTED);
 #ifdef TCKGEN_HIGHLY_VERBOSE
                 std::cerr << "Track accepted\n\n\n";
@@ -466,14 +456,10 @@
 #endif
                       }
                     }
-<<<<<<< HEAD
-                  } else if (tck.size() >= S.max_num_points) {
+                  } else if (tck.size() >= S.max_num_points_preds) {
 #ifdef TCKGEN_HIGHLY_VERBOSE
                     std::cerr << "Track terminated due to reaching maximum length\n";
 #endif
-=======
-                  } else if (tck.size() >= S.max_num_points_preds) {
->>>>>>> fc71500e
                     termination = LENGTH_EXCEED;
                   }
                 } while (!termination);
@@ -484,14 +470,10 @@
                   termination = iterate();
                   if (term_add_to_tck[termination])
                     tck.push_back (method.pos);
-<<<<<<< HEAD
-                  if (!termination && tck.size() >= S.max_num_points) {
+                  if (!termination && tck.size() >= S.max_num_points_preds) {
 #ifdef TCKGEN_HIGHLY_VERBOSE
                     std::cerr << "Track terminated due to reaching maximum length\n";
 #endif
-=======
-                  if (!termination && tck.size() >= S.max_num_points_preds)
->>>>>>> fc71500e
                     termination = LENGTH_EXCEED;
                   }
                 } while (!termination);
@@ -562,13 +544,8 @@
                     tck.set_status (GeneratedTrack::status_t::TRACK_REJECTED);
                     break;
 
-<<<<<<< HEAD
-                  case CALIBRATOR: case BAD_SIGNAL: case HIGH_CURVATURE:
-                    if (method.act().sgm_depth) {
-=======
                   case CALIBRATOR: case MODEL: case HIGH_CURVATURE:
                     if (method.act().sgm_depth)
->>>>>>> fc71500e
                       termination = TERM_IN_SGM;
                       tck.set_status (GeneratedTrack::status_t::UNDEFINED);
                     } else if (!method.act().in_pathology())
@@ -602,40 +579,27 @@
 
 
 
-<<<<<<< HEAD
             bool verify_track (GeneratedTrack& tck)
-=======
-            bool track_rejected (const GeneratedTrack& tck)
->>>>>>> fc71500e
             {
 
               if (tck.get_status() == GeneratedTrack::status_t::TRACK_REJECTED)
                 return false;
 
-<<<<<<< HEAD
               // seedtest algorithm uses min_num_points = 1; should be 2 or more for all other algorithms
-              if (tck.size() == 1 && S.min_num_points > 1) {
+              if (tck.size() == 1 && S.min_num_points_preds > 1) {
 #ifdef TCKGEN_HIGHLY_VERBOSE
                 std::cerr << "Track rejected due to failure to propagate from seed\n";
 #endif
                 tck.set_status (GeneratedTrack::status_t::TRACK_REJECTED);
-=======
-              // seedtest algorithm uses min_num_points_preds = 1; should be 2 or more for all other algorithms
-              if (tck.size() == 1 && S.min_num_points_preds > 1) {
->>>>>>> fc71500e
                 S.add_rejection (NO_PROPAGATION_FROM_SEED);
                 return false;
               }
 
-<<<<<<< HEAD
-              if (tck.size() < S.min_num_points) {
+              if (tck.size() < S.min_num_points_preds) {
 #ifdef TCKGEN_HIGHLY_VERBOSE
                 std::cerr << "Track rejected due to minimum length criterion\n";
 #endif
                 tck.set_status (GeneratedTrack::status_t::TRACK_REJECTED);
-=======
-              if (tck.size() < S.min_num_points_preds) {
->>>>>>> fc71500e
                 S.add_rejection (TRACK_TOO_SHORT);
                 return false;
               }
