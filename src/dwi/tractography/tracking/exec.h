/*
    Copyright 2011 Brain Research Institute, Melbourne, Australia

    Written by Robert E. Smith and J-Donald Tournier, 2011.

    This file is part of MRtrix.

    MRtrix is free software: you can redistribute it and/or modify
    it under the terms of the GNU General Public License as published by
    the Free Software Foundation, either version 3 of the License, or
    (at your option) any later version.

    MRtrix is distributed in the hope that it will be useful,
    but WITHOUT ANY WARRANTY; without even the implied warranty of
    MERCHANTABILITY or FITNESS FOR A PARTICULAR PURPOSE.  See the
    GNU General Public License for more details.

    You should have received a copy of the GNU General Public License
    along with MRtrix.  If not, see <http://www.gnu.org/licenses/>.

*/

#ifndef __dwi_tractography_tracking_exec_h__
#define __dwi_tractography_tracking_exec_h__


#include "thread_queue.h"
#include "dwi/directions/set.h"
#include "dwi/tractography/streamline.h"
#include "dwi/tractography/rng.h"
#include "dwi/tractography/tracking/generated_track.h"
#include "dwi/tractography/tracking/method.h"
#include "dwi/tractography/tracking/shared.h"
#include "dwi/tractography/tracking/write_kernel.h"

#include "dwi/tractography/mapping/mapper.h"
#include "dwi/tractography/mapping/mapping.h"
#include "dwi/tractography/mapping/voxel.h"

#include "dwi/tractography/seeding/dynamic.h"


#define MAX_NUM_SEED_ATTEMPTS 100000

#define TRACKING_BATCH_SIZE 10



namespace MR
{
  namespace DWI
  {
    namespace Tractography
    {
      namespace Tracking
      {


        // TODO Try having ACT as a template boolean; allow compiler to optimise out branch statements

        template <class Method> class Exec {

          public:

            static void run (const std::string& diff_path, const std::string& destination, DWI::Tractography::Properties& properties)
            {

              if (properties.find ("seed_dynamic") == properties.end()) {

                typename Method::Shared shared (diff_path, properties);
                WriteKernel writer (shared, destination, properties);
                Exec<Method> tracker (shared);
                Thread::run_queue (Thread::multi (tracker), Thread::batch (GeneratedTrack(), TRACKING_BATCH_SIZE), writer);

              } else {

                const std::string& fod_path (properties["seed_dynamic"]);
                const std::string max_num_tracks = properties["max_num_tracks"];
                if (max_num_tracks.empty())
                  throw Exception ("Dynamic seeding requires setting the desired number of tracks using the -number option");
                const size_t num_tracks = to<size_t>(max_num_tracks);

                typedef Mapping::SetDixel SetDixel;
                typedef Mapping::TrackMapperBase TckMapper;
                typedef Seeding::WriteKernelDynamic Writer;

                DWI::Directions::FastLookupSet dirs (1281);
                auto fod_data = Image<float>::open (fod_path);
                Math::SH::check (fod_data);
                Seeding::Dynamic* seeder = new Seeding::Dynamic (fod_path, fod_data, num_tracks, dirs);
                properties.seeds.add (seeder); // List is responsible for deleting this from memory

                typename Method::Shared shared (diff_path, properties);

                Writer       writer  (shared, destination, properties);
                Exec<Method> tracker (shared);

                TckMapper mapper (fod_data, dirs);
                mapper.set_upsample_ratio (Mapping::determine_upsample_ratio (fod_data, properties, 0.25));
                mapper.set_use_precise_mapping (true);

                Thread::run_queue (
                    Thread::multi (tracker), 
                    Thread::batch (GeneratedTrack(), TRACKING_BATCH_SIZE),
                    writer, 
<<<<<<< HEAD
                    Streamline<>(), 
=======
                    Thread::batch (Streamline<value_type>(), TRACKING_BATCH_SIZE),
>>>>>>> 14c576b4
                    Thread::multi (mapper), 
                    Thread::batch (SetDixel(), TRACKING_BATCH_SIZE),
                    *seeder);

              }

            }



            Exec (const typename Method::Shared& shared) :
              S (shared),
              method (shared),
              track_excluded (false),
              track_included (S.properties.include.size(), false) { }


            bool operator() (GeneratedTrack& item) {
              rng = &thread_local_RNG;
              if (!gen_track (item))
                return false;
              if (track_rejected (item))
                item.clear();
              S.downsampler (item);
              return true;
            }


          private:

            const typename Method::Shared& S;
            Math::RNG thread_local_RNG;
            Method method;
            bool track_excluded;
            std::vector<bool> track_included;


            term_t iterate ()
            {

              const term_t method_term = (S.rk4 ? next_rk4() : method.next());

              if (method_term)
                return (S.is_act() && method.act().sgm_depth) ? TERM_IN_SGM : method_term;

              if (S.is_act()) {
                const term_t structural_term = method.act().check_structural (method.pos);
                if (structural_term)
                  return structural_term;
              }

              if (S.properties.mask.size() && !S.properties.mask.contains (method.pos))
                return EXIT_MASK;

              if (S.properties.exclude.contains (method.pos))
                return ENTER_EXCLUDE;

              // If backtracking is not enabled, add streamline to include regions as it is generated
              // If it is enabled, this check can only be performed after the streamline is completed
              if (!(S.is_act() && S.act().backtrack()))
                S.properties.include.contains (method.pos, track_included);

              if (S.stop_on_all_include && traversed_all_include_regions())
                return TRAVERSE_ALL_INCLUDE;

              return CONTINUE;

            };


            bool gen_track (GeneratedTrack& tck)
            {
              tck.clear();
              track_excluded = false;
              track_included.assign (track_included.size(), false);
              method.dir = { NaN, NaN, NaN };

              bool unidirectional = S.unidirectional;

              if (S.properties.seeds.is_finite()) {

                if (!S.properties.seeds.get_seed (method.pos, method.dir))
                  return false;
                if (!method.check_seed() || !method.init()) {
                  track_excluded = true;
                  return true;
                }

              } else {

                for (size_t num_attempts = 0; num_attempts != MAX_NUM_SEED_ATTEMPTS; ++num_attempts) {
                  if (S.properties.seeds.get_seed (method.pos, method.dir) && method.check_seed() && method.init())
                    break;
                }
                if (!method.pos.allFinite()) {
                  FAIL ("Failed to find suitable seed point after " + str (MAX_NUM_SEED_ATTEMPTS) + " attempts - aborting");
                  return false;
                }

              }

              if (S.is_act() && !unidirectional)
                unidirectional = method.act().seed_is_unidirectional (method.pos, method.dir);

              S.properties.include.contains (method.pos, track_included);

              const Eigen::Vector3f seed_dir (method.dir);
              tck.push_back (method.pos);

              gen_track_unidir (tck);

              if (!track_excluded && !unidirectional) {
                tck.reverse();
                method.pos = tck.back();
                method.dir = -seed_dir;
                method.reverse_track ();
                gen_track_unidir (tck);
              }

              return true;

            }




            void gen_track_unidir (GeneratedTrack& tck)
            {

              if (S.is_act())
                method.act().sgm_depth = 0;

              term_t termination = CONTINUE;

              if (S.is_act() && S.act().backtrack()) {

                size_t revert_step = 0;

                do {
                  termination = iterate();
                  if (term_add_to_tck[termination])
                    tck.push_back (method.pos);
                  if (termination) {
                    apply_priors (termination);
                    if (track_excluded && termination != ENTER_EXCLUDE) {
                      method.truncate_track (tck, ++revert_step);
                      if (tck.size() > tck.get_seed_index() + 1) {
                        track_excluded = false;
                        termination = CONTINUE;
                        method.pos = tck.back();
                        method.dir = (tck.back() - tck[tck.size() - 2]).normalized();
                      }
                    }
                  } else if (tck.size() >= S.max_num_points) {
                    termination = LENGTH_EXCEED;
                  }
                } while (!termination);

              } else {

                do {
                  termination = iterate();
                  if (term_add_to_tck[termination])
                    tck.push_back (method.pos);
                  if (!termination && tck.size() >= S.max_num_points)
                    termination = LENGTH_EXCEED;
                } while (!termination);

              }

              apply_priors (termination);

              if (termination == EXIT_SGM) {
                truncate_exit_sgm (tck);
                method.pos = tck.back();
              }

              if (track_excluded) {
                switch (termination) {
                  case CALIBRATE_FAIL: case ENTER_CSF: case BAD_SIGNAL: case HIGH_CURVATURE:
                    S.add_rejection (ACT_POOR_TERMINATION);
                    break;
                  case LENGTH_EXCEED:
                    S.add_rejection (TRACK_TOO_LONG);
                    break;
                  case ENTER_EXCLUDE:
                    S.add_rejection (ENTER_EXCLUDE_REGION);
                    break;
                  default:
                    throw Exception ("\nFIXME: Unidirectional track excluded but termination is good!\n");
                }
              }

              if (S.is_act() && (termination == ENTER_CGM) && S.act().crop_at_gmwmi())
                S.act().crop_at_gmwmi (tck);

#ifdef DEBUG_TERMINATIONS
              S.add_termination (termination, method.pos);
#else
              S.add_termination (termination);
#endif

            }



            void apply_priors (term_t& termination)
            {

              if (S.is_act()) {

                switch (termination) {

                  case CONTINUE:
                    throw Exception ("\nFIXME: undefined termination of track in apply_priors()\n");

                  case ENTER_CGM: case EXIT_IMAGE: case EXIT_MASK: case EXIT_SGM: case TERM_IN_SGM: case TRAVERSE_ALL_INCLUDE:
                    break;

                  case ENTER_CSF: case LENGTH_EXCEED: case ENTER_EXCLUDE:
                    track_excluded = true;
                    break;

                  case CALIBRATE_FAIL: case BAD_SIGNAL: case HIGH_CURVATURE:
                    if (method.act().sgm_depth)
                      termination = TERM_IN_SGM;
                    else if (!method.act().in_pathology())
                      track_excluded = true;
                    break;

                }

              } else {

                switch (termination) {

                  case CONTINUE:
                    throw Exception ("\nFIXME: undefined termination of track in apply_priors()\n");

                  case ENTER_CGM: case ENTER_CSF: case EXIT_SGM: case TERM_IN_SGM:
                    throw Exception ("\nFIXME: Have received ACT-based termination for non-ACT tracking in apply_priors()\n");

                  case EXIT_IMAGE: case EXIT_MASK: case LENGTH_EXCEED: case CALIBRATE_FAIL: case BAD_SIGNAL: case HIGH_CURVATURE: case TRAVERSE_ALL_INCLUDE:
                    break;

                  case ENTER_EXCLUDE:
                    track_excluded = true;
                    break;

                }

              }

            }



            bool track_rejected (const std::vector<Eigen::Vector3f>& tck)
            {

              if (track_excluded)
                return true;

              if (tck.size() < S.min_num_points) {
                S.add_rejection (TRACK_TOO_SHORT);
                return true;
              }

              if (S.is_act()) {

                if (!satisfy_wm_requirement (tck)) {
                  S.add_rejection (ACT_FAILED_WM_REQUIREMENT);
                  return true;
                }

                if (S.act().backtrack()) {
                  for (const auto& i : tck) 
                    S.properties.include.contains (i, track_included);
                }

              }

              if (!traversed_all_include_regions()) {
                S.add_rejection (MISSED_INCLUDE_REGION);
                return true;
              }

              return false;

            }



            bool traversed_all_include_regions ()
            {
              for (size_t n = 0; n < track_included.size(); ++n)
                if (!track_included[n])
                  return false;
              return true;
            }



            bool satisfy_wm_requirement (const std::vector<Eigen::Vector3f>& tck)
            {
              // If using the Seed_test algorithm (indicated by max_num_points == 2), don't want to execute this check
              if (S.max_num_points == 2)
                return true;
              // Used these in the ACT paper, but wasn't entirely happy with the method; can change these #defines to re-enable
              // ACT instead now defaults to a 2-voxel minimum length
              if (!ACT_WM_INT_REQ && !ACT_WM_ABS_REQ)
                return true;
              float integral = 0.0, max_value = 0.0;
              for (const auto& i : tck) { 
                if (method.act().fetch_tissue_data (i)) {
                  const float wm = method.act().tissues().get_wm();
                  max_value = std::max (max_value, wm);
                  if (((integral += (Math::pow2 (wm) * S.internal_step_size())) > ACT_WM_INT_REQ) && (max_value > ACT_WM_ABS_REQ))
                    return true;
                }
              }
              return false;
            }



            void truncate_exit_sgm (std::vector<Eigen::Vector3f>& tck)
            {

              Interpolator<Image<float>>::type source (S.source);

              const size_t sgm_start = tck.size() - method.act().sgm_depth;
              assert (sgm_start >= 0 && sgm_start < tck.size());
              size_t best_termination = tck.size() - 1;
              float min_value = INFINITY;
              for (size_t i = sgm_start; i != tck.size(); ++i) {
                method.pos = tck[i];
                method.get_data (source);
                method.dir = (tck[i] - tck[i-1]).normalized();
                const float this_value = method.get_metric();
                if (this_value < min_value) {
                  min_value = this_value;
                  best_termination = i;
                }
              }
              tck.erase (tck.begin() + best_termination + 1, tck.end());

            }



            term_t next_rk4()
            {
              term_t termination = CONTINUE;
              const Eigen::Vector3f init_pos (method.pos);
              const Eigen::Vector3f init_dir (method.dir);
              if ((termination = method.next()))
                return termination;
              const Eigen::Vector3f dir_rk1 (method.dir);
              method.pos = init_pos + (dir_rk1 * (0.5 * S.step_size));
              method.dir = init_dir;
              if ((termination = method.next()))
                return termination;
              const Eigen::Vector3f dir_rk2 (method.dir);
              method.pos = init_pos + (dir_rk2 * (0.5 * S.step_size));
              method.dir = init_dir;
              if ((termination = method.next()))
                return termination;
              const Eigen::Vector3f dir_rk3 (method.dir);
              method.pos = init_pos + (dir_rk3 * S.step_size);
              method.dir = (dir_rk2 + dir_rk3).normalized();
              if ((termination = method.next()))
                return termination;
              const Eigen::Vector3f dir_rk4 (method.dir);
              method.dir = (dir_rk1 + (dir_rk2 * 2.0) + (dir_rk3 * 2.0) + dir_rk4).normalized();
              method.pos = init_pos + (method.dir * S.step_size);
              const Eigen::Vector3f final_pos (method.pos);
              const Eigen::Vector3f final_dir (method.dir);
              if ((termination = method.next()))
                return termination;
              if (dir_rk1.dot (method.dir) < S.cos_max_angle_rk4)
                return HIGH_CURVATURE;
              method.pos = final_pos;
              method.dir = final_dir;
              return CONTINUE;
            }



        };









      }
    }
  }
}

#endif

<|MERGE_RESOLUTION|>--- conflicted
+++ resolved
@@ -103,11 +103,7 @@
                     Thread::multi (tracker), 
                     Thread::batch (GeneratedTrack(), TRACKING_BATCH_SIZE),
                     writer, 
-<<<<<<< HEAD
-                    Streamline<>(), 
-=======
-                    Thread::batch (Streamline<value_type>(), TRACKING_BATCH_SIZE),
->>>>>>> 14c576b4
+                    Thread::batch (Streamline<>(), TRACKING_BATCH_SIZE),
                     Thread::multi (mapper), 
                     Thread::batch (SetDixel(), TRACKING_BATCH_SIZE),
                     *seeder);
