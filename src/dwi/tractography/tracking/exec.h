--- conflicted
+++ resolved
@@ -86,12 +86,8 @@
 
                 DWI::Directions::FastLookupSet dirs (1281);
                 Image::Buffer<float> fod_data (fod_path);
-<<<<<<< HEAD
                 Math::SH::check (fod_data);
-                Seeding::Dynamic* seeder = new Seeding::Dynamic (fod_path, fod_data, dirs);
-=======
-                Seeding::Dynamic* seeder = new Seeding::Dynamic (fod_path, fod_data, num_tracks, properties.seeds.get_rng(), dirs);
->>>>>>> f656c17c
+                Seeding::Dynamic* seeder = new Seeding::Dynamic (fod_path, fod_data, num_tracks, dirs);
                 properties.seeds.add (seeder); // List is responsible for deleting this from memory
 
                 typename Method::Shared shared (diff_path, properties);
@@ -99,24 +95,8 @@
                 Writer       writer  (shared, destination, properties);
                 Exec<Method> tracker (shared);
 
-<<<<<<< HEAD
                 TckMapper mapper (fod_data, dirs);
                 mapper.set_upsample_ratio (Mapping::determine_upsample_ratio (fod_data, properties, 0.25));
-=======
-                // Determine track upsampling ratio for mapping during dynamic seeding
-                // Doesn't have to be super-precise
-                // Ratio needs to be based on the output step size, not the actual step size
-                //   (downsampling is performed before track data is sent to mapper)
-                float step_size = 0.0;
-                if (properties.find ("output_step_size") != properties.end())
-                  step_size = to<float> (properties["output_step_size"]);
-                else
-                  step_size = to<float> (properties["step_size"]);
-                const size_t upsample_ratio = Mapping::determine_upsample_ratio (fod_data, step_size, 0.25);
-
-                TckMapper mapper (H, dirs);
-                mapper.set_upsample_ratio (upsample_ratio);
->>>>>>> f656c17c
                 mapper.set_use_precise_mapping (true);
 
                 Thread::run_queue (
