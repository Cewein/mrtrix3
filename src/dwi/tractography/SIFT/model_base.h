/*
    Copyright 2011 Brain Research Institute, Melbourne, Australia

    Written by Robert Smith, 2012.

    This file is part of MRtrix.

    MRtrix is free software: you can redistribute it and/or modify
    it under the terms of the GNU General Public License as published by
    the Free Software Foundation, either version 3 of the License, or
    (at your option) any later version.

    MRtrix is distributed in the hope that it will be useful,
    but WITHOUT ANY WARRANTY; without even the implied warranty of
    MERCHANTABILITY or FITNESS FOR A PARTICULAR PURPOSE.  See the
    GNU General Public License for more details.

    You should have received a copy of the GNU General Public License
    along with MRtrix.  If not, see <http://www.gnu.org/licenses/>.

*/



#ifndef __dwi_tractography_sift_model_base_h__
#define __dwi_tractography_sift_model_base_h__

#include "app.h"
#include "dwi/fixel_map.h"
#include "dwi/fmls.h"

#include "dwi/directions/set.h"

#include "dwi/tractography/file.h"

#include "dwi/tractography/ACT/tissues.h"

#include "dwi/tractography/mapping/fixel_td_map.h"
#include "dwi/tractography/mapping/loader.h"
#include "dwi/tractography/mapping/mapper.h"
#include "dwi/tractography/mapping/mapping.h"
#include "dwi/tractography/mapping/voxel.h"

#include "dwi/tractography/SIFT/proc_mask.h"
#include "dwi/tractography/SIFT/types.h"

<<<<<<< HEAD
#include "image.h"
#include "algo/copy.h"
=======
#include "file/path.h"

#include "image/buffer.h"
#include "image/buffer_scratch.h"
#include "image/copy.h"
#include "image/header.h"
#include "image/loop.h"

>>>>>>> 3bc95dab
#include "thread_queue.h"


//#define SIFT_MODEL_OUTPUT_SH_IMAGES
#define SIFT_MODEL_OUTPUT_FIXEL_IMAGES


namespace MR
{
  namespace DWI
  {
    namespace Tractography
    {
      namespace SIFT
      {



        class FixelBase
        {

          public:
            FixelBase () :
              FOD (0.0),
              TD (0.0),
              weight (0.0),
              dir () { }

            FixelBase (const double amp) :
              FOD (amp),
              TD (0.0),
              weight (1.0),
              dir () { }

            FixelBase (const double amp, const Eigen::Vector3f& d) :
              FOD (amp),
              TD (0.0),
              weight (1.0),
              dir (d) { }

            FixelBase (const FMLS::FOD_lobe& lobe) :
              FOD (lobe.get_integral()),
              TD (0.0),
              weight (1.0),
              dir (lobe.get_mean_dir()) { }

            FixelBase (const FixelBase&) = default;

            double get_FOD()    const { return FOD; }
            double get_TD()     const { return TD; }
            float  get_weight() const { return weight; }
            const Eigen::Vector3f& get_dir() const { return dir; }

            void       scale_FOD  (const float factor)  { FOD *= factor; }
            void       set_weight (const float w)       { weight = w; }
            FixelBase& operator+= (const double length) { TD += length; return *this; }
            void       clear_TD   ()                    { TD = 0.0; }

            double get_diff (const double mu) const { return ((TD * mu) - FOD); }
            double get_cost (const double mu) const { return get_cost_unweighted (mu) * weight; }


          protected:
            double FOD;
            double TD;
            float  weight;
            Eigen::Vector3f dir;

            double get_cost_unweighted (const double mu) const { return Math::pow2 (get_diff (mu)); }

        };






        // Templated Fixel class should derive from FixelBase to ensure that it has adequate functionality
        // This class stores the necessary fixel information (including streamline densities), but does not retain the
        //   list of fixels traversed by each streamline. If this information is necessary, use the Model class (model.h)

        template <class Fixel>
        class ModelBase : public Mapping::Fixel_TD_map<Fixel>
        {

          protected:
            typedef typename Fixel_map<Fixel>::MapVoxel MapVoxel;
            typedef typename Fixel_map<Fixel>::VoxelAccessor VoxelAccessor;

          public:
            ModelBase (Image<float>& dwi, const DWI::Directions::FastLookupSet& dirs) :
                Mapping::Fixel_TD_map<Fixel> (dwi.header(), dirs),
                proc_mask (Image<float>::scratch (Fixel_map<Fixel>::header(), "SIFT model processing mask")),
                FOD_sum (0.0),
                TD_sum (0.0),
                have_null_lobes (false)
            {
              SIFT::initialise_processing_mask (dwi, proc_mask, act_5tt);
            }
            ModelBase (const ModelBase&) = delete;

            virtual ~ModelBase () { }

            void perform_FOD_segmentation (Image<float>&);
            void scale_FDs_by_GM();

            void map_streamlines (const std::string&);

            virtual bool operator() (const FMLS::FOD_lobes& in);
            virtual bool operator() (const Mapping::SetDixel& in);

            double calc_cost_function() const;

            double mu() const { return FOD_sum / TD_sum; }
            bool have_act_data() const { return act_5tt.valid(); }

            void output_proc_mask (const std::string&);
            void output_5tt_image (const std::string&);
            void output_all_debug_images (const std::string&) const;

            using Mapping::Fixel_TD_map<Fixel>::begin;


          protected:
            using Fixel_map<Fixel>::accessor;
            using Fixel_map<Fixel>::fixels;
            using Mapping::Fixel_TD_map<Fixel>::dirs;

            Image<float> act_5tt, proc_mask;
            double FOD_sum, TD_sum;
            bool have_null_lobes;

            // The definitions of these functions are located in dwi/tractography/SIFT/output.h
            void output_target_image (const std::string&) const;
            void output_target_image_sh (const std::string&) const;
            void output_target_image_fixel (const std::string&) const;
            void output_tdi (const std::string&) const;
            void output_tdi_null_lobes (const std::string&) const;
            void output_tdi_sh (const std::string&) const;
            void output_tdi_fixel (const std::string&) const;
            void output_error_images (const std::string&, const std::string&, const std::string&) const;
            void output_error_fixel_images (const std::string&, const std::string&) const;
            void output_scatterplot (const std::string&) const;
            void output_fixel_count_image (const std::string&) const;
            void output_untracked_fixels (const std::string&, const std::string&) const;

        };




        template <class Fixel>
        void ModelBase<Fixel>::perform_FOD_segmentation (Image<float>& data)
        {
          Math::SH::check (data);
          DWI::FMLS::FODQueueWriter writer (data, proc_mask);
          DWI::FMLS::Segmenter fmls (dirs, Math::SH::LforN (data.size(3)));
          fmls.set_dilate_lookup_table (!App::get_options ("no_dilate_lut").size());
          fmls.set_create_null_lobe (App::get_options ("make_null_lobes").size());
          Thread::run_queue (writer, FMLS::SH_coefs(), Thread::multi (fmls), FMLS::FOD_lobes(), *this);
          have_null_lobes = fmls.get_create_null_lobe();
        }




        template <class Fixel>
        void ModelBase<Fixel>::scale_FDs_by_GM ()
        {
          if (App::get_options("no_fd_scaling").size())
            return;
          if (!act_5tt.valid()) {
            INFO ("Cannot scale fibre densities according to GM fraction; no ACT image data provided");
            return;
          }
          // Loop through voxels, getting total GM fraction for each, and scale all fixels in each voxel
          VoxelAccessor v (accessor());
          FOD_sum = 0.0;
          for (auto l = Loop(v) (v, act_5tt); l; ++l) {
            Tractography::ACT::Tissues tissues (act_5tt);
            const float multiplier = 1.0 - tissues.get_cgm() - (0.5 * tissues.get_sgm()); // Heuristic
            for (typename Fixel_map<Fixel>::Iterator i = begin(v); i; ++i) {
              i().scale_FOD (multiplier);
              FOD_sum += i().get_weight() * i().get_FOD();
            }
          }
        }




<<<<<<< HEAD
        template <class Fixel>
        void ModelBase<Fixel>::map_streamlines (const std::string& path)
        {
          Tractography::Properties properties;
          Tractography::Reader file (path, properties);
=======
      template <class Fixel>
      void ModelBase<Fixel>::map_streamlines (const std::string& path)
      {
        Tractography::Properties properties;
        Tractography::Reader<float> file (path, properties);

        const track_t count = (properties.find ("count") == properties.end()) ? 0 : to<track_t>(properties["count"]);
        if (!count)
          throw Exception ("Cannot map streamlines: track file " + Path::basename(path) + " is empty");

        Mapping::TrackLoader loader (file, count);
        Mapping::TrackMapperBase mapper (H, dirs);
        mapper.set_upsample_ratio (Mapping::determine_upsample_ratio (H, properties, 0.1));
        mapper.set_use_precise_mapping (true);
        Thread::run_queue (
            loader,
            Thread::batch (Tractography::Streamline<float>()),
            Thread::multi (mapper),
            Thread::batch (Mapping::SetDixel()),
            *this);

        INFO ("Proportionality coefficient after streamline mapping is " + str (mu()));
      }
>>>>>>> 3bc95dab

          const track_t count = (properties.find ("count") == properties.end()) ? 0 : to<track_t>(properties["count"]);

          Mapping::TrackLoader loader (file, count);
          Mapping::TrackMapperBase mapper (Fixel_map<Fixel>::header(), dirs);
          mapper.set_upsample_ratio (Mapping::determine_upsample_ratio (Fixel_map<Fixel>::header(), properties, 0.1));
          mapper.set_use_precise_mapping (true);
          Thread::run_queue (
              loader,
              Thread::batch (Tractography::Streamline<float>()),
              Thread::multi (mapper),
              Thread::batch (Mapping::SetDixel()),
              *this);

          INFO ("Proportionality coefficient after streamline mapping is " + str (mu()));
        }




        template <class Fixel>
        bool ModelBase<Fixel>::operator() (const FMLS::FOD_lobes& in)
        {
          if (!Fixel_map<Fixel>::operator() (in))
            return false;

          VoxelAccessor v (accessor());
          assign_pos_of (in.vox).to (v);

          if (v.value()) {
            assign_pos_of (in.vox).to (proc_mask);
            const float mask_value = proc_mask.value();

            for (typename Fixel_map<Fixel>::Iterator i = begin (v); i; ++i) {
              i().set_weight (mask_value);
              FOD_sum += i().get_FOD() * mask_value;
            }
          }
          return true;
        }




        template <class Fixel>
        bool ModelBase<Fixel>::operator() (const Mapping::SetDixel& in)
        {
          float total_contribution = 0.0;
          for (Mapping::SetDixel::const_iterator i = in.begin(); i != in.end(); ++i) {
            const size_t fixel_index = Mapping::Fixel_TD_map<Fixel>::dixel2fixel (*i);
            if (fixel_index) {
              fixels[fixel_index] += i->get_length();
              total_contribution += fixels[fixel_index].get_weight() * i->get_length();
            }
          }
          TD_sum += total_contribution;
          return true;
        }




        template <class Fixel>
        double ModelBase<Fixel>::calc_cost_function() const
        {
          const double current_mu = mu();
          double cost = 0.0;
          for (auto i = fixels.cbegin()+1; i != fixels.end(); ++i)
            cost += i->get_cost (current_mu);
          return cost;
        }



        template <class Fixel>
        void ModelBase<Fixel>::output_proc_mask (const std::string& path)
        {
          save (proc_mask, path);
        }


        template <class Fixel>
        void ModelBase<Fixel>::output_5tt_image (const std::string& path)
        {
          if (!have_act_data())
            throw Exception ("Cannot export 5TT image; no such data present");
          save (act_5tt, path);
        }




        template <class Fixel>
        void ModelBase<Fixel>::output_all_debug_images (const std::string& prefix) const
        {
          output_target_image (prefix + "_target.mif");
#ifdef SIFT_MODEL_OUTPUT_SH_IMAGES
          output_target_image_sh (prefix + "_target_sh.mif");
#endif
#ifdef SIFT_MODEL_OUTPUT_FIXEL_IMAGES
          output_target_image_fixel (prefix + "_target_fixel.msf");
#endif
          output_tdi (prefix + "_tdi.mif");
          if (have_null_lobes)
            output_tdi_null_lobes (prefix + "_tdi_null_lobes.mif");
#ifdef SIFT_MODEL_OUTPUT_SH_IMAGES
          output_tdi_sh (prefix + "_tdi_sh.mif");
#endif
#ifdef SIFT_MODEL_OUTPUT_FIXEL_IMAGES
          output_tdi_fixel (prefix + "_tdi_fixel.msf");
#endif
          output_error_images (prefix + "_max_abs_diff.mif", prefix + "_diff.mif", prefix + "_cost.mif");
#ifdef SIFT_MODEL_OUTPUT_FIXEL_IMAGES
          output_error_fixel_images (prefix + "_diff_fixel.msf", prefix + "_cost_fixel.msf");
#endif
          output_scatterplot (prefix + "_scatterplot.csv");
          output_fixel_count_image (prefix + "_fixel_count.mif");
          output_untracked_fixels (prefix + "_untracked_count.mif", prefix + "_untracked_amps.mif");
        }




      }
    }
  }
}


#endif<|MERGE_RESOLUTION|>--- conflicted
+++ resolved
@@ -44,19 +44,10 @@
 #include "dwi/tractography/SIFT/proc_mask.h"
 #include "dwi/tractography/SIFT/types.h"
 
-<<<<<<< HEAD
+#include "file/path.h"
+
 #include "image.h"
 #include "algo/copy.h"
-=======
-#include "file/path.h"
-
-#include "image/buffer.h"
-#include "image/buffer_scratch.h"
-#include "image/copy.h"
-#include "image/header.h"
-#include "image/loop.h"
-
->>>>>>> 3bc95dab
 #include "thread_queue.h"
 
 
@@ -248,39 +239,15 @@
 
 
 
-<<<<<<< HEAD
         template <class Fixel>
         void ModelBase<Fixel>::map_streamlines (const std::string& path)
         {
           Tractography::Properties properties;
           Tractography::Reader file (path, properties);
-=======
-      template <class Fixel>
-      void ModelBase<Fixel>::map_streamlines (const std::string& path)
-      {
-        Tractography::Properties properties;
-        Tractography::Reader<float> file (path, properties);
-
-        const track_t count = (properties.find ("count") == properties.end()) ? 0 : to<track_t>(properties["count"]);
-        if (!count)
-          throw Exception ("Cannot map streamlines: track file " + Path::basename(path) + " is empty");
-
-        Mapping::TrackLoader loader (file, count);
-        Mapping::TrackMapperBase mapper (H, dirs);
-        mapper.set_upsample_ratio (Mapping::determine_upsample_ratio (H, properties, 0.1));
-        mapper.set_use_precise_mapping (true);
-        Thread::run_queue (
-            loader,
-            Thread::batch (Tractography::Streamline<float>()),
-            Thread::multi (mapper),
-            Thread::batch (Mapping::SetDixel()),
-            *this);
-
-        INFO ("Proportionality coefficient after streamline mapping is " + str (mu()));
-      }
->>>>>>> 3bc95dab
 
           const track_t count = (properties.find ("count") == properties.end()) ? 0 : to<track_t>(properties["count"]);
+          if (!count)
+            throw Exception ("Cannot map streamlines: track file " + Path::basename(path) + " is empty");
 
           Mapping::TrackLoader loader (file, count);
           Mapping::TrackMapperBase mapper (Fixel_map<Fixel>::header(), dirs);
