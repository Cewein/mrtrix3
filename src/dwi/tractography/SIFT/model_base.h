--- conflicted
+++ resolved
@@ -182,14 +182,9 @@
           using Fixel_map<Fixel>::fixels;
           using Mapping::Fixel_TD_map<Fixel>::dirs;
 
-<<<<<<< HEAD
           Ptr< Image::BufferScratch<float> > act_5tt;
-          Image::BufferScratch<float> proc_mask;
-=======
-          Ptr< Image::BufferScratch<float> > act_4tt;
           Image::BufferScratch<float> proc_mask_buffer;
           Image::BufferScratch<float>::voxel_type proc_mask;
->>>>>>> dde8d21a
           Image::Header H;
           double FOD_sum, TD_sum;
           bool have_null_lobes;
@@ -208,13 +203,9 @@
           void output_untracked_fixels (const std::string&, const std::string&) const;
 
 
-<<<<<<< HEAD
-          ModelBase (const ModelBase& that) : Mapping::Fixel_TD_map<Fixel> (that), act_5tt (NULL), proc_mask (that.proc_mask.info()), FOD_sum (0.0), TD_sum (0.0), have_null_lobes (false) { assert (0); }
-=======
           ModelBase (const ModelBase& that) : 
-            Mapping::Fixel_TD_map<Fixel> (that), act_4tt (NULL), proc_mask_buffer (that.proc_mask.info()), 
+            Mapping::Fixel_TD_map<Fixel> (that), act_5tt (NULL), proc_mask_buffer (that.proc_mask.info()), 
             proc_mask (proc_mask_buffer), FOD_sum (0.0), TD_sum (0.0), have_null_lobes (false) { assert (0); }
->>>>>>> dde8d21a
 
       };
 
