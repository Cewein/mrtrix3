--- conflicted
+++ resolved
@@ -106,26 +106,15 @@
         if (bottom[1]) --bottom[1];
         if (bottom[2]) --bottom[2];
 
-<<<<<<< HEAD
         top[0] = std::min (size_t (data.size(0)-bottom[0]), top[0]+2-bottom[0]);
         top[1] = std::min (size_t (data.size(1)-bottom[1]), top[1]+2-bottom[1]);
         top[2] = std::min (size_t (data.size(2)-bottom[2]), top[2]+2-bottom[2]);
-=======
-        top[0] = std::min (size_t (data.dim(0)-bottom[0]), top[0]+2-bottom[0]);
-        top[1] = std::min (size_t (data.dim(1)-bottom[1]), top[1]+2-bottom[1]);
-        top[2] = std::min (size_t (data.dim(2)-bottom[2]), top[2]+2-bottom[2]);
-
-        Image::Adapter::Subset<decltype(vox)> sub (vox, bottom, top);
-        Image::Info info (sub.info());
-        if (info.ndim() > 3)
-          info.set_ndim (3);
-        
-        return new Mask (sub, info, data.name());
->>>>>>> 7bc54200
 
         auto sub = Adapter::make<Adapter::Subset> (data, bottom, top);
-        auto mask = Image<bool>::scratch (sub, data.name());
-        threaded_copy (sub, mask);
+        Header mask_header (sub);
+        mask_header.set_ndim (3);
+        auto mask = Image<bool>::scratch (mask_header, data.name());
+        threaded_copy (sub, mask, 0, 3);
         return mask;
       }
 
