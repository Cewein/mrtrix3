--- conflicted
+++ resolved
@@ -18,16 +18,8 @@
 
 #include <vector>
 
-<<<<<<< HEAD
 #include "image.h"
 #include "interp/linear.h"
-=======
-#include "point.h"
-#include "image/buffer_preload.h"
-#include "image/buffer_scratch.h"
-#include "image/voxel.h"
-#include "image/interp/linear.h"
->>>>>>> 7923b100
 #include "math/SH.h"
 
 #include "dwi/directions/set.h"
@@ -76,182 +68,116 @@
 
         class TWIImagePluginBase
         { MEMALIGN(TWIImagePluginBase)
+          public:
+            TWIImagePluginBase (const std::string& input_image, const tck_stat_t track_statistic) :
+                statistic (track_statistic),
+                interp (Image<float>::open (input_image).with_direct_io()),
+                backtrack (false) { }
 
-<<<<<<< HEAD
-          public:
-            TWIImagePluginBase (const std::string& input_image) :
-              interp (Image<float>::open (input_image).with_direct_io()) { }
+            TWIImagePluginBase (Image<float>& input_image, const tck_stat_t track_statistic) :
+                statistic (track_statistic),
+                interp (input_image),
+                backtrack (false) { }
+
+            TWIImagePluginBase (const TWIImagePluginBase& that) = default;
 
             virtual ~TWIImagePluginBase() { }
 
-            virtual void load_factors (const Streamline<>&, vector<default_type>&) = 0;
-=======
-  public:
-    TWIImagePluginBase (const std::string& input_image, const tck_stat_t track_statistic) :
-        statistic (track_statistic),
-        data (new Image::BufferPreload<float> (input_image)),
-        voxel (*data),
-        interp (voxel),
-        backtrack (false) { }
+            void set_backtrack();
 
-    TWIImagePluginBase (const TWIImagePluginBase& that) :
-        statistic (that.statistic),
-        data (that.data),
-        voxel (that.voxel),
-        interp (voxel),
-        backtrack (that.backtrack),
-        backtrack_mask (that.backtrack_mask) { }
->>>>>>> 7923b100
+            virtual void load_factors (const Streamline<>&, vector<default_type>&) const = 0;
+
 
           protected:
+            const tck_stat_t statistic;
+
             //Image<float> voxel;
             // Each instance of the class has its own interpolator for obtaining values
             //   in a thread-safe fashion
             mutable Interp::Linear<Image<float>> interp;
 
-            // New helper function; find the last point on the streamline from which valid image information can be read
-            const Streamline<>::point_type get_last_point_in_fov (const Streamline<>&, const bool) const;
+            // For handling backtracking for endpoint-based track-wise statistics
+            bool backtrack;
+            mutable Image<bool> backtrack_mask;
 
-<<<<<<< HEAD
+            // Helper functions; find the last point on the streamline from which valid image information can be read
+            const ssize_t                  get_end_index (const Streamline<>&, const bool) const;
+            const Streamline<>::point_type get_end_point (const Streamline<>&, const bool) const;
+
         };
 
 
-
-=======
-    void set_backtrack();
-
-    virtual void load_factors (const std::vector< Point<float> >&, std::vector<float>&) const = 0;
-
-
-  protected:
-    typedef Image::BufferPreload<float>::voxel_type input_voxel_type;
-
-    const tck_stat_t statistic;
-
-    std::shared_ptr< Image::BufferPreload<float> > data;
-    const input_voxel_type voxel;
-    // Each instance of the class has its own interpolator for obtaining values
-    //   in a thread-safe fashion
-    mutable Image::Interp::Linear<input_voxel_type> interp;
-
-    // If the streamline endpoint doesn't contain a valid value, but we want a valid value
-    //   at all endpoints, should we backtrack to the first streamline point that _does_ have
-    //   a valid value, or should it provide a value of zero?
-    // If using ENDS_CORR, pre-calculate a mask of voxels that have valid time series
-    bool backtrack;
-    std::shared_ptr<Image::BufferScratch<bool>> backtrack_mask;
-
-    // New helper function; find the last point on the streamline from which valid image information can be read
-    const ssize_t get_end_index (const std::vector< Point<float> >&, const bool) const;
-    const Point<float> get_end_point (const std::vector< Point<float> >&, const bool) const;
->>>>>>> 7923b100
 
 
         class TWIScalarImagePlugin : public TWIImagePluginBase
         { MEMALIGN(TWIScalarImagePlugin)
           public:
             TWIScalarImagePlugin (const std::string& input_image, const tck_stat_t track_statistic) :
-              TWIImagePluginBase (input_image),
-              statistic (track_statistic) {
+                TWIImagePluginBase (input_image, track_statistic)
+            {
+              if (statistic == ENDS_CORR) {
+                if (interp.ndim() != 4)
+                  throw Exception ("Image provided for ends_corr statistic must be a 4D image");
+              } else {
                 if (!((interp.ndim() == 3) || (interp.ndim() == 4 && interp.size(3) == 1)))
                   throw Exception ("Scalar image used for TWI must be a 3D image");
                 if (interp.ndim() == 4)
                   interp.index(3) = 0;
               }
+            }
 
             TWIScalarImagePlugin (const TWIScalarImagePlugin& that) :
-              TWIImagePluginBase (that),
-              statistic (that.statistic) {
-                if (interp.ndim() == 4)
-                  interp.index(3) = 0;
-              }
+              TWIImagePluginBase (that)
+            {
+              if (interp.ndim() == 4)
+                interp.index(3) = 0;
+            }
 
-            ~TWIScalarImagePlugin() { }
-
-
-<<<<<<< HEAD
-            void load_factors (const Streamline<>&, vector<default_type>&);
-
-          private:
-            const tck_stat_t statistic;
-
+            void load_factors (const Streamline<>&, vector<default_type>&) const override;
         };
 
-
-=======
-class TWIScalarImagePlugin : public TWIImagePluginBase
-{
-  public:
-    TWIScalarImagePlugin (const std::string& input_image, const tck_stat_t track_statistic) :
-        TWIImagePluginBase (input_image, track_statistic)
-    {
-      if (track_statistic == ENDS_CORR) {
-        if (data->ndim() != 4)
-          throw Exception ("Image provided for ends_corr statistic must be a 4D image");
-      } else {
-        if (!((data->ndim() == 3) || (data->ndim() == 4 && data->dim(3) == 1)))
-          throw Exception ("Scalar image used for TWI must be a 3D image");
-        if (data->ndim() == 4)
-          interp[3] = 0;
-      }
-    }
-
-    TWIScalarImagePlugin (const TWIScalarImagePlugin& that) :
-        TWIImagePluginBase (that)
-    {
-      if (data->ndim() == 4)
-        interp[3] = 0;
-    }
-
-    ~TWIScalarImagePlugin() { }
-
-    void load_factors (const std::vector< Point<float> >&, std::vector<float>&) const;
-
-  private:
-
->>>>>>> 7923b100
 
 
 
         class TWIFODImagePlugin : public TWIImagePluginBase
         { MEMALIGN(TWIFODImagePlugin)
           public:
-            TWIFODImagePlugin (const std::string& input_image) :
-              TWIImagePluginBase (input_image),
-              sh_coeffs (interp.size(3)),
-              precomputer (new Math::SH::PrecomputedAL<default_type> ()) {
-                Math::SH::check (Header (interp));
-                precomputer->init (Math::SH::LforN (sh_coeffs.size()));
-              }
+            TWIFODImagePlugin (const std::string& input_image, const tck_stat_t track_statistic) :
+                TWIImagePluginBase (input_image, track_statistic),
+                sh_coeffs (interp.size(3)),
+                precomputer (new Math::SH::PrecomputedAL<default_type> ())
+            {
+              if (track_statistic == ENDS_CORR)
+                throw Exception ("Cannot use ends_corr track statistic with an FOD image");
+              Math::SH::check (Header (interp));
+              precomputer->init (Math::SH::LforN (sh_coeffs.size()));
+            }
 
-            void load_factors (const Streamline<>&, vector<default_type>&);
+            void load_factors (const Streamline<>&, vector<default_type>&) const override;
 
           private:
-            Eigen::Matrix<default_type, Eigen::Dynamic, 1> sh_coeffs;
+            mutable Eigen::Matrix<default_type, Eigen::Dynamic, 1> sh_coeffs;
             std::shared_ptr<Math::SH::PrecomputedAL<default_type>> precomputer;
-
-<<<<<<< HEAD
         };
-=======
-class TWIFODImagePlugin : public TWIImagePluginBase
-{
-  public:
-    TWIFODImagePlugin (const std::string& input_image, const tck_stat_t track_statistic) :
-        TWIImagePluginBase (input_image, track_statistic),
-        N (data->dim(3)),
-        sh_coeffs (new float[N]),
-        precomputer (new Math::SH::PrecomputedAL<float> ())
-    {
-      if (track_statistic == ENDS_CORR)
-        throw Exception ("Cannot use ends_corr track statistic with an FOD image");
-      Math::SH::check (*data);
-      precomputer->init (Math::SH::LforN (N));
-    }
->>>>>>> 7923b100
 
 
 
 
+        class TWDFCImagePlugin : public TWIImagePluginBase
+        { MEMALIGN(TWDFCImagePlugin)
+          public:
+            TWDFCImagePlugin (Image<float>& input_image, const vector<float>& kernel, const ssize_t timepoint) :
+                TWIImagePluginBase (input_image, ENDS_CORR),
+                kernel (kernel),
+                kernel_centre ((kernel.size()-1) / 2),
+                sample_centre (timepoint) { }
+
+            void load_factors (const Streamline<>&, vector<default_type>&) const override;
+
+          protected:
+            const vector<float> kernel;
+            const ssize_t kernel_centre, sample_centre;
+        };
 
 
 
