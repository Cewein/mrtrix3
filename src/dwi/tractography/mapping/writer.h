--- conflicted
+++ resolved
@@ -54,73 +54,24 @@
         class MapWriterBase
         {
 
-<<<<<<< HEAD
           protected:
             // counts needs to be floating-point to cover possibility of weighted streamlines
             //typedef Image::BufferScratch<float> counts_buffer_type;
             //typedef Image::BufferScratch<float>::voxel_type counts_voxel_type;
-=======
-  protected:
-    // counts needs to be floating-point to cover possibility of weighted streamlines
-    typedef Image::BufferScratch<float> counts_buffer_type;
-    typedef Image::BufferScratch<float>::voxel_type counts_voxel_type;
-
-  public:
-    MapWriterBase (const Image::Header& header, const std::string& name, const vox_stat_t s = V_SUM, const writer_dim t = GREYSCALE) :
-        H (header),
-        output_image_name (name),
-        direct_dump (false),
-        voxel_statistic (s),
-        type (t)
-    {
-      assert (type != UNDEFINED);
-    }
-
-    MapWriterBase (const MapWriterBase&) = delete;
-
-    virtual ~MapWriterBase() { }
-
-
-    virtual void set_direct_dump (const bool i)
-    {
-      direct_dump = i;
-      if (i && !Path::has_suffix (output_image_name, ".mih") && !Path::has_suffix (output_image_name, ".mif"))
-        throw Exception ("Can only perform direct dump to file for .mih / .mif image format");
-    }
-
-
-    virtual bool operator() (const SetVoxel&)    { return false; }
-    virtual bool operator() (const SetVoxelDEC&) { return false; }
-    virtual bool operator() (const SetDixel&)    { return false; }
-    virtual bool operator() (const SetVoxelTOD&) { return false; }
-
-    virtual bool operator() (const Gaussian::SetVoxel&)    { return false; }
-    virtual bool operator() (const Gaussian::SetVoxelDEC&) { return false; }
-    virtual bool operator() (const Gaussian::SetDixel&)    { return false; }
-    virtual bool operator() (const Gaussian::SetVoxelTOD&) { return false; }
->>>>>>> d16b6c4b
 
           public:
-            MapWriterBase (Header& header, const std::string& name, const vox_stat_t s = V_SUM, const writer_dim t = GREYSCALE) :
+            MapWriterBase (const Header& header, const std::string& name, const vox_stat_t s = V_SUM, const writer_dim t = GREYSCALE) :
               H (header),
               output_image_name (name),
               direct_dump (false),
               voxel_statistic (s),
-              type (t)
-          {
-            assert (type != UNDEFINED);
-          }
-
-<<<<<<< HEAD
+              type (t) {
+                assert (type != UNDEFINED);
+              }
+
             MapWriterBase (const MapWriterBase&) = delete;
-=======
-  protected:
-    const Image::Header H;
-    const std::string output_image_name;
-    bool direct_dump;
-    const vox_stat_t voxel_statistic;
-    const writer_dim type;
->>>>>>> d16b6c4b
+
+            virtual ~MapWriterBase () { }
 
             // can't do this in destructor since it could potentially throw,
             // and throwing in destructor is most uncool (invokes
@@ -141,7 +92,7 @@
 
 
           protected:
-            Header& H;
+            const Header& H;
             const std::string output_image_name;
             bool direct_dump;
             const vox_stat_t voxel_statistic;
@@ -155,53 +106,22 @@
 
         };
 
-<<<<<<< HEAD
-=======
-  public:
-    MapWriter (const Image::Header& header, const std::string& name, const vox_stat_t voxel_statistic = V_SUM, const writer_dim type = GREYSCALE) :
-        MapWriterBase (header, name, voxel_statistic, type),
-        buffer (header, "TWI " + str(writer_dims[type]) + " buffer"),
-        v_buffer (buffer)
-    {
-      Image::LoopInOrder loop (v_buffer);
-      if (type == DEC || type == TOD) {
->>>>>>> d16b6c4b
-
-
-
-
-
-<<<<<<< HEAD
+
+
+
+
+
         template <typename value_type>
           class MapWriter : public MapWriterBase
         {
-=======
-      // With TOD, hijack the counts buffer in voxel statistic min/max mode
-      //   (use to store maximum / minimum factors and hence decide when to update the TOD)
-      if ((type != DEC && voxel_statistic == V_MEAN) ||
-          (type == TOD && (voxel_statistic == V_MIN || voxel_statistic == V_MAX)) ||
-          (type == DEC && voxel_statistic == V_SUM))
-      {
-        Image::Header H_counts (header);
-        if (type == DEC || type == TOD) {
-          H_counts.set_ndim (3);
-          H_counts.sanitise();
-        }
-        counts.reset (new counts_buffer_type (H_counts, "TWI streamline count buffer"));
-        counts->zero();
-        v_counts.reset (new counts_voxel_type (*counts));
-      }
-    }
->>>>>>> d16b6c4b
 
           //typedef typename Image::Buffer<value_type> image_type;
           //typedef typename Image::Buffer<value_type>::voxel_type image_voxel_type;
           //typedef typename Mapping::BufferScratchDump<value_type> buffer_type;
           //typedef typename Mapping::BufferScratchDump<value_type>::voxel_type buffer_voxel_type;
 
-<<<<<<< HEAD
           public:
-          MapWriter (Header& header, const std::string& name, const vox_stat_t voxel_statistic = V_SUM, const writer_dim type = GREYSCALE) :
+          MapWriter (const Header& header, const std::string& name, const vox_stat_t voxel_statistic = V_SUM, const writer_dim type = GREYSCALE) :
             MapWriterBase (header, name, voxel_statistic, type),
             buffer (Image<value_type>::scratch (header, "TWI " + str(writer_dims[type]) + " buffer"))
             //v_buffer (buffer)
@@ -212,23 +132,6 @@
               if (voxel_statistic == V_MIN) {
                 for (auto l = loop (buffer); l; ++l )
                   buffer.value() = std::numeric_limits<value_type>::max();
-=======
-    virtual ~MapWriter ()
-    {
-
-      Image::LoopInOrder loop (v_buffer, 0, 3);
-      switch (voxel_statistic) {
-
-        case V_SUM:
-          if (type == DEC) {
-            for (auto l = loop (v_buffer, *v_counts); l; ++l) {
-              if (v_counts->value()) {
-                Point<value_type> value (get_dec());
-                const float norm = value.norm();
-                if (norm)
-                  value *= v_counts->value() / norm;
-                set_dec (value);
->>>>>>> d16b6c4b
               }
 /* shouldn't be needed: scratch IO class memset to zero already:
               else {
@@ -249,41 +152,11 @@
                 buffer.zero();
               }*/
 
-<<<<<<< HEAD
-=======
-        case V_MIN:
-          for (auto l = loop (v_buffer); l; ++l ) {
-            if (v_buffer.value() == std::numeric_limits<value_type>::max())
-              v_buffer.value() = value_type(0);
-          }
-          break;
-
-        case V_MEAN:
-          if (type == GREYSCALE) {
-            for (auto l = loop (v_buffer, *v_counts); l; ++l) {
-              if (v_counts->value())
-                v_buffer.value() /= float(v_counts->value());
-            }
-          } else if (type == DEC) {
-            for (auto l = loop (v_buffer); l; ++l) {
-              Point<value_type> value (get_dec());
-              if (value.norm2())
-                set_dec (value.normalise());
-            }
-          } else if (type == TOD) {
-            for (auto l = loop (v_buffer, *v_counts); l; ++l) {
-              if (v_counts->value()) {
-                Math::Vector<float> value;
-                get_tod (value);
-                value *= (1.0 / v_counts->value());
-                set_tod (value);
-              }
->>>>>>> d16b6c4b
             }
 
             // With TOD, hijack the counts buffer in voxel statistic min/max mode
             //   (use to store maximum / minimum factors and hence decide when to update the TOD)
-            if ((voxel_statistic == V_MEAN) ||
+            if ((type != DEC && voxel_statistic == V_MEAN) ||
                 (type == TOD && (voxel_statistic == V_MIN || voxel_statistic == V_MAX)) ||
                 (type == DEC && voxel_statistic == V_SUM))
             {
@@ -306,7 +179,9 @@
                   for (auto l = loop (buffer, *counts); l; ++l) {
                     if (counts->value()) {
                       auto value = get_dec();
-                      value *= counts->value() / value.norm();
+                      const float norm = value.norm();
+                      if (norm)
+                        value *= counts->value() / norm;
                       set_dec (value);
                     }
                   }
@@ -328,12 +203,10 @@
                   }
                 } 
                 else if (type == DEC) {
-                  for (auto l = loop (buffer, *counts); l; ++l) {
+                  for (auto l = loop (buffer); l; ++l) {
                     auto value = get_dec();
-                    if (value.squaredNorm()) {
-                      value /= counts->value();
-                      set_dec (value);
-                    }
+                    if (value.squaredNorm()) 
+                      set_dec (value.normalized());
                   }
                 } 
                 else if (type == TOD) {
@@ -370,11 +243,10 @@
                 break;
 
               default:
-                throw Exception ("Unknown / unhandled voxel statistic in ~MapWriter()");
-
-            }
-
-<<<<<<< HEAD
+                throw Exception ("Unknown / unhandled voxel statistic in MapWriter::finalise()");
+
+            }
+
             save (buffer, output_image_name);
             
             /* TODO: pretty sure none of this is needed any longer, but need
@@ -389,72 +261,33 @@
                 std::cerr << "done.\n";
 
             } else {
-
-              image_type out (output_image_name, H);
-              image_voxel_type v_out (out);
-              if (type == DEC) {
-                Image::LoopInOrder loop_out (v_out, "writing image to file...", 0, 3);
-                for (auto l = loop_out (v_out, v_buffer); l; ++l) {
-                  Point<value_type> value (get_dec());
-                  v_out[3] = 0; v_out.value() = value[0];
-                  v_out[3] = 1; v_out.value() = value[1];
-                  v_out[3] = 2; v_out.value() = value[2];
+              try {
+            
+                image_type out (output_image_name, H);
+                if (type == DEC) {
+                  auto loop_out = Loop (out, "writing image to file...", 0, 3);
+                  for (auto l = loop_out (out, buffer); l; ++l) {
+                    point_type value (get_dec());
+                    out[3] = 0; out.value() = value[0];
+                    out[3] = 1; out.value() = value[1];
+                    out[3] = 2; out.value() = value[2];
+                  }
+                } else if (type == TOD) {
+                  auto loop_out = Loop (out, "writing image to file...", 0, 3);
+                  for (auto l = loop_out (out, buffer); l; ++l) {
+                    Math::Vector<float> value;
+                    get_tod (value);
+                    for (auto l2 = Loop (3)(out); l2; ++l2) 
+                      out.value() = value[size_t(out[3])];
+                  }
+                } else { // Greyscale and Dixel
+                  auto loop_out = Loop (out, "writing image to file...");
+                  for (auto l = loop_out (out, buffer); l; ++l)
+                    out.value() = buffer.value();
                 }
-              } else if (type == TOD) {
-                Image::LoopInOrder loop_out (v_out, "writing image to file...", 0, 3);
-                for (auto l = loop_out (v_out, v_buffer); l; ++l) {
-                  Math::Vector<float> value;
-                  get_tod (value);
-                  for (v_out[3] = 0; v_out[3] != v_out.dim(3); ++v_out[3])
-                    v_out.value() = value[size_t(v_out[3])];
-                }
-              } else { // Greyscale and Dixel
-                Image::LoopInOrder loop_out (v_out, "writing image to file...");
-                for (auto l = loop_out (v_out, v_buffer); l; ++l) 
-                  v_out.value() = v_buffer.value();
-              }
-=======
-      if (direct_dump) {
-
-        if (App::log_level)
-          std::cerr << App::NAME << ": dumping image contents to file... ";
-        buffer.dump_to_file (output_image_name, H);
-        if (App::log_level)
-          std::cerr << "done.\n";
-
-      } else {
-
-        try {
-
-          image_type out (output_image_name, H);
-          image_voxel_type v_out (out);
-          if (type == DEC) {
-            Image::LoopInOrder loop_out (v_out, "writing image to file...", 0, 3);
-            for (auto l = loop_out (v_out, v_buffer); l; ++l) {
-              Point<value_type> value (get_dec());
-              v_out[3] = 0; v_out.value() = value[0];
-              v_out[3] = 1; v_out.value() = value[1];
-              v_out[3] = 2; v_out.value() = value[2];
-            }
-          } else if (type == TOD) {
-            Image::LoopInOrder loop_out (v_out, "writing image to file...", 0, 3);
-            for (auto l = loop_out (v_out, v_buffer); l; ++l) {
-              Math::Vector<float> value;
-              get_tod (value);
-              for (v_out[3] = 0; v_out[3] != v_out.dim(3); ++v_out[3])
-                v_out.value() = value[size_t(v_out[3])];
-            }
-          } else { // Greyscale and Dixel
-            Image::LoopInOrder loop_out (v_out, "writing image to file...");
-            for (auto l = loop_out (v_out, v_buffer); l; ++l)
-              v_out.value() = v_buffer.value();
-          }
-
-        } catch (Exception& e) {
-          e.display();
-        }
->>>>>>> d16b6c4b
-
+            
+              } catch (Exception& e) {
+                e.display();
             } */
           }
 
