--- conflicted
+++ resolved
@@ -27,11 +27,7 @@
 
 
 
-<<<<<<< HEAD
-        const Eigen::Vector3f TWIImagePluginBase::get_last_point_in_fov (const vector<Eigen::Vector3f>& tck, const bool end) const
-=======
         const Streamline<>::point_type TWIImagePluginBase::get_last_point_in_fov (const Streamline<>& tck, const bool end) const
->>>>>>> de773ec5
         {
           int index = end ? tck.size() - 1 : 0;
           const int step = end ? -1 : 1;
@@ -49,11 +45,7 @@
 
 
 
-<<<<<<< HEAD
-        void TWIScalarImagePlugin::load_factors (const vector<Eigen::Vector3f>& tck, vector<float>& factors)
-=======
-        void TWIScalarImagePlugin::load_factors (const Streamline<>& tck, std::vector<default_type>& factors)
->>>>>>> de773ec5
+        void TWIScalarImagePlugin::load_factors (const Streamline<>& tck, vector<default_type>& factors)
         {
           if (statistic == ENDS_MIN || statistic == ENDS_MEAN || statistic == ENDS_MAX || statistic == ENDS_PROD) {
 
@@ -83,11 +75,7 @@
 
 
 
-<<<<<<< HEAD
-        void TWIFODImagePlugin::load_factors (const vector<Eigen::Vector3f>& tck, vector<float>& factors)
-=======
-        void TWIFODImagePlugin::load_factors (const Streamline<>& tck, std::vector<default_type>& factors)
->>>>>>> de773ec5
+        void TWIFODImagePlugin::load_factors (const Streamline<>& tck, vector<default_type>& factors)
         {
           for (size_t i = 0; i != tck.size(); ++i) {
             if (interp.scanner (tck[i])) {
