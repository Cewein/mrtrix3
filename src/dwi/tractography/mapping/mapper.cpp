--- conflicted
+++ resolved
@@ -185,9 +185,10 @@
 {
   if (!image_plugin)
     throw Exception ("Cannot backtrack if no TWI associated image provided");
-  if (typeid(*image_plugin) != typeid(TWIScalarImagePlugin))
+  const TWIImagePluginBase* const base = image_plugin.get();
+  if (typeid(*base) != typeid(TWIScalarImagePlugin))
     throw Exception ("Backtracking is only applicable to scalar image TWI plugins");
-  TWIScalarImagePlugin* ptr = dynamic_cast<TWIScalarImagePlugin*>(image_plugin);
+  TWIScalarImagePlugin* const ptr = dynamic_cast<TWIScalarImagePlugin*>(image_plugin.get());
   ptr->set_backtrack();
 }
 
@@ -197,8 +198,18 @@
     throw Exception ("Cannot add more than one associated image to TWI");
   if (contrast != FOD_AMP)
     throw Exception ("Cannot add an FOD image to TWI unless the FOD_AMP contrast is used");
-<<<<<<< HEAD
-  image_plugin.reset (new TWIFODImagePlugin (path));
+  image_plugin.reset (new TWIFODImagePlugin (path, track_statistic));
+}
+
+void TrackMapperTWI::add_twdfc_image (Image<float>& image, const vector<float>& kernel, const ssize_t timepoint)
+{
+  if (image_plugin)
+    throw Exception ("Cannot add more than one associated image to TWI");
+  if (contrast != SCALAR_MAP)
+    throw Exception ("For sliding time-window fMRI mapping, mapper must be set to SCALAR_MAP contrast");
+  if (track_statistic != ENDS_CORR)
+    throw Exception ("For sliding time-window fMRI mapping, only the endpoint correlation track-wise statistic is valid");
+  image_plugin.reset (new TWDFCImagePlugin (image, kernel, timepoint));
 }
 
 void TrackMapperTWI::add_vector_data (const std::string& path)
@@ -208,9 +219,6 @@
   if (contrast != VECTOR_FILE)
     throw Exception ("Cannot add a vector data file to TWI unless the VECTOR_FILE contrast is used");
   vector_data.reset (new Eigen::VectorXf (load_vector<float> (path)));
-=======
-  image_plugin = new TWIFODImagePlugin (path, track_statistic);
->>>>>>> 7923b100
 }
 
 
