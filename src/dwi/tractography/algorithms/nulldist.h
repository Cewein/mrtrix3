/* Copyright (c) 2008-2019 the MRtrix3 contributors.
 *
 * This Source Code Form is subject to the terms of the Mozilla Public
 * License, v. 2.0. If a copy of the MPL was not distributed with this
 * file, You can obtain one at http://mozilla.org/MPL/2.0/.
 *
 * Covered Software is provided under this License on an "as is"
 * basis, without warranty of any kind, either expressed, implied, or
 * statutory, including, without limitation, warranties that the
 * Covered Software is free of defects, merchantable, fit for a
 * particular purpose or non-infringing.
 * See the Mozilla Public License v. 2.0 for more details.
 *
 * For more details, see http://www.mrtrix.org/.
 */

#ifndef __dwi_tractography_algorithms_nulldist_h__
#define __dwi_tractography_algorithms_nulldist_h__

#include "dwi/tractography/algorithms/iFOD2.h"
#include "dwi/tractography/tracking/method.h"
#include "dwi/tractography/tracking/shared.h"
#include "dwi/tractography/tracking/types.h"



namespace MR
{
  namespace DWI
  {
    namespace Tractography
    {
      namespace Algorithms
      {

    using namespace MR::DWI::Tractography::Tracking;

    class NullDist1 : public MethodBase { MEMALIGN(NullDist1)
      public:

      class Shared : public SharedBase { MEMALIGN(Shared)
        public:
        Shared (const std::string& diff_path, DWI::Tractography::Properties& property_set) :
          SharedBase (diff_path, property_set)
        {
<<<<<<< HEAD
          set_step_size (0.1f, false);
=======
          set_step_size (rk4 ? 0.5f : 0.1f, rk4);
          set_num_points();
>>>>>>> fbddf35f
          set_cutoff (0.0f);
          sin_max_angle_1o = std::sin (max_angle_1o);
          properties["method"] = "Nulldist1";
        }
        float sin_max_angle_1o;
      };

      NullDist1 (const Shared& shared) :
        MethodBase (shared),
        S (shared),
        source (S.source) { }


      bool init() override {
        if (!get_data (source))
          return false;
        dir = S.init_dir.allFinite() ? S.init_dir : random_direction();
        return true;
      }

      term_t next () override {
        if (!get_data (source))
          return EXIT_IMAGE;
        dir = rand_dir (dir);
        dir.normalize();
        pos += S.step_size * dir;
        return CONTINUE;
      }

      float get_metric() override { return uniform(*rng); }


      protected:
      const Shared& S;
      Interpolator<Image<float>>::type source;

      Eigen::Vector3f rand_dir (const Eigen::Vector3f& d) { return (random_direction (d, S.max_angle_1o, S.sin_max_angle_1o)); }

    };

    class NullDist2 : public iFOD2 { MEMALIGN(NullDist2)
      public:

      class Shared : public iFOD2::Shared { MEMALIGN(Shared)
        public:
        Shared (const std::string& diff_path, DWI::Tractography::Properties& property_set) :
          iFOD2::Shared (diff_path, property_set)
        {
          set_cutoff (0.0f);
          properties["method"] = "Nulldist2";
        }
      };

      NullDist2 (const Shared& shared) :
        iFOD2 (shared),
        S (shared),
        source (S.source),
        positions (S.num_samples),
        tangents (S.num_samples),
        sample_idx (S.num_samples) { }

      NullDist2 (const NullDist2& that) :
        iFOD2 (that),
        S (that.S),
        source (S.source),
        positions (S.num_samples),
        tangents (S.num_samples),
        sample_idx (S.num_samples) { }

      bool init() override {
        if (!get_data (source))
          return false;
        dir = S.init_dir.allFinite() ? S.init_dir : random_direction();
        sample_idx = S.num_samples;
        return true;
      }

      term_t next () override {

        if (++sample_idx < S.num_samples) {
          pos = positions[sample_idx];
          dir = tangents [sample_idx];
          return CONTINUE;
        }

        iFOD2::get_path (positions, tangents, iFOD2::rand_dir (dir));
        if (S.is_act()) {
          if (!act().fetch_tissue_data (positions[S.num_samples - 1]))
            return EXIT_IMAGE;
        }
        pos = positions[0];
        dir = tangents[0];
        sample_idx = 0;
        return CONTINUE;

      }

      void reverse_track() override
      {
        sample_idx = S.num_samples;
        MethodBase::reverse_track();
      }

      void truncate_track (GeneratedTrack& tck, const size_t length_to_revert_from, const size_t revert_step) override
      {
        iFOD2::truncate_track (tck, length_to_revert_from, revert_step);
        sample_idx = S.num_samples;
      }

      float get_metric() override { return uniform(*rng); }


      protected:
      const Shared& S;
      Interpolator<Image<float>>::type source;

      vector<Eigen::Vector3f> positions, tangents;
      size_t sample_idx;

    };

      }
    }
  }
}

#endif

<|MERGE_RESOLUTION|>--- conflicted
+++ resolved
@@ -43,12 +43,8 @@
         Shared (const std::string& diff_path, DWI::Tractography::Properties& property_set) :
           SharedBase (diff_path, property_set)
         {
-<<<<<<< HEAD
-          set_step_size (0.1f, false);
-=======
-          set_step_size (rk4 ? 0.5f : 0.1f, rk4);
+          set_step_and_angle (TCKGEN_DEFAULT_STEP_FIRSTORDER, TCKGEN_DEFAULT_ANGLE_DETERMINISTIC, rk4);
           set_num_points();
->>>>>>> fbddf35f
           set_cutoff (0.0f);
           sin_max_angle_1o = std::sin (max_angle_1o);
           properties["method"] = "Nulldist1";
