--- conflicted
+++ resolved
@@ -57,17 +57,16 @@
             throw Exception ("Algorithm iFOD1 expects as input a spherical harmonic (SH) image");
           }
 
-<<<<<<< HEAD
-          set_step_size (rk4 ? 0.25f : 0.1f, rk4);
-          // max_angle needs to be set because it influences the cone in which FOD amplitudes are sampled
-=======
-          set_step_and_angle (TCKGEN_DEFAULT_STEP_FIRSTORDER, TCKGEN_DEFAULT_ANGLE_IFOD1, rk4);
+          set_step_and_angle (rk4 ? TCKGEN_DEFAULT_STEP_RK4 : TCKGEN_DEFAULT_STEP_FIRSTORDER,
+                              TCKGEN_DEFAULT_ANGLE_IFOD1,
+                              rk4);
 
           // max_angle_1o needs to be set because it influences the cone in which FOD amplitudes are sampled
->>>>>>> f6352cdd
           if (rk4) {
-            max_angle_1o = 0.5f * max_angle_ho;
+            max_angle_1o = max_angle_ho;
             cos_max_angle_1o = std::cos (max_angle_1o);
+            max_angle_ho = Math::pi_2;
+            cos_max_angle_ho = 0.0;
           }
           sin_max_angle_1o = std::sin (max_angle_1o);
           set_num_points();
