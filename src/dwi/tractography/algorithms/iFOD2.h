/*
 * Copyright (c) 2008-2018 the MRtrix3 contributors.
 *
 * This Source Code Form is subject to the terms of the Mozilla Public
 * License, v. 2.0. If a copy of the MPL was not distributed with this
 * file, you can obtain one at http://mozilla.org/MPL/2.0/
 *
 * MRtrix3 is distributed in the hope that it will be useful,
 * but WITHOUT ANY WARRANTY; without even the implied warranty
 * of MERCHANTABILITY or FITNESS FOR A PARTICULAR PURPOSE.
 *
 * For more details, see http://www.mrtrix.org/
 */


#ifndef __dwi_tractography_algorithms_iFOD2_h__
#define __dwi_tractography_algorithms_iFOD2_h__

#include <algorithm>

#include "types.h"
#include "math/SH.h"
#include "dwi/tractography/properties.h"
#include "dwi/tractography/tracking/method.h"
#include "dwi/tractography/tracking/shared.h"
#include "dwi/tractography/tracking/tractography.h"
#include "dwi/tractography/tracking/types.h"
#include "dwi/tractography/algorithms/calibrator.h"


#define TCKGEN_DEFAULT_IFOD2_NSAMPLES 4



namespace MR
{
  namespace DWI
  {
    namespace Tractography
    {
      namespace Algorithms
      {

        extern const App::OptionGroup iFOD2Option;
        void load_iFOD2_options (Tractography::Properties&);

        using namespace MR::DWI::Tractography::Tracking;

        class iFOD2 : public MethodBase { MEMALIGN(iFOD2)
          public:

            class Shared : public SharedBase { MEMALIGN(Shared)
              public:
                Shared (const std::string& diff_path, DWI::Tractography::Properties& property_set) :
                  SharedBase (diff_path, property_set),
                  lmax (Math::SH::LforN (source.size(3))),
                  num_samples (TCKGEN_DEFAULT_IFOD2_NSAMPLES),
                  max_trials (TCKGEN_DEFAULT_MAX_TRIALS_PER_STEP),
                  sin_max_angle (std::sin (max_angle)),
                  mean_samples (0.0),
                  mean_truncations (0.0),
                  max_max_truncation (0.0),
                  num_proc (0)
              {
                try {
                  Math::SH::check (source);
                } catch (Exception& e) {
                  e.display();
                  throw Exception ("Algorithm iFOD2 expects as input a spherical harmonic (SH) image");
                }

                if (rk4)
                  throw Exception ("4th-order Runge-Kutta integration not valid for iFOD2 algorithm");

                set_step_size (0.5);
                INFO ("minimum radius of curvature = " + str(step_size / (max_angle / Math::pi_2)) + " mm");

                properties["method"] = "iFOD2";
                properties.set (lmax, "lmax");
                properties.set (num_samples, "samples_per_step");
                properties.set (max_trials, "max_trials");
                fod_power = 1.0/num_samples;
                properties.set (fod_power, "fod_power");
                bool precomputed = true;
                properties.set (precomputed, "sh_precomputed");
                if (precomputed)
                  precomputer.init (lmax);

                // num_samples is number of samples excluding first point
                --num_samples;

                INFO ("iFOD2 internal step size = " + str (internal_step_size()) + " mm");

                // Have to modify length criteria, as they are enforced in points, not mm
                const float min_dist = to<float> (properties["min_dist"]);
                min_num_points = std::max (2, Math::round<int> (min_dist/internal_step_size()) + 1);
                const float max_dist = to<float> (properties["max_dist"]);
                max_num_points = round (max_dist/internal_step_size()) + 1;

                // iFOD2 by default downsamples after track propagation back to the desired 'step size'
                //   i.e. the sub-step detail is removed from the output
                size_t downsample_ratio = num_samples;
                properties.set (downsample_ratio, "downsample_factor");
                downsampler.set_ratio (downsample_ratio);

                properties["output_step_size"] = str (step_size * downsample_ratio / float(num_samples));

              }

                ~Shared ()
                {
                  mean_samples /= double(num_proc);
                  mean_truncations /= double(num_proc);
                  INFO ("mean number of samples per step = " + str (mean_samples));
                  if (mean_truncations) {
                    INFO ("mean number of steps between rejection sampling truncations = " + str (1.0/mean_truncations));
                    INFO ("maximum truncation error = " + str (max_max_truncation));
                  } else {
                    INFO ("no rejection sampling truncations occurred");
                  }
                }

                void update_stats (double mean_samples_per_run, double mean_truncations_per_run, double max_truncation) const
                {
                  mean_samples += mean_samples_per_run;
                  mean_truncations += mean_truncations_per_run;
                  if (max_truncation > max_max_truncation)
                    max_max_truncation = max_truncation;
                  ++num_proc;
                }

                float internal_step_size() const override { return step_size / float(num_samples); }

                size_t lmax, num_samples, max_trials;
                float sin_max_angle, fod_power;
                Math::SH::PrecomputedAL<float> precomputer;

              private:
                mutable double mean_samples, mean_truncations, max_max_truncation;
                mutable int num_proc;
            };









            iFOD2 (const Shared& shared) :
              MethodBase (shared),
              S (shared),
              source (S.source),
              mean_sample_num (0),
              num_sample_runs (0),
              num_truncations (0),
              max_truncation (0.0),
              positions (S.num_samples),
              calib_positions (S.num_samples),
              tangents (S.num_samples),
              calib_tangents (S.num_samples),
              sample_idx (S.num_samples)
          {
            calibrate (*this);
          }

            iFOD2 (const iFOD2& that) :
              MethodBase (that.S),
              S (that.S),
              source (S.source),
              calibrate_ratio (that.calibrate_ratio),
              mean_sample_num (0),
              num_sample_runs (0),
              num_truncations (0),
              max_truncation (0.0),
              calibrate_list (that.calibrate_list),
              positions (S.num_samples),
              calib_positions (S.num_samples),
              tangents (S.num_samples),
              calib_tangents (S.num_samples),
              sample_idx (S.num_samples)
          {
          }



            ~iFOD2 ()
            {
              S.update_stats (calibrate_list.size() + float(mean_sample_num)/float(num_sample_runs),
                  float(num_truncations) / float(num_sample_runs),
                  max_truncation);
            }




            bool init() override
            {
              if (!get_data (source))
                return false;

              if (!S.init_dir.allFinite()) {

                const Eigen::Vector3f init_dir (dir);

                for (size_t n = 0; n < S.max_seed_attempts; n++) {
                  dir = init_dir.allFinite() ? rand_dir (init_dir) : random_direction();
                  half_log_prob0 = FOD (dir);
                  if (std::isfinite (half_log_prob0) && (half_log_prob0 > S.init_threshold))
                    goto end_init;
                }

              } else {

                dir = S.init_dir;
                half_log_prob0 = FOD (dir);
                if (std::isfinite (half_log_prob0) && (half_log_prob0 > S.init_threshold))
                  goto end_init;

              }

              return false;

end_init:
              half_log_prob0_seed = half_log_prob0 = 0.5 * std::log (half_log_prob0);
              sample_idx = S.num_samples; // Force arc calculation on first iteration
              return true;
            }



            term_t next () override
            {

              if (++sample_idx < S.num_samples) {
                pos = positions[sample_idx];
                dir = tangents [sample_idx];
                return CONTINUE;
              }

              Eigen::Vector3f next_pos, next_dir;

              float max_val = 0.0;
              for (size_t i = 0; i < calibrate_list.size(); ++i) {
                get_path (calib_positions, calib_tangents, rotate_direction (dir, calibrate_list[i]));
                float val = path_prob (calib_positions, calib_tangents);
                if (std::isnan (val))
                  return EXIT_IMAGE;
                else if (val > max_val)
                  max_val = val;
              }

              if (max_val <= 0.0)
                return CALIBRATOR;

              max_val *= calibrate_ratio;

              num_sample_runs++;

              for (size_t n = 0; n < S.max_trials; n++) {
                float val = rand_path_prob ();

                if (val > max_val) {
                  DEBUG ("max_val exceeded!!! (val = " + str(val) + ", max_val = " + str (max_val) + ")");
                  ++num_truncations;
                  if (val/max_val > max_truncation)
                    max_truncation = val/max_val;
                }

                if (uniform(*rng) < val/max_val) {
                  mean_sample_num += n;
                  half_log_prob0 = last_half_log_probN;
                  pos = positions[0];
                  dir = tangents [0];
                  sample_idx = 0;
                  return CONTINUE;
                }
              }

              return BAD_SIGNAL;
            }


            float get_metric() override
            {
              return FOD (dir);
            }


            // Restore proper probability from the FOD at the track seed point
            void reverse_track() override
            {
              half_log_prob0 = half_log_prob0_seed;
              sample_idx = S.num_samples;
              MethodBase::reverse_track();
            }


            void truncate_track (GeneratedTrack& tck, const size_t length_to_revert_from, const size_t revert_step) override
            {
              // OK, if we know length_to_revert_from, we can reconstruct what sample_idx was at that point
              size_t sample_idx_at_full_length = (length_to_revert_from - tck.get_seed_index()) % S.num_samples;
              // Unfortunately can't distinguish between sample_idx = 0 and sample_idx = S.num_samples
              // However the former would result in zero truncation with revert_step = 1...
              if (!sample_idx_at_full_length)
                sample_idx_at_full_length = S.num_samples;
              const size_t points_to_remove = sample_idx_at_full_length + ((revert_step - 1) * S.num_samples);
              if (tck.get_seed_index() + points_to_remove >= tck.size()) {
                tck.clear();
                pos = { NaN, NaN, NaN };
                dir = { NaN, NaN, NaN };
                return;
              }
              const size_t new_size = length_to_revert_from - points_to_remove;
              if (tck.size() == 2 || new_size == 1)
                dir = (tck[1] - tck[0]).normalized();
              else if (new_size != tck.size())
                dir = (tck[new_size] - tck[new_size - 2]).normalized();
              tck.resize (new_size);

              // Need to get the path probability contribution from the FOD at this point
              pos = tck.back();
              get_data (source);
              half_log_prob0 = 0.5 * std::log (FOD (dir));

              // Make sure that arc is re-calculated when next() is called
              sample_idx = S.num_samples;

              // Need to update sgm_depth appropriately, remembering that it is tracked by exec
              if (S.is_act())
                act().sgm_depth = (act().sgm_depth > points_to_remove) ? act().sgm_depth - points_to_remove : 0;
<<<<<<< HEAD
              if ( S.is_mact() )
                mact()._sgm_depth = ( mact()._sgm_depth > points_to_remove) ? mact()._sgm_depth - points_to_remove : 0;

=======
>>>>>>> fbf6de0d
            }



          private:
            const Shared& S;
            Interpolator<Image<float>>::type source;
            float calibrate_ratio, half_log_prob0, last_half_log_probN, half_log_prob0_seed;
            size_t mean_sample_num, num_sample_runs, num_truncations;
            float max_truncation;
            vector<Eigen::Vector3f> calibrate_list;

            // Store list of points in the currently-calculated arc
            vector<Eigen::Vector3f> positions, calib_positions;
            vector<Eigen::Vector3f> tangents, calib_tangents;

            // Generate an arc only when required, and on the majority of next() calls, simply return the next point
            //   in the arc - more dense structural image sampling
            size_t sample_idx;



            FORCE_INLINE float FOD (const Eigen::Vector3f& direction) const
            {
              return (S.precomputer ?
                  S.precomputer.value (values, direction) :
                  Math::SH::value (values, direction, S.lmax)
                  );
            }

            FORCE_INLINE float FOD (const Eigen::Vector3f& position, const Eigen::Vector3f& direction)
            {
              if (!get_data (source, position))
                return NaN;
              return FOD (direction);
            }




            FORCE_INLINE float rand_path_prob ()
            {
              get_path (positions, tangents, rand_dir (dir));
              return path_prob (positions, tangents);
            }



            float path_prob (vector<Eigen::Vector3f>& positions, vector<Eigen::Vector3f>& tangents)
            {

              // Early exit for ACT when path is not sensible
              if (S.is_act()) {
                if (!act().fetch_tissue_data (positions[S.num_samples - 1]))
                  return (NaN);
                if (act().tissues().get_csf() >= 0.5)
                  return 0.0;
              }

              float log_prob = half_log_prob0;
              for (size_t i = 0; i < S.num_samples; ++i) {

                float fod_amp = FOD (positions[i], tangents[i]);
                if (std::isnan (fod_amp))
                  return NaN;
                if (fod_amp < S.threshold)
                  return 0.0;
                fod_amp = std::log (fod_amp);
                if (i < S.num_samples-1) {
                  log_prob += fod_amp;
                } else {
                  last_half_log_probN = 0.5*fod_amp;
                  log_prob += last_half_log_probN;
                }
              }

              return std::exp (S.fod_power * log_prob);
            }


          protected:
            void get_path (vector<Eigen::Vector3f>& positions, vector<Eigen::Vector3f>& tangents, const Eigen::Vector3f& end_dir) const
            {
              float cos_theta = end_dir.dot (dir);
              cos_theta = std::min (cos_theta, float(1.0));
              float theta = std::acos (cos_theta);

              if (theta) {

                Eigen::Vector3f curv = end_dir - cos_theta * dir;
                curv.normalize();
                float R = S.step_size / theta;

                for (size_t i = 0; i < S.num_samples-1; ++i) {
                  float a = (theta * (i+1)) / S.num_samples;
                  float cos_a = std::cos (a);
                  float sin_a = std::sin (a);
                  positions[i] = pos + R * (sin_a * dir + (float(1.0) - cos_a) * curv);
                  tangents[i] = cos_a * dir + sin_a * curv;
                }
                positions[S.num_samples-1] = pos + R * (std::sin (theta) * dir + (float(1.0)-cos_theta) * curv);
                tangents[S.num_samples-1]  = end_dir;

              } else { // straight on:

                for (size_t i = 0; i < S.num_samples; ++i) {
                  float f = (i+1) * (S.step_size / S.num_samples);
                  positions[i] = pos + f * dir;
                  tangents[i]  = dir;
                }

              }
            }



            FORCE_INLINE Eigen::Vector3f rand_dir (const Eigen::Vector3f& d) { return (random_direction (d, S.max_angle, S.sin_max_angle)); }



          private:
            class Calibrate
            { MEMALIGN(Calibrate)
              public:
                Calibrate (iFOD2& method) :
                  P (method),
                  fod (P.values),
                  vox (P.S.vox()),
                  positions (P.S.num_samples),
                  tangents (P.S.num_samples) {
                    Math::SH::delta (fod, Eigen::Vector3f (0.0, 0.0, 1.0), P.S.lmax);
                    init_log_prob = 0.5 * std::log (Math::SH::value (P.values, Eigen::Vector3f (0.0, 0.0, 1.0), P.S.lmax));
                  }

                float operator() (float el)
                {
                  P.pos = { 0.0f, 0.0f, 0.0f };
                  P.get_path (positions, tangents, Eigen::Vector3f (std::sin (el), 0.0, std::cos(el)));

                  float log_prob = init_log_prob;
                  for (size_t i = 0; i < P.S.num_samples; ++i) {
                    float prob = Math::SH::value (P.values, tangents[i], P.S.lmax) * (1.0 - (positions[i][0] / vox));
                    if (prob <= 0.0)
                      return 0.0;
                    prob = std::log (prob);
                    if (i < P.S.num_samples-1)
                      log_prob += prob;
                    else
                      log_prob += 0.5*prob;
                  }

                  return std::exp (P.S.fod_power * log_prob);
                }

              private:
                iFOD2& P;
                Eigen::VectorXf& fod;
                const float vox;
                float init_log_prob;
                vector<Eigen::Vector3f> positions, tangents;
            };

            friend void calibrate<iFOD2> (iFOD2& method);

        };



      }
    }
  }
}

#endif
<|MERGE_RESOLUTION|>--- conflicted
+++ resolved
@@ -330,12 +330,8 @@
               // Need to update sgm_depth appropriately, remembering that it is tracked by exec
               if (S.is_act())
                 act().sgm_depth = (act().sgm_depth > points_to_remove) ? act().sgm_depth - points_to_remove : 0;
-<<<<<<< HEAD
               if ( S.is_mact() )
                 mact()._sgm_depth = ( mact()._sgm_depth > points_to_remove) ? mact()._sgm_depth - points_to_remove : 0;
-
-=======
->>>>>>> fbf6de0d
             }
 
 
@@ -509,4 +505,4 @@
   }
 }
 
-#endif
+#endif