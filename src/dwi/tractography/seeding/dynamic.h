--- conflicted
+++ resolved
@@ -25,14 +25,9 @@
 
 #include <fstream>
 #include <queue>
-
-<<<<<<< HEAD
+#include <atomic>
+
 #include "transform.h"
-=======
-#include <atomic>
-
-#include "image/transform.h"
->>>>>>> fccb0d68
 #include "thread_queue.h"
 #include "dwi/fmls.h"
 #include "dwi/directions/set.h"
@@ -142,14 +137,8 @@
           }
 
 
-<<<<<<< HEAD
           void set_voxel (const Eigen::Vector3i& i) { voxel = i; }
           const Eigen::Vector3i& get_voxel() const { return voxel; }
-=======
-          void set_voxel (const Point<int>& i) { voxel = i; }
-          const Point<int>& get_voxel() const { return voxel; }
->>>>>>> fccb0d68
-
 
           float get_ratio (const double mu) const { return ((mu * TD.load (std::memory_order_relaxed)) / FOD); }
 
@@ -182,10 +171,7 @@
 
 
         private:
-<<<<<<< HEAD
           Eigen::Vector3i voxel;
-=======
-          Point<int> voxel;
           std::atomic<double> TD; // Protect against concurrent reads & writes, though perfect thread concurrency is not necessary
           bool update; // For small / noisy fixels, exclude the seeding probability from being updated
 
@@ -194,8 +180,6 @@
           float old_prob, applied_prob;
           size_t track_count_at_last_update;
           size_t seed_count;
->>>>>>> fccb0d68
-
 
       };
 
@@ -233,34 +217,15 @@
             typedef Fixel_map<Fixel>::VoxelAccessor VoxelAccessor;
 
 
-<<<<<<< HEAD
-          public:
-            Dynamic (const std::string&, Image<float>&, const DWI::Directions::FastLookupSet&);
-
-            ~Dynamic();
-
-            bool get_seed (Eigen::Vector3f&) const override;
-            virtual bool get_seed (Eigen::Vector3f&, Eigen::Vector3f&) const override;
-
-            // Although the ModelBase version of this function is OK, the Fixel_TD_seed class
-            //   includes the voxel location for easier determination of seed location
-            bool operator() (const FMLS::FOD_lobes&);
-
-            bool operator() (const Mapping::SetDixel& i)
-            {
-              if (!i.weight) // Flags that tracking should terminate
-                return false;
-              return SIFT::ModelBase<Fixel_TD_seed>::operator() (i);
-            }
-=======
         public:
-        Dynamic (const std::string&, Image::Buffer<float>&, const size_t, const DWI::Directions::FastLookupSet&);
+        Dynamic (const std::string&, Image<float>&, const size_t, const DWI::Directions::FastLookupSet&);
         ~Dynamic();
 
         Dynamic (const Dynamic&) = delete;
         Dynamic& operator= (const Dynamic&) = delete;
 
-        bool get_seed (Point<float>&, Point<float>&) override;
+        bool get_seed (Eigen::Vector3f&) const override;
+        bool get_seed (Eigen::Vector3f&, Eigen::Vector3f&) override;
 
         // Although the ModelBase version of this function is OK, the Fixel_TD_seed class
         //   includes the voxel location for easier determination of seed location
@@ -284,7 +249,6 @@
           }
           return SIFT::ModelBase<Fixel_TD_seed>::operator() (i);
         }
->>>>>>> fccb0d68
 
 
           private:
@@ -298,42 +262,24 @@
         const size_t target_trackcount;
         std::atomic<size_t> track_count;
 
-<<<<<<< HEAD
-            // Want to know statistics on dynamic seeding sampling
-            mutable uint64_t total_samples, total_seeds;
-            mutable std::mutex mutex;
-
-
-#ifdef DYNAMIC_SEED_DEBUGGING
-            mutable Writer<> seed_output;
-            void write_seed (const Eigen::Vector3f&);
-=======
         // Want to know statistics on dynamic seeding sampling
         std::atomic<uint64_t> attempts, seeds;
 
 
 #ifdef DYNAMIC_SEED_DEBUGGING
         Tractography::Writer<float> seed_output;
-        void write_seed (const Point<float>&);
+        void write_seed (const Eigen::Vector3f&);
         size_t test_fixel;
         void output_fixel_images();
->>>>>>> fccb0d68
 #endif
 
             Transform transform;
 
-<<<<<<< HEAD
-            std::unique_ptr<Dynamic_ACT_additions> act;
-        };
-=======
         std::unique_ptr<Dynamic_ACT_additions> act;
 
-
         void perform_fixel_masking();
 
-
       };
->>>>>>> fccb0d68
 
 
 
@@ -344,15 +290,10 @@
           public:
             WriteKernelDynamic (const Tracking::SharedBase& shared, const std::string& output_file, const Properties& properties) :
               Tracking::WriteKernel (shared, output_file, properties) { }
-<<<<<<< HEAD
-            bool operator() (const Tracking::GeneratedTrack&, Streamline<>&);
-        };
-=======
           WriteKernelDynamic (const WriteKernelDynamic&) = delete;
           WriteKernelDynamic& operator= (const WriteKernelDynamic&) = delete;
-          bool operator() (const Tracking::GeneratedTrack&, Tractography::Streamline<>&);
+          bool operator() (const Tracking::GeneratedTrack&, Streamline<>&);
       };
->>>>>>> fccb0d68
 
 
 
