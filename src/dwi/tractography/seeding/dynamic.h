--- conflicted
+++ resolved
@@ -224,12 +224,7 @@
 
 
         public:
-<<<<<<< HEAD
-        Dynamic (const std::string&, Image::Buffer<float>&, const DWI::Directions::FastLookupSet&);
-
-=======
-        Dynamic (const std::string&, Image::Buffer<float>&, const size_t, const Math::RNG&, const DWI::Directions::FastLookupSet&);
->>>>>>> f656c17c
+        Dynamic (const std::string&, Image::Buffer<float>&, const size_t, const DWI::Directions::FastLookupSet&);
         ~Dynamic();
 
         Dynamic (const Dynamic&) = delete;
