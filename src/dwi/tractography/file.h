/*
    Copyright 2008 Brain Research Institute, Melbourne, Australia

    Written by J-Donald Tournier, 27/06/08.

    This file is part of MRtrix.

    MRtrix is free software: you can redistribute it and/or modify
    it under the terms of the GNU General Public License as published by
    the Free Software Foundation, either version 3 of the License, or
    (at your option) any later version.

    MRtrix is distributed in the hope that it will be useful,
    but WITHOUT ANY WARRANTY; without even the implied warranty of
    MERCHANTABILITY or FITNESS FOR A PARTICULAR PURPOSE.  See the
    GNU General Public License for more details.

    You should have received a copy of the GNU General Public License
    along with MRtrix.  If not, see <http://www.gnu.org/licenses/>.

*/

#ifndef __dwi_tractography_file_h__
#define __dwi_tractography_file_h__

#include <fstream>
#include <map>
#include <vector>

#include "app.h"
#include "types.h"
#include "point.h"
#include "file/key_value.h"
#include "dwi/tractography/file_base.h"
#include "dwi/tractography/properties.h"
#include "math/vector.h"


namespace MR
{
  namespace DWI
  {
    namespace Tractography
    {


      template <typename T = float>
      class TrackData : public std::vector< Point<T> >
      {
        public:
          typedef T value_type;
          TrackData () :
              std::vector< Point<value_type> > (),
              index (-1) { }
          TrackData (const std::vector< Point<value_type> >& tck) :
              std::vector< Point<value_type> > (tck),
              index (-1) { }
          size_t index;
      };


      template <typename T = float> 
        class Reader : public __ReaderBase__
      {
        public:
          typedef T value_type;

          Reader (const std::string& file, Properties& properties) :
              track_index (0)
          {
            open (file, "tracks", properties);
          }


          bool next (std::vector< Point<value_type> >& tck)
          {
            tck.clear();

            if (!in.is_open())
              return false;
            do {
              Point<value_type> p = get_next_point();
              if (isinf (p[0])) {
                in.close();
                return false;
              }
              if (in.eof()) {
                in.close();
                return false;
              }

              if (isnan (p[0])) {
                ++track_index;
                return true;
              }
              tck.push_back (p);
            } while (in.good());

            in.close();
            return false;
          }
          bool operator() (std::vector< Point<value_type> >& tck) { return next (tck); }


          bool next_data (TrackData<value_type>& tck)
          {
            tck.clear();
            tck.index = track_index;
            return next (tck);
          }
          bool operator() (TrackData<value_type>& tck) { return next_data (tck); }



        protected:
          using __ReaderBase__::in;
          using __ReaderBase__::dtype;

          size_t track_index;

          Point<value_type> get_next_point ()
          { 
            using namespace ByteOrder;
            switch (dtype()) {
              case DataType::Float32LE: 
                {
                  Point<float> p;
                  in.read ((char*) &p, sizeof (p));
                  return (Point<value_type> (LE(p[0]), LE(p[1]), LE(p[2])));
                }
              case DataType::Float32BE:
                {
                  Point<float> p;
                  in.read ((char*) &p, sizeof (p));
                  return (Point<value_type> (BE(p[0]), BE(p[1]), BE(p[2])));
                }
              case DataType::Float64LE:
                {
                  Point<double> p;
                  in.read ((char*) &p, sizeof (p));
                  return (Point<value_type> (LE(p[0]), LE(p[1]), LE(p[2])));
                }
              case DataType::Float64BE:
                {
                  Point<double> p;
                  in.read ((char*) &p, sizeof (p));
                  return (Point<value_type> (BE(p[0]), BE(p[1]), BE(p[2])));
                }
              default:
                assert (0);
                break;
            }
            return (Point<value_type>());
          }

          Reader (const Reader& R) : track_index (0) { assert (0); }

      };




      //! class to handle writing tracks to file
      /*! writes track header as specified in \a properties and individual
       * tracks to the file specified in \a file. Writing individual tracks is
       * done using the append() method, or as a functor.
       *
       * This class re-opens the output file every time a new streamline is
       * written. This may result in slow operation in some circumstances, and
       * may lead to fragmentation on some file systems, but is necessary in
       * use cases where a very large number of track files are being written
       * at once. For most applications (where typically one track file is
       * written at a time), the Writer class is more appropriate.
       * */
      template <typename T = float>
        class WriterUnbuffered : public __WriterBase__ <T>
      {
        public:
          typedef T value_type;
          using __WriterBase__<T>::count;
          using __WriterBase__<T>::count_offset;
          using __WriterBase__<T>::total_count;
          using __WriterBase__<T>::name;
          using __WriterBase__<T>::dtype;
          using __WriterBase__<T>::create;

          WriterUnbuffered (const std::string& file, const Properties& properties) :
              __WriterBase__<T> (file)
          {
            std::ofstream out (name.c_str(), std::ios::out | std::ios::binary | std::ios::trunc);
            if (!out)
              throw Exception ("error creating tracks file \"" + name + "\": " + strerror (errno));

            create (out, properties, "tracks");
            barrier_addr = out.tellp();

            Point<value_type> x;
            format_point (barrier(), x);
            out.write (reinterpret_cast<char*> (&x[0]), sizeof (x));
            if (!out.good())
              throw Exception ("error writing tracks file \"" + name + "\": " + strerror (errno));

          }

          virtual ~WriterUnbuffered() { }


          virtual void append (const std::vector< Point<value_type> >&);
          bool operator() (const std::vector< Point<value_type> >& tck) { append (tck); return true; }

          virtual void append (const TrackData<value_type>&);
          bool operator() (const TrackData<value_type>& tck) { append (tck); return true; }


        protected:
          int64_t barrier_addr;

          Point<value_type> delimiter () const { return Point<value_type> (NAN, NAN, NAN); }
          Point<value_type> barrier   () const { return Point<value_type> (INFINITY, INFINITY, INFINITY); }

          void format_point (const Point<value_type>&, Point<value_type>&);

          void verify_stream (const std::ofstream&);


        private:
          void commit (const std::vector< Point<value_type> >&);

          WriterUnbuffered (const WriterUnbuffered& W) : barrier_addr (0) { assert (0); }

      };



      template <typename value_type>
      void WriterUnbuffered<value_type>::append (const std::vector< Point<value_type> >& tck)
      {
        if (tck.size()) {
          std::vector< Point<value_type> > temp (tck.size() + 2, Point<value_type>());
          for (size_t i = 0; i != tck.size(); ++i)
            format_point (tck[i], temp[i]);
          const Point<value_type> delim (delimiter());
          format_point (delim, temp[temp.size()-2]);
          const Point<value_type> barr (barrier());
          format_point (barr, temp[temp.size()-1]);
          commit (temp);
          ++count;
        }
        ++total_count;
      }

      template <typename value_type>
      void WriterUnbuffered<value_type>::append (const TrackData<value_type>& tck)
      {
        append (std::vector< Point<value_type> > (tck));
<<<<<<< HEAD
=======
        if (weights_name.size() && tck.size()) {
          std::ofstream out (weights_name.c_str(), std::ios::out | std::ios::binary | std::ios::ate);
          if (!out)
            throw Exception ("error re-opening streamline weights file \"" + weights_name + "\": " + strerror (errno));
          out << tck.weight << "\n";
          if (!out.good())
            throw Exception ("error writing streamline weights file \"" + weights_name + "\": " + strerror (errno));
        }
      }

      template <typename value_type>
      void WriterUnbuffered<value_type>::set_weights_path (const std::string& path) {
        if (weights_name.size())
          throw Exception ("Cannot change output streamline weights file path");
        weights_name = path;
        std::ofstream out (weights_name.c_str(), std::ios::out | std::ios::binary | std::ios::trunc);
        if (!out)
          throw Exception ("error creating empty streamline weights file \"" + name + "\": " + strerror (errno));
>>>>>>> 18a36e7d
      }

      template <typename value_type>
      void WriterUnbuffered<value_type>::format_point (const Point<value_type>& src, Point<value_type>& dest)
      {
        using namespace ByteOrder;
        if (dtype.is_little_endian()) {
          dest[0] = LE(src[0]); dest[1] = LE(src[1]); dest[2] = LE(src[2]);
        } else {
          dest[0] = BE(src[0]); dest[1] = BE(src[1]); dest[2] = BE(src[2]);
        }
      }

      template <typename value_type>
      void WriterUnbuffered<value_type>::commit (const std::vector< Point<value_type> >& data)
      {
        int64_t prev_barrier_addr = barrier_addr;

        std::ofstream out (name.c_str(), std::ios::in | std::ios::out | std::ios::binary | std::ios::ate);
        if (!out)
          throw Exception ("error re-opening tracks file \"" + name + "\": " + strerror (errno));

        out.write (reinterpret_cast<const char* const> (&(data[1])), sizeof (Point<value_type>) * (data.size()-1));
        verify_stream (out);
        barrier_addr = int64_t (out.tellp()) - sizeof(Point<value_type>);
        out.seekp (prev_barrier_addr, out.beg);
        out.write (reinterpret_cast<const char* const> (&(data[0])), sizeof(Point<value_type>));
        verify_stream (out);
        out.seekp (count_offset);
        out << count << "\ntotal_count: " << total_count << "\nEND\n";
        verify_stream (out);
      }

      template <typename value_type>
      void WriterUnbuffered<value_type>::verify_stream (const std::ofstream& out)
      {
        if (!out.good())
          throw Exception ("error writing tracks file \"" + name + "\": " + strerror (errno));
      }





      //! class to handle writing tracks to file, with RAM buffer
      /*! writes track header as specified in \a properties and individual
       * tracks to the file specified in \a file. Writing individual tracks is
       * done using the append() method.
       *
       * This class implements a large write-back RAM buffer to hold the track
       * data in RAM, and only commits to file when the buffer capacity is
       * reached. This minimises the number of write() calls, which can
       * otherwise become a bottleneck on distributed or network filesystems.
       * It also helps reduce file fragmentation when multiple processes write
       * to file concurrently. The size of the write-back buffer defaults to
       * 16MB, and can be set in the config file using the
       * TrackWriterBufferSize field (in bytes). 
       * */
      template <typename T = float> 
        class Writer : public WriterUnbuffered<T>
      {
        public:
          typedef T value_type;
          using __WriterBase__<T>::count;
          using __WriterBase__<T>::count_offset;
          using __WriterBase__<T>::total_count;
          using __WriterBase__<T>::name;
          using __WriterBase__<T>::dtype;
          using __WriterBase__<T>::create;
          using WriterUnbuffered<T>::barrier;
          using WriterUnbuffered<T>::barrier_addr;
          using WriterUnbuffered<T>::delimiter;
          using WriterUnbuffered<T>::format_point;
          using WriterUnbuffered<T>::verify_stream;


          Writer (const std::string& file, const Properties& properties) :
              WriterUnbuffered<T> (file, properties),
              buffer_capacity (File::Config::get_int ("TrackWriterBufferSize", 16777216) / sizeof (Point<value_type>)),
              buffer (new Point<value_type> [buffer_capacity+2]),
              buffer_size (0) { }

          ~Writer() {
            commit();
          }

          void append (const std::vector< Point<value_type> >&);
          void append (const TrackData<value_type>&);


        protected:
          const size_t buffer_capacity;
          Ptr<Point<value_type>,true> buffer;
          size_t buffer_size;
          std::string weights_buffer;

          void add_point (const Point<value_type>&);

          void commit();

          Writer (const Writer& W) : WriterUnbuffered<value_type> (W), buffer_size (0) { assert (0); }

      };



      template <typename value_type>
      void Writer<value_type>::append (const std::vector< Point<value_type> >& tck)
      {
        if (tck.size()) {
          if (buffer_size + tck.size() > buffer_capacity)
            commit();
          for (typename std::vector<Point<value_type> >::const_iterator i = tck.begin(); i != tck.end(); ++i)
            add_point (*i);
          add_point (delimiter());
          ++count;
        }
        ++total_count;
      }

      template <typename value_type>
      void Writer<value_type>::append (const TrackData<value_type>& tck)
      {
        append (std::vector< Point<value_type> > (tck));
      }

      template <typename value_type>
      void Writer<value_type>::add_point (const Point<value_type>& p)
      {
        format_point (p, buffer[buffer_size++]);
      }

      template <typename value_type>
      void Writer<value_type>::commit()
      {
        if (buffer_size == 0)
          return;
        add_point (barrier());
        int64_t prev_barrier_addr = barrier_addr;

        std::ofstream out (name.c_str(), std::ios::in | std::ios::out | std::ios::binary | std::ios::ate);
        if (!out)
          throw Exception ("error re-opening tracks file \"" + name + "\": " + strerror (errno));

        out.write (reinterpret_cast<const char*> (&(buffer[1])), sizeof (Point<value_type>)*(buffer_size-1));
        verify_stream (out);
        barrier_addr = int64_t (out.tellp()) - sizeof(Point<value_type>);
        out.seekp (prev_barrier_addr, out.beg);
        out.write (reinterpret_cast<const char*> (&(buffer[0])), sizeof(Point<value_type>));
        verify_stream (out);
        out.seekp (count_offset);
        out << count << "\ntotal_count: " << total_count << "\nEND\n";
        verify_stream (out);

<<<<<<< HEAD
=======
        if (weights_name.size()) {
          std::ofstream out_weights (weights_name.c_str(), std::ios::out | std::ios::binary | std::ios::ate);
          if (!out_weights)
            throw Exception ("error re-opening streamline weights file \"" + weights_name + "\": " + strerror (errno));
          out_weights << weights_buffer;
          weights_buffer.clear();
          if (!out_weights.good())
            throw Exception ("error writing streamline weights file \"" + weights_name + "\": " + strerror (errno));
        }

>>>>>>> 18a36e7d
        buffer_size = 0;
      }

    }
  }
}


#endif
<|MERGE_RESOLUTION|>--- conflicted
+++ resolved
@@ -253,27 +253,6 @@
       void WriterUnbuffered<value_type>::append (const TrackData<value_type>& tck)
       {
         append (std::vector< Point<value_type> > (tck));
-<<<<<<< HEAD
-=======
-        if (weights_name.size() && tck.size()) {
-          std::ofstream out (weights_name.c_str(), std::ios::out | std::ios::binary | std::ios::ate);
-          if (!out)
-            throw Exception ("error re-opening streamline weights file \"" + weights_name + "\": " + strerror (errno));
-          out << tck.weight << "\n";
-          if (!out.good())
-            throw Exception ("error writing streamline weights file \"" + weights_name + "\": " + strerror (errno));
-        }
-      }
-
-      template <typename value_type>
-      void WriterUnbuffered<value_type>::set_weights_path (const std::string& path) {
-        if (weights_name.size())
-          throw Exception ("Cannot change output streamline weights file path");
-        weights_name = path;
-        std::ofstream out (weights_name.c_str(), std::ios::out | std::ios::binary | std::ios::trunc);
-        if (!out)
-          throw Exception ("error creating empty streamline weights file \"" + name + "\": " + strerror (errno));
->>>>>>> 18a36e7d
       }
 
       template <typename value_type>
@@ -428,19 +407,6 @@
         out << count << "\ntotal_count: " << total_count << "\nEND\n";
         verify_stream (out);
 
-<<<<<<< HEAD
-=======
-        if (weights_name.size()) {
-          std::ofstream out_weights (weights_name.c_str(), std::ios::out | std::ios::binary | std::ios::ate);
-          if (!out_weights)
-            throw Exception ("error re-opening streamline weights file \"" + weights_name + "\": " + strerror (errno));
-          out_weights << weights_buffer;
-          weights_buffer.clear();
-          if (!out_weights.good())
-            throw Exception ("error writing streamline weights file \"" + weights_name + "\": " + strerror (errno));
-        }
-
->>>>>>> 18a36e7d
         buffer_size = 0;
       }
 
