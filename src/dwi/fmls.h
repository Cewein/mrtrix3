--- conflicted
+++ resolved
@@ -140,13 +140,8 @@
           }
 
           const DWI::Directions::Mask& get_mask() const { return mask; }
-<<<<<<< HEAD
-          const vector<float>& get_values() const { return values; }
-          float get_max_peak_value() const { return max_peak_value; }
-=======
           const Eigen::Array<default_type, Eigen::Dynamic, 1>& get_values() const { return values; }
           default_type get_max_peak_value() const { return max_peak_value; }
->>>>>>> de773ec5
           size_t num_peaks() const { return peak_dirs.size(); }
           const Eigen::Vector3& get_peak_dir (const size_t i) const { assert (i < num_peaks()); return peak_dirs[i]; }
           const Eigen::Vector3& get_mean_dir() const { return mean_dir; }
@@ -156,19 +151,11 @@
 
         private:
           DWI::Directions::Mask mask;
-<<<<<<< HEAD
-          vector<float> values;
-          float max_peak_value;
-          vector<Eigen::Vector3f> peak_dirs;
-          Eigen::Vector3f mean_dir;
-          float integral;
-=======
           Eigen::Array<default_type, Eigen::Dynamic, 1> values;
           default_type max_peak_value;
-          std::vector<Eigen::Vector3> peak_dirs;
+          vector<Eigen::Vector3> peak_dirs;
           Eigen::Vector3 mean_dir;
           default_type integral;
->>>>>>> de773ec5
           bool neg;
 
       };
