--- conflicted
+++ resolved
@@ -67,24 +67,13 @@
       class FOD_lobe {
 
         public:
-<<<<<<< HEAD
-          FOD_lobe (const DWI::Directions::Set& dirs, const dir_t seed, const default_type value, const default_type weight) :
+          FOD_lobe (const DWI::Directions::Set& dirs, const index_type seed, const default_type value, const default_type weight) :
               mask (dirs),
-              values (dirs.size(), 0.0),
+              values (Eigen::Array<default_type, Eigen::Dynamic, 1>::Zero (dirs.size())),
               max_peak_value (std::abs (value)),
               peak_dirs (1, dirs.get_dir (seed)),
-              mean_dir (peak_dirs.front() * value * weight),
+              mean_dir (peak_dirs.front() * std::abs(value) * weight),
               integral (std::abs (value * weight)),
-=======
-          FOD_lobe (const DWI::Directions::Set& dirs, const index_type seed, const default_type value) :
-              mask (dirs),
-              values (Eigen::Array<default_type, Eigen::Dynamic, 1>::Zero (dirs.size())),
-              peak_dir_bin (seed),
-              peak_value (std::abs (value)),
-              peak_dir (dirs.get_dir (seed)),
-              mean_dir (peak_dir * value),
-              integral (std::abs (value)),
->>>>>>> 7c85a681
               neg (value <= 0.0)
           {
             mask[seed] = true;
@@ -95,44 +84,24 @@
           //   assigned to any other lobe in the voxel
           FOD_lobe (const DWI::Directions::Mask& i) :
               mask (i),
-<<<<<<< HEAD
-              values (i.size(), 0.0),
+              values (Eigen::Array<default_type, Eigen::Dynamic, 1>::Zero (i.size())),
               max_peak_value (0.0),
-=======
-              values (Eigen::Array<default_type, Eigen::Dynamic, 1>::Zero (i.size())),
-              peak_dir_bin (i.size()),
-              peak_value (0.0),
->>>>>>> 7c85a681
               integral (0.0),
               neg (false) { }
 
 
-<<<<<<< HEAD
-          void add (const dir_t bin, const default_type value, const default_type weight)
-=======
-          void add (const index_type bin, const default_type value)
->>>>>>> 7c85a681
+          void add (const index_type bin, const default_type value, const default_type weight)
           {
             assert ((value <= 0.0 && neg) || (value >= 0.0 && !neg));
             mask[bin] = true;
             values[bin] = value;
-<<<<<<< HEAD
-            const Eigen::Vector3f& dir = mask.get_dirs()[bin];
-            const float multiplier = (mean_dir.dot (dir)) > 0.0 ? 1.0 : -1.0;
-            mean_dir += dir * multiplier * value * weight;
+            const Eigen::Vector3& dir = mask.get_dirs()[bin];
+            const default_type multiplier = (mean_dir.dot (dir)) > 0.0 ? 1.0 : -1.0;
+            mean_dir += dir * multiplier * std::abs(value) * weight;
             integral += std::abs (value * weight);
           }
 
-          void revise_peak (const size_t index, const Eigen::Vector3f& real_peak, const float value)
-=======
-            const Eigen::Vector3& dir = mask.get_dirs()[bin];
-            const default_type multiplier = (peak_dir.dot (dir)) > 0.0 ? 1.0 : -1.0;
-            mean_dir += dir * multiplier * value;
-            integral += std::abs (value);
-          }
-
-          void revise_peak (const Eigen::Vector3& real_peak, const default_type value)
->>>>>>> 7c85a681
+          void revise_peak (const size_t index, const Eigen::Vector3& real_peak, const default_type value)
           {
             assert (!neg);
             assert (index < num_peaks());
@@ -152,13 +121,9 @@
           void finalise()
           {
             // 2pi == solid angle of halfsphere in steradians
-<<<<<<< HEAD
-            //integral *= 2.0 * Math::pi / float(mask.size());
+            //integral *= 2.0 * Math::pi / default_type(mask.size());
             // No longer needed: Segmenter::weights should deal with this
-=======
-            integral *= 2.0 * Math::pi / default_type(mask.size());
->>>>>>> 7c85a681
-            // This is calculated as the lobe is built, just needs to be set to unit length
+            // This is calculated as the lobe is built; just needs to be set to unit length
             mean_dir.normalize();
           }
 
@@ -180,40 +145,22 @@
           }
 
           const DWI::Directions::Mask& get_mask() const { return mask; }
-<<<<<<< HEAD
-          const std::vector<float>& get_values() const { return values; }
-          float get_max_peak_value() const { return max_peak_value; }
+          const Eigen::Array<default_type, Eigen::Dynamic, 1>& get_values() const { return values; }
+          default_type get_max_peak_value() const { return max_peak_value; }
           size_t num_peaks() const { return peak_dirs.size(); }
-          const Eigen::Vector3f& get_peak_dir (const size_t i) const { assert (i < num_peaks()); return peak_dirs[i]; }
-          const Eigen::Vector3f& get_mean_dir() const { return mean_dir; }
-          float get_integral() const { return integral; }
-=======
-          const Eigen::Array<default_type, Eigen::Dynamic, 1>& get_values() const { return values; }
-          index_type get_peak_dir_bin() const { return peak_dir_bin; }
-          default_type get_peak_value() const { return peak_value; }
-          const Eigen::Vector3& get_peak_dir() const { return peak_dir; }
+          const Eigen::Vector3& get_peak_dir (const size_t i) const { assert (i < num_peaks()); return peak_dirs[i]; }
           const Eigen::Vector3& get_mean_dir() const { return mean_dir; }
           default_type get_integral() const { return integral; }
->>>>>>> 7c85a681
           bool is_negative() const { return neg; }
 
 
         private:
           DWI::Directions::Mask mask;
-<<<<<<< HEAD
-          std::vector<float> values;
-          float max_peak_value;
-          std::vector<Eigen::Vector3f> peak_dirs;
-          Eigen::Vector3f mean_dir;
-          float integral;
-=======
           Eigen::Array<default_type, Eigen::Dynamic, 1> values;
-          index_type peak_dir_bin;
-          default_type peak_value;
-          Eigen::Vector3 peak_dir;
+          default_type max_peak_value;
+          std::vector<Eigen::Vector3> peak_dirs;
           Eigen::Vector3 mean_dir;
           default_type integral;
->>>>>>> 7c85a681
           bool neg;
 
       };
