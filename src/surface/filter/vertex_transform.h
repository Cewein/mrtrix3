--- conflicted
+++ resolved
@@ -37,11 +37,7 @@
       class VertexTransform : public Base
       { MEMALIGN (VertexTransform)
         public:
-<<<<<<< HEAD
           enum class transform_t { UNDEFINED, FIRST2REAL, REAL2FIRST, VOXEL2REAL, REAL2VOXEL, FS2REAL, REAL2FS };
-=======
-          enum class transform_t { UNDEFINED, FIRST2REAL, REAL2FIRST, VOXEL2REAL, REAL2VOXEL, FS2REAL };
->>>>>>> bd8789e6
 
           VertexTransform (const Header& H) :
               header (H),
@@ -53,10 +49,7 @@
           void set_voxel2real() { mode = transform_t::VOXEL2REAL; }
           void set_real2voxel() { mode = transform_t::REAL2VOXEL; }
           void set_fs2real   () { mode = transform_t::FS2REAL   ; }
-<<<<<<< HEAD
           void set_real2fs   () { mode = transform_t::REAL2FS   ; }
-=======
->>>>>>> bd8789e6
 
           transform_t get_mode() const { return mode; }
 
