--- conflicted
+++ resolved
@@ -143,8 +143,6 @@
       if (line == "STRUCTURED_POINTS" || line == "STRUCTURED_GRID" || line == "UNSTRUCTURED_GRID" || line == "RECTILINEAR_GRID" || line == "FIELD")
         throw Exception ("Unsupported dataset type (" + line + ") in .vtk file");
 
-<<<<<<< HEAD
-=======
       // Won't know endianness of file when the vertex positions are read,
       //   only when the polygon information is encountered;
       bool change_endianness = false;
@@ -152,7 +150,6 @@
       // If both float and big-endian, need to store natively as floats and swap endianness later
       vector<Eigen::Matrix<float, 3, 1>> vertices_float;
 
->>>>>>> 8a192720
       // From here, don't necessarily know which parts of the data will come first
       while (!in.eof()) {
 
@@ -185,17 +182,10 @@
             vertices.reserve (num_vertices);
             if (!is_double)
               vertices_float.reserve (num_vertices);
-
-<<<<<<< HEAD
-              Vertex v;
-              if (is_ascii) {
-=======
             Vertex v;
-            Eigen::Matrix<float, 3, 1> v_float;
 
             if (is_ascii) {
               for (int i = 0; i != num_vertices; ++i) {
->>>>>>> 8a192720
                 MR::getline (in, line);
                 sscanf (line.c_str(), "%lf %lf %lf", &v[0], &v[1], &v[2]);
                 vertices.push_back (v);
