--- conflicted
+++ resolved
@@ -21,10 +21,7 @@
 
 #include <Eigen/Dense>
 
-<<<<<<< HEAD
-=======
 #include "app.h"
->>>>>>> 13698720
 #include "exception.h"
 #include "mrtrix.h"
 #include "types.h"
@@ -34,62 +31,6 @@
   namespace Connectome {
 
 
-<<<<<<< HEAD
-
-typedef uint32_t node_t;
-
-typedef default_type value_type;
-typedef Eigen::Array<value_type, Eigen::Dynamic, Eigen::Dynamic> matrix_type;
-typedef Eigen::Array<value_type, Eigen::Dynamic, 1> vector_type;
-typedef Eigen::Array<bool, Eigen::Dynamic, Eigen::Dynamic> mask_type;
-
-
-
-template <class MatrixType>
-void to_upper (MatrixType& in)
-{
-  if (in.rows() != in.cols())
-    throw Exception ("Connectome matrix is not square (" + str(in.rows()) + " x " + str(in.cols()) + ")");
-
-  for (node_t row = 0; row != in.rows(); ++row) {
-    for (node_t col = row+1; col != in.cols(); ++col) {
-
-      const typename MatrixType::Scalar lower_value = in (col, row);
-      const typename MatrixType::Scalar upper_value = in (row, col);
-
-      if (upper_value && lower_value && (upper_value != lower_value))
-        throw Exception ("Connectome matrix is not symmetrical");
-
-      if (!upper_value && lower_value)
-        in (row, col) = lower_value;
-
-      in (col, row) = typename MatrixType::Scalar(0);
-
-  } }
-}
-
-
-
-template <class MatrixType>
-void check (const MatrixType& in, const node_t num_nodes)
-{
-  if (in.rows() != in.cols())
-    throw Exception ("Connectome matrix is not square (" + str(in.rows()) + " x " + str(in.cols()) + ")");
-  if (in.rows() != num_nodes)
-    throw Exception ("Connectome matrix contains " + str(in.rows()) + " nodes; expected " + str(num_nodes));
-
-  for (node_t row = 0; row != num_nodes; ++row) {
-    for (node_t col = row+1; col != num_nodes; ++col) {
-
-      const typename MatrixType::Scalar lower_value = in (col, row);
-      const typename MatrixType::Scalar upper_value = in (row, col);
-
-      if (upper_value && lower_value && (upper_value != lower_value))
-        throw Exception ("Connectome matrix is not symmetrical");
-
-  } }
-}
-=======
 
     typedef uint32_t node_t;
 
@@ -97,7 +38,6 @@
     typedef Eigen::Array<value_type, Eigen::Dynamic, Eigen::Dynamic> matrix_type;
     typedef Eigen::Array<value_type, Eigen::Dynamic, 1> vector_type;
     typedef Eigen::Array<bool, Eigen::Dynamic, Eigen::Dynamic> mask_type;
->>>>>>> 13698720
 
 
 
