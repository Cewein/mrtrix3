#!/usr/bin/env python

# automatically set the PATH environment variable to include the MRtrix3
# executables and scripts. This script must be run after a successful build,
# from the MRtrix3 toplevel folder:
#
#   ./set_path
#
# By default, the script will add the relevant 'export PATH' directive to the
# relevant BASH rc file: ~/.bashrc (~/.bash_profile on MacOSX). If this in not
# appropriate, it is possible to specify the file to be modified as the
# argument, e.g.:
#
#   ./set_path ~/.profile
#
# Note that this works only for Bourne shell and derivatives (BASH in
# particular). This will not work for the C shell and derivatives.


import sys, os, platform, subprocess

# on Windows, need to use MSYS2 version of python - not MinGW version:
if sys.executable[0].isalpha() and sys.executable[1] == ':':
  python_cmd = subprocess.check_output ([ 'cygpath.exe', '-w', '/usr/bin/python' ]).splitlines()[0].strip()
  sys.exit (subprocess.call ([ python_cmd.decode(errors='ignore') ] + sys.argv))

# check whether we are in the right location:
label = ""
script_dir = os.path.dirname (os.path.abspath(__file__))
if not os.path.samefile (os.getcwd(), script_dir):
  label = '"' + os.path.basename(os.getcwd()) + '" module '

bin_dir = os.path.join(os.getcwd(), 'bin')
if not os.path.isdir (bin_dir):
    print ('''
ERROR: no bin/ folder found in expected location!

This script needs to be run from the MRtrix3 toplevel folder (or an MRtrix3
module's toplevel folder).
''')
    sys.exit (1)


# set default destination file based on OS:
filename = os.path.expanduser('~')
sysname = platform.system().lower()
if sysname == 'darwin':
  filename = os.path.join(filename, '.bash_profile')
else:
  filename = os.path.join(filename, '.bashrc')


# check for the -remove flag:
remove = False
if '-remove' in sys.argv[1:]:
  remove = True
  sys.argv.remove ('-remove')


# check whether destination file has been specified explicitly:
if len(sys.argv) > 2:
  print ('''
ERROR: usage is:

  ./set_path [-remove] [rc_path]

Where:

  rc_path    [optional] allows the user to specify the startup file to be
             modified (e.g. './set_path ~/.bash_profile').

  -remove    [optional] indicates that the path should be removed from the
             startup file
''')
  sys.exit (1)

if len(sys.argv) == 2:
  filename = sys.argv[1]


# what will be written to file:
comment='# MRtrix3 ' + label + 'PATH automatically generated by set_path script - do NOT modify:\n'
set_path = 'export PATH="' + bin_dir + os.pathsep + '$PATH"\n'



is_next_line = False
append_path = True
output = ''

if os.path.isfile (filename):
  with open (filename, 'r') as f:
    for line in f:
      if is_next_line is True:
        if not line.startswith ('export PATH='):
          print ('''
ERROR: File appears to have been modified by this script previously, but the
contents do not match the expected format.

You will need to manually edit the relevant file "''' + filename + '''" in
one of two ways:

1. Amend the existing file contents, so that PATH is correctly updated to
   include MRtrix3 binaries and scripts.

2. Remove the text that was previously added to the file by this script, and
   then run the set_path script again. The offending text is the following line
   AND the one immediately after it:
   ''' + comment + '''
''')
          sys.exit (1)
<<<<<<< HEAD

        if not remove:
          if line == set_path:
            print ('File "' + filename + '" is already up to date')
            sys.exit (0)
          output += set_path

=======
        if line == set_path:
          print ('File "' + filename + '" is already up to date')
          sys.exit (0)

        output += set_path
>>>>>>> f2ed89d8
        is_next_line = False
        append_path = False
        continue

      if line == comment:
        is_next_line = True
<<<<<<< HEAD
        if remove:
          continue
=======

      output += line
>>>>>>> f2ed89d8

      output += line

if not remove:
  # comment was the last line:
  if is_next_line is True:
    output += set_path
  # if previous modification not detected:
  elif append_path is True:
    output += '\n' + comment + set_path

with open (filename, 'w') as f:
  f.write (output)
print ('File "''' + filename + '" succesfully updated')
print ('(Close terminal and open a new one for change to take effect)')
<|MERGE_RESOLUTION|>--- conflicted
+++ resolved
@@ -21,8 +21,8 @@
 
 # on Windows, need to use MSYS2 version of python - not MinGW version:
 if sys.executable[0].isalpha() and sys.executable[1] == ':':
-  python_cmd = subprocess.check_output ([ 'cygpath.exe', '-w', '/usr/bin/python' ]).splitlines()[0].strip()
-  sys.exit (subprocess.call ([ python_cmd.decode(errors='ignore') ] + sys.argv))
+  python_cmd = subprocess.check_output ([ 'cygpath.exe', '-w', '/usr/bin/python' ]).decode(errors='ignore').splitlines()[0].strip()
+  sys.exit (subprocess.call ([ python_cmd ] + sys.argv))
 
 # check whether we are in the right location:
 label = ""
@@ -109,7 +109,6 @@
    ''' + comment + '''
 ''')
           sys.exit (1)
-<<<<<<< HEAD
 
         if not remove:
           if line == set_path:
@@ -117,26 +116,14 @@
             sys.exit (0)
           output += set_path
 
-=======
-        if line == set_path:
-          print ('File "' + filename + '" is already up to date')
-          sys.exit (0)
-
-        output += set_path
->>>>>>> f2ed89d8
         is_next_line = False
         append_path = False
         continue
 
       if line == comment:
         is_next_line = True
-<<<<<<< HEAD
         if remove:
           continue
-=======
-
-      output += line
->>>>>>> f2ed89d8
 
       output += line
 
