#!/usr/bin/env python

# Copyright (c) 2008-2019 the MRtrix3 contributors.
#
# This Source Code Form is subject to the terms of the Mozilla Public
# License, v. 2.0. If a copy of the MPL was not distributed with this
# file, You can obtain one at http://mozilla.org/MPL/2.0/.
#
# Covered Software is provided under this License on an "as is"
# basis, without warranty of any kind, either expressed, implied, or
# statutory, including, without limitation, warranties that the
# Covered Software is free of defects, merchantable, fit for a
# particular purpose or non-infringing.
# See the Mozilla Public License v. 2.0 for more details.
#
# For more details, see http://www.mrtrix.org/.

# pylint: disable=invalid-name

<<<<<<< HEAD
debug = False
profile = False
nogui = False
noshared = False
static = False
verbose = False
R_module = False
eigen = True
profile_name = None
sh_basis_def = None
=======
usage_string = '''
USAGE

    [ENV] ./configure [-debug] [-assert] [-profile] [-nogui] [-noshared]
>>>>>>> e0d62b6a


DESCRIPTION

    In most cases, a simple invocation should work:

       $ ./configure

    This creates a 'config' file containing the parameters of the buid (PATH,
    compiler flags, etc.). A number of options are provided to modify the build
    for debugging and other purposes (see OPTIONS below). For example:

      $ ./configure -debug -assert

    will generate a config file with debugging symbols and assertions enabled.
    Other parameters are controlled by setting environment variables (see
    ENVIRONMENT VARIABLES below). For example:

      $ ARCH=x86-64 ./configure

    will produce a config file to run on a generic AMD64 CPU.

OPTIONS

    -debug       enable debugging symbols.

    -assert      enable all assert() and related checks.

    -nooptim     disable optimisation (implied by -debug and -profile).

    -profile     enable profiling.

    -nogui       disable GUI components.

    -noshared    disable shared library generation.

    -static      produce statically-linked executables.

    -verbose     enable more informative output.

    -dev         enable the extended development build process.

    -R           used to generate an R module (implies -noshared).

    -openmp      enable OpenMP compiler flags.

    -conda       prevent stripping anaconda/miniconda from the PATH (only use if
                 you intend building with the conda toolchain - not recommended)


ENVIRONMENT VARIABLES

    For non-standard setups, you may need to supply additional information
    using environment variables. For example, to set the compiler, use:

      $ CXX=/usr/local/bin/g++-5.5 ./configure

    Alternatively:

      $ export CXX=/usr/local/bin/g++-5.5
      $ ./configure

    Multiple environment variables can be set this way as needed.
    The following environment variables are available:

    CXX
        The compiler command to use. The default is "clang++", falling back to
        "g++" if not found.

    CXX_ARGS
        The arguments expected by the compiler. The default is:
            "-c CFLAGS SRC -o OBJECT"

    LINK
        The linker command to use. The default is the same as CXX.

    LINK_ARGS
        The arguments expected by the linker. The default is:
            "LINKFLAGS OBJECTS -o EXECUTABLE"

    LINKLIB_ARGS
        The arguments expected by the linker for generating a shared library.
        The default is:
             "-shared LINKLIB_FLAGS OBJECTS -o LIB"

    ARCH
        the specific CPU architecture to compile for. This variable will be
        passed to the compiler using -march=$ARCH. You can use 'ARCH=native' to
        get the best performance for your system. Note that this will result in
        executables that may not run on other systems if the same CPU
        extensions are not available.

    CFLAGS
        Any additional flags to the compiler.

    LINKFLAGS
        Any additional flags to the linker.

    LINKLIB_FLAGS
        Any additional flags to the linker to generate a shared library.

    EIGEN_CFLAGS
        Any flags required to compile with Eigen3. This may include in
        particular the path to the include files, if not in a standard location
        For example:
            $ EIGEN_CFLAGS="-isystem /usr/local/include/eigen3" ./configure

    ZLIB_CFLAGS
        Any flags required to compile with the zlib compression library.

    ZLIB_LINKFLAGS
        Any flags required to link with the zlib compression library.

    TIFF_CFLAGS
        Any flags required to compile with the TIFF library.

    TIFF_LINKFLAGS
        Any flags required to link with the TIFF library.

    FFTW_CFLAGS
        Any flags required to compile with the FFTW library.

    FFTW_LINKFLAGS
        Any flags required to link with the FFTW library.

    QMAKE
        The command to invoke Qt's qmake (default: qmake).

    MOC
        The command to invoke Qt's meta-object compile (default: moc)

    RCC
        The command to invoke Qt's resource compiler (default: rcc)

    PATH
        Set the path to use during the configure process. This may be useful
        to set the path to Qt's qmake. For example:
            $ PATH=/usr/local/bin:$PATH ./configure

        Note that this path will be stored in the config file and used during
        subsequent invocations of the build process. It only needs to be
        specified correctly at configure time.
'''

import subprocess, sys, os, platform, tempfile, shlex, re, copy
system = platform.system().lower()

# on Windows, need to use MSYS2 version of python - not MinGW version:
if sys.executable[0].isalpha() and sys.executable[1] == ':':
  python_cmd = subprocess.check_output ([ 'cygpath.exe', '-w', '/usr/bin/python' ]).decode(errors='ignore').splitlines()[0].strip()
  sys.exit (subprocess.call ([ python_cmd ] + sys.argv))


debug = False
asserts = False
profile = False
nogui = False
noshared = False
static = False
verbose = False
R_module = False
openmp = False
dev = False
conda = False

optimlevel = 3

for arg in sys.argv[1:]:
  if '-debug'.startswith (arg):
    debug = True
    optimlevel = 0
  elif '-dev'.startswith (arg):
    dev = True
  elif '-assert'.startswith (arg):
    asserts = True
  elif '-nooptim'.startswith (arg):
    optimlevel = 0
  elif '-profile'.startswith (arg):
    profile = True
    optimlevel = 0
  elif '-nogui'.startswith (arg):
    nogui = True
  elif '-noshared'.startswith (arg):
    noshared = True
  elif '-static'.startswith (arg):
    static = True
    noshared = True
  elif '-verbose'.startswith (arg):
    verbose = True
  elif '-R'.startswith (arg):
    R_module = True
    #noshared = True
    nogui = True
  elif '-openmp'.startswith (arg):
    openmp = True
  elif '-conda'.startswith (arg):
    conda = True
  else:
    sys.stdout.write (usage_string)
    sys.exit (1)



logfile = open (os.path.join (os.path.dirname(sys.argv[0]), 'configure.log'), 'wb')
config_report = ''


def log (message):
  global logfile
  logfile.write (message.encode (errors='ignore'))
  if verbose:
    sys.stdout.write (message)
    sys.stdout.flush()

def report (message):
  global config_report, logfile
  config_report += message
  sys.stdout.write (message)
  sys.stdout.flush()
  logfile.write (('\nREPORT: ' + message.rstrip() + '\n').encode (errors='ignore'))

def error (message):
  global logfile
  logfile.write (('\nERROR: ' + message.rstrip() + '\n\n').encode (errors='ignore'))
  sys.stdout.write ('\nERROR: ' + message.rstrip() + '\n\n')
  sys.stdout.flush()
  sys.exit (1)


if profile:
  build_type = 'profiling version'
elif debug:
  build_type = 'debug version'
else:
  build_type = 'release version'

build_options = []
if asserts:
  build_options.append ('asserts')
if optimlevel <= 1:
  build_options.append ('nooptim')
if nogui:
  build_options.append ('nogui')
if noshared:
  build_options.append ('noshared')
if static:
  build_options.append ('static')
if openmp:
  build_options.append ('openmp')

if build_options:
  build_type += ' with ' + ', '.join (build_options)

report ("""
MRtrix build type requested: """ + build_type + '\n\n')


# if not using conda, remove any mention of conda from PATH:
issue_conda_warning = False
if conda:
  path = os.environ['PATH']
else:
  path = []
  for entry in os.environ['PATH'].split(os.pathsep):
    if 'conda' in entry:
      report ('WARNING: anaconda/miniconda detected in PATH ("' + entry + '") - removed to avoid conflicts\n')
      issue_conda_warning = True
    else:
      path += [ entry ]
  path = os.pathsep.join(path)
  os.environ['PATH'] = path

log ('PATH set to: ' + path)





cpp = ld = None

cxx = [ 'clang++', 'g++' ]
cxx_args = '-c CFLAGS SRC -o OBJECT'.split()
cpp_flags = [ '-std=c++11', '-DMRTRIX_BUILD_TYPE="'+build_type+'"' ]

ld_args = 'OBJECTS LINKFLAGS -o EXECUTABLE'.split()
ld_flags = []
if system != 'darwin':
  ld_flags += [ '-Wl,--sort-common,--as-needed' ]

if static:
  ld_flags += [ '-static', '-Wl,--whole-archive', '-lpthread', '-Wl,--no-whole-archive']

ld_lib_args = 'OBJECTS LINKLIB_FLAGS -o LIB'.split()


class TempFile(object):
  def __init__ (self, suffix):
    self.fid = None
    self.name = None
    [ fid, self.name ] = tempfile.mkstemp (suffix)
    self.fid = os.fdopen (fid, 'w')

  def __enter__ (self):
    return self

  def __exit__(self, exception_type, value, traceback):
    try:
      os.unlink (self.name)
    except OSError as excp:
      log ('error deleting temporary file "' + self.name + '": ' + excp.strerror)



class DeleteAfter(object):
  def __init__ (self, name):
    self.name = name

  def __enter__ (self):
    return self

  def __exit__(self, exception_type, value, traceback):
    try:
      os.unlink (self.name)
    except OSError as excp:
      log ('error deleting temporary file "' + self.name + '": ' + excp.strerror)


class TempDir(object):
  def __init__ (self):
    self.name = tempfile.mkdtemp()

  def __enter__ (self):
    return self

  def __exit__(self, exception_type, value, traceback):
    try:
      for basename in os.listdir (self.name):
        fullpath = os.path.join (self.name, basename)
        if os.path.isdir (fullpath):
          os.rmdir (fullpath)
        else:
          os.unlink (fullpath)
      os.rmdir (self.name)

    except OSError as excp:
      log ('error deleting temporary folder "' + self.name + '": ' + excp.strerror)



# error handling helpers:
class VersionError (Exception):
  pass
class QMakeError (Exception):
  pass
class QMOCError (Exception):
  pass
class CompileError (Exception):
  pass
class LinkError (Exception):
  pass
class RunError (Exception):
  pass

def compiler_hint (cmd, flags_var, flags, args_var=None, args=None):
  ret='''

  Set the '''+ flags_var + ''' environment variable to inform 'configure' of the path to the
  ''' + cmd + ''' on your system, as follows:
    $ export ''' + flags_var + '=' + flags + '''
    $./configure
  (amend with the actual path to the ''' + cmd + ''' on your system)
'''
  if args_var is not None:
    ret += '''
  If you are using a ''' + cmd + ' other than gcc or clang, you can also set the ' + args_var + '''
  environment variable to specify how your ''' + cmd + ''' expects different arguments
  to be presented on the command line, for instance as follows:
    $ export ''' + args_var + '=' + args + '''
    $ ./configure
'''
  return ret

def compiler_flags_hint (name, var, flags):
  return '''

  Set the ''' + var + ''' environment variable to inform 'configure' of
  the flags it must provide to the compiler in order to compile
  programs that use ''' + name + ''' functionality; this may include the path to
  the ''' + name + ''' include files, as well as any required flags.
  For example:
    $ export ''' + var + '=' + flags + '''
    $./configure
  (amend with the actual path to the ''' + name + ''' include files on your system)
'''

def linker_flags_hint (name, var, flags):
  return '''

  Set the ''' + var + ''' environment variable to inform 'configure' of
  the flags it must provide to the linker in order to link
  programs that use ''' + name + ''' functionality; this may include the path to
  the ''' + name + ''' libraries, as well as any required flags.
  For example:
    $ export ''' + var + '=' + flags + '''
    $./configure
  (amend with the actual path to the ''' + name + ''' library file on your system)
'''

configure_log_hint='''

  See the file 'configure.log' for details. If this doesn't help and you need
  further assistance, please post on the MRtrix3 community forum
  (http://community.mrtrix.org/), and make sure to include the full contents of
  the 'configure.log' file.
'''

qt_path_hint='''

  Make sure your PATH environment variable includes the location of the correct
  version of this command, for example:
    $ export PATH=/opt/qt5/bin:$PATH
    $./configure
  (amend with the actual path to the Qt executables on your system)
'''

def qt_exec_hint (name):
  return '''

  If your PATH already includes the correct location, but there are several
  versions of the command available, use the ''' + name.upper() + ''' environment variable to inform
  'configure' of the correct version, for example:
    $ export '''+ name.upper() + '=' + name + '''-qt5
    $./configure
  (amend with the actual name of (or full path to) Qt's ''' + name + ''' on your system)
'''




# other helper functions:

def commit (name, variable):
  cache.write (name + ' = ')
  if isinstance (variable, list):
    cache.write ('[')
    if variable:
      cache.write(' \'' + '\', \''.join (variable) + '\' ')
    cache.write (']\n')
  else:
    cache.write ('\'' + variable + '\'\n')



def fillin (template, keyvalues):
  command_string = []
  for item in template:
    if item in keyvalues:
      if isinstance(keyvalues[item], list):
        command_string += keyvalues[item]
      else:
        command_string += [ keyvalues[item] ]
    else:
      command_string += [ item ]
  return command_string



def execute (cmd, exception, raise_on_non_zero_exit_code = True, cwd = None):
  log ('EXEC <<\nCMD: ' + ' '.join(cmd) + '\n')
  try:
    process = subprocess.Popen (cmd, stdout=subprocess.PIPE, stderr=subprocess.PIPE, cwd=cwd)
    ( stdout, stderr ) = process.communicate()

    log ('EXIT: ' + str(process.returncode) + '\n')
    stdout = stdout.decode(errors='ignore').rstrip()
    if stdout:
      log ('STDOUT:\n' + stdout + '\n')
    stderr = stderr.decode(errors='ignore').rstrip()
    if stderr:
      log ('STDERR:\n' + stderr + '\n')
    log ('>>\n\n')

  except OSError as e:
    log ('error invoking command "' + cmd[0] + '": ' + e.strerror + '\n>>\n\n')
    raise exception
  except Exception as excp:
    error ('unexpected exception of type ' + type(excp).__name__ + ': ' + str(excp) +  configure_log_hint)
  else:
    if raise_on_non_zero_exit_code and process.returncode != 0:
      raise exception (stderr)


  return (process.returncode, stdout, stderr)



def compile (source, compiler_flags, linker_flags): # pylint: disable=redefined-builtin
  global cpp, ld
  with TempFile ('.cpp') as srcfile:
    log ('\nCOMPILE ' + srcfile.name + ':\n---\n' + source + '\n---\n')
    srcfile.fid.write (source)
    srcfile.fid.flush()
    srcfile.fid.close()
    with DeleteAfter (srcfile.name[:-4] + '.o') as objfile:
      execute (fillin (cpp, {
          'CFLAGS': compiler_flags,
          'SRC': srcfile.name,
          'OBJECT': objfile.name }), CompileError)

      with DeleteAfter ('a.out') as out:
        execute (fillin (ld, {
            'LINKFLAGS': linker_flags,
            'OBJECTS': objfile.name,
            'EXECUTABLE': out.name }), LinkError)

        return execute ([ './'+out.name ], RunError)[1]


#def compare_version (needed, observed):
#  needed = [ float(n) for n in needed.split()[0].split('.') ]
#  observed = [ float(n) for n in observed.split()[0].split('.') ]
#  for n in zip (needed, observed):
#    if n[0] > n[1]:
#      return False
#  return True




def get_flags (default=None, env=None, pkg_config_flags=None):
  """Return a list of the flags required for a given packagei

  If 'env' is defined, it will check whether the corresponding environment
  variable is set, and if so return its contents. If 'pkg_config_flags' is set,
  it will invoke 'pkg-config' with the given arguments, and return its output.
  Otherwise it returns the contents of 'default'.
  """
  if env:
    if env in os.environ.keys():
      return shlex.split (os.environ[env])
  if pkg_config_flags:
    try:
      flags = []
      for flag in shlex.split (execute ([ 'pkg-config' ] + pkg_config_flags.split(), RunError)[1]):
        if flag.startswith ('-I'):
          flags += [ '-idirafter', flag[2:] ]
        else:
          flags += [ flag ]
      return flags
    except Exception:
      log('error running "pkg-config ' + pkg_config_flags + '"\n\n')
  return default






def compile_test (name, cflags, ldflags, code, on_success='ok', on_failure='not found'):
  """Tests whether the code given compiles, links, and runs.

  This returns True if successful, and False for any type of failure.  It will
  also report that is it checking for 'name', and print the contents of stdout
  if non-empty, or the contents of 'on_success' / 'on_failure' otherwise.
  """
  report ('Checking for ' + name + ': ')
  try:
    stdout = compile (code, cflags, ldflags)
    if stdout:
      report (stdout.splitlines()[0] + '\n')
    else:
      report (on_success+'\n')
    return True
  except Exception:
    report (on_failure+'\n')
    return False











def compile_check (full_name, name, cflags, ldflags, code, cflags_env=None, cflags_hint=None, ldflags_env=None, ldflags_hint=None, on_success='ok'):
  """Checks whether the code given compiles, links, and runs.

  This is intended to check for required dependencies, and will cause
  'configure' to abort on failure. It will report that is it checking for
  'full_name', and on success print the contents of stdout if non-empty, or the
  contents of 'on_success' otherwise. On failure, it will print hints about
  what might be going wrong, depending on the specific mode of failure. For
  compile and linking errors, the compiler_flags_hint() or linker_flags_hint()
  functions will be used to provide helpul hints if the corresponding *_env and
  *_hint variables are set. Otherwise, the 'configure_log_hint' message will be
  shown. The 'name' variable is a shorthand of the 'full_name' that will be
  used during error reporting.
  """
  report ('Checking for ' + full_name + ': ')
  try:
    stdout = compile (code, cflags, ldflags)
    if stdout:
      report (stdout.splitlines()[0] + '\n')
    else:
      report (on_success+'\n')
  except CompileError:
    if cflags_env and cflags_hint:
      hint = compiler_flags_hint (name, cflags_env, cflags_hint)
    else:
      hint = configure_log_hint
    error ('error compiling ' + name + ''' application!

    MRtrix3 was unable to compile a test program involving ''' + name + '.' + hint)
  except LinkError:
    if cflags_env and cflags_hint:
      hint = linker_flags_hint (name, ldflags_env, ldflags_hint)
    else:
      hint = configure_log_hint
    error ('error linking ' + name + ''' application!

    MRtrix3 was unable to link a test program involving ''' + name + '.' + hint)
  except RunError:
    error ('''runtime error!

   Unable to configure ''' + name + configure_log_hint)
  except Exception as excp:
    error ('unexpected exception of type ' + type(excp).__name__ + ': ' + str(excp) +  configure_log_hint)









# OS-dependent variables:

obj_suffix = '.o'
exe_suffix = ''
lib_prefix = 'lib'
ld_lib_flags = []

if system.startswith('mingw') or system.startswith('msys'):
  system = 'windows'
if system == 'linux':
  cpp_flags += [ '-pthread', '-fPIC' ]
  lib_suffix = '.so'
  ld_flags += [ '-pthread' ]
  ld_lib_flags += [ '-shared' ]
  runpath = '-Wl,-rpath,$ORIGIN/'
elif system == 'windows':
  cxx = [ 'g++', 'clang++' ]
  cpp_flags += [ '-pthread', '-DMRTRIX_WINDOWS', '-mms-bitfields', '-Wa,-mbig-obj', '-D_FILE_OFFSET_BITS=64' ]
  exe_suffix = '.exe'
  lib_prefix = ''
  lib_suffix = '.dll'
  ld_flags += [ '-pthread', '-Wl,--allow-multiple-definition' ]
  ld_lib_flags += [ '-shared' ]
  runpath = ''
  if debug and not optimlevel: # Compilation will fail otherwise
    optimlevel = 1
elif system == 'darwin':
  if 'MACOSX_DEPLOYMENT_TARGET' in os.environ and 'QMAKE_MACOSX_DEPLOYMENT_TARGET' in os.environ:
    if not os.environ['QMAKE_MACOSX_DEPLOYMENT_TARGET'] == os.environ['MACOSX_DEPLOYMENT_TARGET']:
      error ('environment variables QMAKE_MACOSX_DEPLOYMENT_TARGET and MACOSX_DEPLOYMENT_TARGET differ')
    macosx_version = os.environ['MACOSX_DEPLOYMENT_TARGET']
  elif 'QMAKE_MACOSX_DEPLOYMENT_TARGET' in os.environ:
    macosx_version = os.environ['QMAKE_MACOSX_DEPLOYMENT_TARGET']
  elif 'MACOSX_DEPLOYMENT_TARGET' in os.environ:
    macosx_version = os.environ['MACOSX_DEPLOYMENT_TARGET']
  else:
    macosx_version =  ('.'.join(execute([ 'sw_vers', '-productVersion' ], RunError)[1].split('.')[:2]))
  report ('OS X deployment target: ' +  macosx_version + '\n')
  cpp_flags += [ '-DMRTRIX_MACOSX', '-fPIC', '-mmacosx-version-min='+macosx_version ]
  ld_flags += [ '-mmacosx-version-min='+macosx_version ]
  ld_lib_flags += [ '-dynamiclib', '-install_name', '@rpath/LIBNAME' ]
  runpath = '-Wl,-rpath,@loader_path/'
  lib_suffix = '.dylib'





# set CPP compiler:
ld_cmdline = None
if 'CXX' in os.environ.keys():
  cxx_env = os.environ['CXX']
  if not conda and 'conda' in cxx_env:
    report ('WARNING: anaconda/miniconda compiler set by CXX environment variable - ignored to avoid conflicts\n')
    issue_conda_warning = True
  else:
    cxx = shlex.split (cxx_env)
if 'CXX_ARGS' in os.environ.keys():
  cxx_args = shlex.split (os.environ['CXX_ARGS'])
if 'LINK' in os.environ.keys():
  ld_env = os.environ['LINK']
  if not conda and 'conda' in ld_env:
    report ('WARNING: anaconda/miniconda linker set by LINK environment variable - ignored to avoid conflicts\n')
    issue_conda_warning = True
  else:
    ld_cmdline = shlex.split (ld_env)
if 'LINK_ARGS' in os.environ.keys():
  ld_args = shlex.split (os.environ['LINK_ARGS'])
if 'LINKLIB_ARGS' in os.environ.keys():
  ld_lib_args = shlex.split (os.environ['LINKLIB_ARGS'])




if issue_conda_warning:
  report ('\nNOTE: if you intend to build with anaconda/miniconda (not recommended), pass the -conda flag to ./configure\n\n')






report ('Detecting OS: ' + system + '\n')

if 'ARCH' in os.environ.keys():
  march = os.environ['ARCH']
  if march:
    report ('Machine architecture set by ARCH environment variable to: ' + march + '\n')
    cpp_flags += [ '-march='+march ]



# CPP flags:

if 'CFLAGS' in os.environ.keys():
  cpp_flags += shlex.split (os.environ['CFLAGS'])
if 'LINKFLAGS' in os.environ.keys():
  ld_flags += shlex.split (os.environ['LINKFLAGS'])
ld_lib_flags += ld_flags
if 'LINKLIB_FLAGS' in os.environ.keys():
  ld_lib_flags += shlex.split (os.environ['LINKLIB_FLAGS'])

for candidate in cxx:
  report ('Looking for compiler [' + candidate + ']: ')
  cpp = [ candidate ] + cxx_args
  if ld_cmdline:
    ld = ld_cmdline
  else:
    ld = copy.copy([ candidate ])
  ld_lib = ld + ld_lib_args
  ld += ld_args

  try:
    compiler_version = execute ([ cpp[0], '--version' ], CompileError)[1]
    if not compiler_version:
      report ('(no version information)\n')
    else:
      report (compiler_version.splitlines()[0] + '\n')
  except Exception:
    report ('not found\n')
    continue

  if compile_test ('C++11 compliance', cpp_flags, ld_flags, '''
#include <cstddef>
struct Base {
    Base (int);
};
struct Derived : Base {
    using Base::Base;
};

int main() {
  Derived D (int); // check for contructor inheritance
  return 0;
}
''', on_failure='test failed (see configure.log for details)\n'):
    break
else:
  error ('''no suitable compiler found!

''' + compiler_hint ('compiler', 'CXX', '/usr/bin/g++-5.5', 'CXX_ARGS', '"-c CFLAGS SRC -o OBJECT"') + configure_log_hint)




# shared library generation:
if not noshared:
  report ('Checking shared library generation: ')

  with TempFile ('.cpp') as bogus_cpp:
    bogus_cpp.fid.write ('int bogus() { return (1); }')
    bogus_cpp.fid.flush()
    bogus_cpp.fid.close()
    with DeleteAfter (bogus_cpp.name[:-4] + '.o') as bogus_obj:
      try:
        execute (fillin (cpp, {
            'CFLAGS': cpp_flags,
            'SRC': bogus_cpp.name,
            'OBJECT': bogus_obj.name }), CompileError)
      except CompileError:
        error ('compiler not found!' + configure_log_hint)
      except Exception as excp:
        error ('unexpected exception of type ' + type(excp).__name__ + ': ' + str(excp) +  configure_log_hint)
      with DeleteAfter (lib_prefix + 'test' + lib_suffix) as lib:
        try:
          execute (fillin (ld_lib, {
              'LINKLIB_FLAGS': ld_lib_flags,
              'OBJECTS': bogus_obj.name,
              'LIB': lib.name }), LinkError)
        except LinkError:
          error ('''linker not found!

  MRtrix3 was unable to employ the linker program for shared library generation.''' + compiler_hint ('shared library linker', 'LINKLIB_FLAGS', '"-L/usr/local/lib"', 'LINKLIB_ARGS', '"-shared LINKLIB_FLAGS OBJECTS -o LIB"'))
        except Exception as excp:
          error ('unexpected exception of type ' + type(excp).__name__ + ': ' + str(excp) +  configure_log_hint)

        report ('ok\n')










report ('Detecting pointer size: ')
try:
  pointer_size = int (compile ('''
#include <iostream>
int main() {
  std::cout << sizeof(void*);
  return (0);
}
''', cpp_flags, ld_flags))
  report (str(8*pointer_size) + ' bit\n')
  if pointer_size == 8:
    cpp_flags += [ '-DMRTRIX_WORD64' ]
  elif pointer_size != 4:
    error ('unexpected pointer size!')
except Exception as excp:
  error ('unexpected exception of type ' + type(excp).__name__ + ': ' + str(excp) +  configure_log_hint)




report ('Detecting byte order: ')
if sys.byteorder == 'big':
  report ('big-endian\n')
  cpp_flags += [ '-DMRTRIX_BYTE_ORDER_IS_BIG_ENDIAN' ]
else:
  report ('little-endian\n')







if not compile_test ('variable-length array support', cpp_flags, ld_flags, '''
int main(int argc, char* argv[]) {
  int x[argc];
  return 0;
}
'''):
  cpp_flags += [ '-DMRTRIX_NO_VLA' ]





if not compile_test ('non-POD variable-length array support', cpp_flags, ld_flags, '''
#include <string>

class X {
  int x;
  double y;
  std::string s;
};

int main(int argc, char* argv[]) {
  X x[argc];
  return 0;
}
'''):
  cpp_flags += [ '-DMRTRIX_NO_NON_POD_VLA' ]





if not compile_test ('::max_align_t', cpp_flags, ld_flags, '''
#include <iostream>
#include <cstddef>
using ::max_align_t;
int main() {
  std::cout << alignof (max_align_t) << " bytes\\n";
  return 0;
}
'''):
  cpp_flags += [ '-DMRTRIX_MAX_ALIGN_T_NOT_DEFINED' ]




if not compile_test ('std::max_align_t', cpp_flags, ld_flags, '''
#include <iostream>
#include <cstddef>
using std::max_align_t;
int main() {
  std::cout << alignof (max_align_t) << " bytes\\n";
  return 0;
}
'''):
  cpp_flags += [ '-DMRTRIX_STD_MAX_ALIGN_T_NOT_DEFINED' ]







# Eigen3 flags:

eigen_cflags = get_flags ([ '-isystem', '/usr/include/eigen3' ], 'EIGEN_CFLAGS', '--cflags eigen3')

compile_check ('Eigen3 library', 'Eigen3', cpp_flags + eigen_cflags, ld_flags, '''
#include <cstddef>
#include <Eigen/Core>
#include <iostream>

int main (int argc, char* argv[]) {
  std::cout << EIGEN_WORLD_VERSION << "." << EIGEN_MAJOR_VERSION << "." << EIGEN_MINOR_VERSION << "\\n";
  return 0;
}
''', 'EIGEN_CFLAGS', '"-isystem /usr/include/eigen3"')


if not openmp:
  eigen_cflags += [ '-DEIGEN_DONT_PARALLELIZE' ]


if compile_test ('Eigen3 Unsupported', cpp_flags + eigen_cflags, ld_flags, '''
#include <iostream>
#include <Eigen/Core>
#include <unsupported/Eigen/SpecialFunctions>

using array_type = Eigen::Array<double, 1, 1>;

int main (int argc, char* argv[]) {
  auto test = Eigen::betainc (array_type::Constant (10.0), array_type::Constant (0.5), array_type::Constant (1.0));
  std::cout << "Present";
  return (0);
}
''', on_failure='not found; custom functions to be used'):
  cpp_flags += [ '-DMRTRIX_HAVE_EIGEN_UNSUPPORTED_SPECIAL_FUNCTIONS' ]












# zlib:

zlib_cflags = get_flags ([], 'ZLIB_CFLAGS', '--cflags zlib')
zlib_ldflags = get_flags ([ '-lz' ], 'ZLIB_LINKFLAGS', '--libs zlib')

compile_check ('zlib compression library', 'zlib', cpp_flags + zlib_cflags, ld_flags + zlib_ldflags, '''
#include <iostream>
#include <zlib.h>

int main() {
  std::cout << zlibVersion();
  return (0);
}
''', 'ZLIB_CFLAGS', '"-isystem /usr/local/include"', 'ZLIB_LINKFLAGS', '"-L/usr/local/lib -lz"')

cpp_flags += zlib_cflags
ld_flags += zlib_ldflags
ld_lib_flags += zlib_ldflags






# Test that JSON for Modern C++ will compile, since it enforces its own requirements

compile_check ('"JSON for Modern C++" requirements', 'JSON for modern C++', \
    cpp_flags + [ '-I'+os.path.abspath(os.path.join(os.path.dirname(sys.argv[0]), 'core')) ], ld_flags, '''
#include "''' + os.path.join('file', 'json.h') + '''"
int main (int argc, char* argv[])
{
  nlohmann::json json;
  json["key"] = "value";
}
''')








# TIFF:

tiff_cflags = get_flags ([], 'TIFF_CFLAGS', '--cflags libtiff-4')
tiff_ldflags = get_flags ([ '-ltiff' ], 'TIFF_LINKFLAGS', '--libs libtiff-4')

if compile_test ('TIFF library', cpp_flags + tiff_cflags, ld_flags + tiff_ldflags, '''
#include <iostream>
#include <tiffio.h>

int main() {
  std::cout << TIFFGetVersion();
  return (0);
}
''', on_failure='not found - TIFF support disabled'):
  cpp_flags += [ '-DMRTRIX_TIFF_SUPPORT' ] + tiff_cflags
  ld_flags += tiff_ldflags
  ld_lib_flags += tiff_ldflags





# PNG:

png_cflags = get_flags ([], 'PNG_CFLAGS', '--cflags libpng')
png_ldflags = get_flags ([ '-lpng' ], 'PNG_LINKFLAGS', '--libs libpng')

if compile_test ('PNG library', cpp_flags + png_cflags, ld_flags + png_ldflags, '''
#include <iostream>
#include <png.h>

int main() {
  std::cout << "Header: " << PNG_LIBPNG_VER_STRING << "; library: " << png_libpng_ver;
  return (0);
}
''', on_failure='not found - PNG support disabled'):
  cpp_flags += [ '-DMRTRIX_PNG_SUPPORT' ] + png_cflags
  ld_flags += png_ldflags
  ld_lib_flags += png_ldflags






# FFTW:


fftw_cflags = get_flags ([], 'FFTW_CFLAGS', '--cflags fftw3')
fftw_ldflags = get_flags ([ '-lfftw3' ], 'FFTW_LINKFLAGS', '--libs fftw3')

if compile_test ('FFTW library', cpp_flags + fftw_cflags, ld_flags + fftw_ldflags, '''
#include <iostream>
#include <fftw3.h>

int main() {
  std::cout << fftw_version << "\\n";
  return (0);
}
''', on_failure='not found - FFTW support disabled'):
  cpp_flags += [ '-DEIGEN_FFTW_DEFAULT' ] + fftw_cflags
  ld_flags += fftw_ldflags
  ld_lib_flags += fftw_ldflags




# add openmp flags if required and available

if openmp:
  cpp_flags += [ '-fopenmp' ]
  ld_flags  += [ '-fopenmp' ]
  compile_check ('OpenMP support', 'OpenMP', cpp_flags + eigen_cflags, ld_flags, '''
    #include <Eigen/Core>
    int main()
    {
      Eigen::initParallel();
      Eigen::setNbThreads(4);
      return (Eigen::nbThreads() == 4) ? 0 : 1;
    }
    ''')






#the following regex will be reused so keep it outside of the get_qt_version func
version_regex = re.compile(r'\d+\.\d+(\.\d+)+') #: :type version_regex: re.compile
def get_qt_version(cmd_list, raise_on_non_zero_exit_code):
  out = execute (cmd_list, raise_on_non_zero_exit_code, False)
  stdouterr = ' '.join(out[1:]).replace(r'\n',' ').replace(r'\r','')
  version_found = version_regex.search(stdouterr)
  if version_found:
    return version_found.group()
  raise raise_on_non_zero_exit_code('Version not Found')


moc = ''
rcc = ''
qt_cflags = []
qt_ldflags = []




if not nogui:

  report ('Checking for Qt moc: ')
  moc = 'moc'
  if 'MOC' in os.environ.keys():
    moc = os.environ['MOC']
  try:
    moc_version = get_qt_version([ moc, '-v' ], OSError)
    report (moc + ' (version ' + moc_version + ')\n')
    if int (moc_version.split('.')[0]) < 4:
      raise VersionError
  except VersionError:
    error (''' Qt moc version is too old!

  The version number reported by the Qt moc command is too old.''' + qt_path_hint + qt_exec_hint ('moc'))
  except OSError:
    error (''' Qt moc not found!

  MRtrix3 was unable to locate the Qt meta-object compiler 'moc'.''' + qt_path_hint)
  except Exception as excp:
    error ('unexpected exception of type ' + type(excp).__name__ + ': ' + str(excp) +  configure_log_hint)

  report ('Checking for Qt qmake: ')
  qmake = 'qmake'
  if 'QMAKE' in os.environ.keys():
    qmake = os.environ['QMAKE']
  try:
    qmake_version = get_qt_version([ qmake, '-v' ], OSError)
    report (qmake + ' (version ' + qmake_version + ')\n')
    if int (qmake_version.split('.')[0]) < 4:
      raise VersionError
  except VersionError:
    error (''' Qt qmake version is too old!

  The version number reported by the Qt qmake command is too old.''' + qt_path_hint + qt_exec_hint ('qmake'))
  except OSError:
    error (''' Qt qmake not found!

  MRtrix3 was unable to locate the Qt command 'qmake'.''' + qt_path_hint)
  except Exception as excp:
    error ('unexpected exception of type ' + type(excp).__name__ + ': ' + str(excp) +  configure_log_hint)



  report ('Checking for Qt rcc: ')
  rcc = 'rcc'

  if 'RCC' in os.environ.keys():
    rcc = os.environ['RCC']
  try:
    rcc_version = get_qt_version([ rcc, '-v' ], OSError)
    report (rcc + ' (version ' + rcc_version + ')\n')
    if int (rcc_version.split('.')[0]) < 4:
      raise VersionError
  except VersionError:
    error (''' Qt rcc version is too old!

  The version number reported by the Qt rcc command is too old.''' + qt_path_hint + qt_exec_hint ('rcc'))
  except OSError:
    error (''' Qt rcc not found!

  MRtrix3 was unable to locate the Qt command 'rcc'.''' + qt_path_hint)
  except Exception as excp:
    error ('unexpected exception of type ' + type(excp).__name__ + ': ' + str(excp) +  configure_log_hint)




  report ('Checking for Qt: ')

  try:
    with TempDir() as qt_dir:
      filetext = '''#include <QObject>

class Foo: public QObject {
  Q_OBJECT;
  public:
    Foo();
    ~Foo();
  public slots:
    void setValue(int value);
  signals:
    void valueChanged (int newValue);
  private:
    int value_;
};
'''
      log ('\nsource file "qt.h":\n---\n' + filetext + '---\n')

      f = open (os.path.join (qt_dir.name, 'qt.h'), 'w')
      f.write (filetext)
      f.close()

      filetext = '''#include <iostream>
#include "qt.h"

Foo::Foo() : value_ (42) { connect (this, SIGNAL(valueChanged(int)), this, SLOT(setValue(int))); }

Foo::~Foo() { std::cout << qVersion() << "\\n"; }

void Foo::setValue (int value) { value_ = value; }

int main() { Foo f; }
'''

      log ('\nsource file "qt.cpp":\n---\n' + filetext + '---\n')
      f = open (os.path.join (qt_dir.name, 'qt.cpp'), 'w')
      f.write (filetext)
      f.close()

      filetext = 'CONFIG += c++11'
      if debug:
        filetext += ' debug'
      filetext += '\nQT += core gui opengl svg network\n'
      filetext += 'HEADERS += qt.h\nSOURCES += qt.cpp\n'
      if system == "darwin":
        filetext += 'QMAKE_MACOSX_DEPLOYMENT_TARGET = ' + macosx_version + '\n'

      log ('\nproject file "qt.pro":\n---\n' + filetext + '---\n')
      f = open (os.path.join (qt_dir.name, 'qt.pro'), 'w')
      f.write (filetext)
      f.close()

      qmake_cmd = [ qmake ]

      try:
        (qmake_retcode, qmake_stderr) = execute (qmake_cmd, QMakeError, raise_on_non_zero_exit_code = False, cwd=qt_dir.name)[0:3:2]
        if qmake_retcode != 0:
          error ('''qmake returned with error:

''' + qmake_stderr)
      except QMakeError:
        error ('''error issuing qmake command!

  Use the QMAKE environment variable to set the correct qmake command for use with Qt''')


      qt_defines = []
      qt_includes = []
      qt_cflags = []
      qt_libs = []
      qt_ldflags = []
      qt_makefile = 'Makefile'
      if system == 'windows':
        qt_makefile = 'Makefile.Release'
      for line in open (os.path.join (qt_dir.name, qt_makefile)):
        line = line.strip()
        if line.startswith ('DEFINES'):
          qt_defines = shlex.split (line[line.find('=')+1:].strip())
        elif line.startswith ('CXXFLAGS'):
          qt_cflags = shlex.split (line[line.find('=')+1:].strip())
        elif line.startswith ('INCPATH'):
          qt_includes = shlex.split (line[line.find('=')+1:].strip())
        elif line.startswith ('LIBS'):
          qt_libs = shlex.split (line[line.find('=')+1:].strip())
        elif line.startswith ('LFLAGS'):
          qt_ldflags = shlex.split (line[line.find('=')+1:].strip())

      for index, entry in enumerate(qt_includes):
        if entry[2:].startswith('..'):
          qt_includes[index] = '-I' + os.path.abspath(qt_dir.name + '/' + entry[2:])

      qt_cflags = [ entry for entry in qt_cflags if entry != '-O2' ]
      qt = qt_cflags + qt_defines + qt_includes
      qt_cflags = []
      for entry in qt:
        if entry[0] != '$' and not entry == '-I.':
          entry = entry.replace('\"','').replace("'",'')
          if entry.startswith('-I'):
            qt_cflags += [ '-idirafter', entry[2:] ]
          else:
            qt_cflags += [ entry ]

      qt = qt_ldflags + qt_libs
      qt_ldflags = []
      for entry in qt:
        if entry[0] != '$':
          qt_ldflags += [ entry.replace('\"','').replace("'",'') ]

      execute ([ moc, 'qt.h', '-o', 'qt_moc.cpp' ], \
          QMOCError, cwd=qt_dir.name)

      execute ([ cpp[0], '-c' ] + cpp_flags + qt_cflags + [ 'qt.cpp', '-o', 'qt.o' ], \
          CompileError, cwd=qt_dir.name)

      execute ([ cpp[0], '-c' ] + cpp_flags + qt_cflags + [ 'qt_moc.cpp', '-o', 'qt_moc.o' ], \
          CompileError, cwd=qt_dir.name)

      execute ([ cpp[0] ] + ld_flags + [ 'qt_moc.o', 'qt.o', '-o', 'qt' ] + qt_ldflags, \
          LinkError, cwd=qt_dir.name)

      report (execute ([ os.path.join(qt_dir.name, 'qt') ], RunError)[1] + '\n')


  except QMakeError:
    error ('error invoking Qt qmake!' + configure_log_hint)
  except QMOCError:
    error ('error invoking Qt moc!' + configure_log_hint)
  except LinkError:
    error ('error linking Qt application!' + configure_log_hint)
  except CompileError:
    error ('error compiling Qt application!' + configure_log_hint)
  except RunError:
    error ('error running Qt application!' + configure_log_hint)
  except OSError as e:
    error ('unexpected error: ' + str(e) + configure_log_hint)
  except Exception as excp:
    error ('unexpected exception of type ' + type(excp).__name__ + ': ' + str(excp) +  configure_log_hint)





  if system == "darwin":
<<<<<<< HEAD
    if '-Wall' in qt_cflags: qt_cflags.remove ('-Wall')
    if '-W' in qt_cflags: qt_cflags.remove ('-W')

if eigen:
    report('checking for Eigen 3 library: ')
    try:
        eigen_cflags = shlex.split (execute ([ 'pkg-config', '--cflags', 'eigen3' ], RuntimeError)[1])
        cpp_flags += eigen_cflags
        report(eigen_cflags[0])
    except:
        log('error running on pkg-config --cflags eigen3\n\n')
=======
    qt_cflags = [ x for x in qt_cflags if x not in [ '-Wall', '-W' ] ]
>>>>>>> e0d62b6a


# output R module:
if R_module:

  R_cflags = get_flags (default=[ '-isystem /usr/include/R' ], env='R_CFLAGS', pkg_config_flags='--cflags libR')
  R_ldflags = get_flags (default=[ '-L/usr/lib/R/lib', '-lR' ], env='R_LINKFLAGS', pkg_config_flags='--libs libR')

  compile_check ('R library', 'R', cpp_flags + R_cflags, ld_flags + R_ldflags, '''
  #include <R.h>
  #include <Rversion.h>
  #include <iostream>

  int main() {
    std::cout << R_MAJOR << "." << R_MINOR << " (r" << R_SVN_REVISION << ")\\n";
    return 0;
  }
  ''', 'R_CFLAGS', '"-isystem /usr/local/include/R"', 'R_LINKFLAGS', '"-L/usr/local/R/lib -lR"')

  cpp_flags += R_cflags + [ '-DMRTRIX_AS_R_LIBRARY' ]
  ld_lib_flags += R_ldflags

  ld_flags = ld_lib_flags
  exe_suffix = lib_suffix





# add debugging or profiling flags if requested:

cpp_flags += [ '-Wall' ]

if profile:
  cpp_flags += [ '-g', '-pg' ]
  ld_flags += [ '-g', '-pg' ]
  ld_lib_flags += [ '-g', '-pg' ]
elif debug:
  cpp_flags += [ '-g' ]
  ld_flags += [ '-g' ]
  ld_lib_flags += [ '-g' ]

cpp_flags += [ '-O' + str(optimlevel) ]

if asserts:
  cpp_flags += [ '-D_GLIBCXX_DEBUG=1', '-D_GLIBCXX_DEBUG_PEDANTIC=1' ]
elif not debug:
  cpp_flags += [ '-DNDEBUG' ]








# write out configuration:
cache_filename = os.path.join (os.path.dirname(sys.argv[0]), 'config')

sys.stdout.write ('\nwriting configuration to file \'' + cache_filename + '\': ')

cache = open (cache_filename, 'w')

cache.write ("""#!/usr/bin/python
#
# autogenerated by MRtrix configure script
#
# configure output:
""")
for line in config_report.splitlines():
  cache.write ('# ' + line + '\n')
cache.write ('\n\n')

cache.write ("PATH = r'" + path + "'\n")

commit ('obj_suffix', obj_suffix)
commit ('exe_suffix', exe_suffix)
commit ('lib_prefix', lib_prefix)
commit ('lib_suffix', lib_suffix)
commit ('cpp', cpp)
commit ('cpp_flags', cpp_flags)
commit ('ld', ld)
commit ('ld_flags', ld_flags)
commit ('runpath', runpath)
cache.write ('ld_enabled = ')
if noshared:
  cache.write ('False\n')
else:
  cache.write ('True\n')
  commit ('ld_lib', ld_lib)
  commit ('ld_lib_flags', ld_lib_flags)
commit ('eigen_cflags', eigen_cflags)

commit ('moc', moc)
commit ('rcc', rcc)
commit ('qt_cflags', qt_cflags)
commit ('qt_ldflags', qt_ldflags)
cache.write ('nogui = ')
if nogui:
  cache.write ('True\n')
else:
  cache.write ('False\n')

if dev:
  cache.write('bash_completion = True\ncommand_doc = True\n')

cache.close()
sys.stdout.write ('ok\n\n')<|MERGE_RESOLUTION|>--- conflicted
+++ resolved
@@ -17,23 +17,10 @@
 
 # pylint: disable=invalid-name
 
-<<<<<<< HEAD
-debug = False
-profile = False
-nogui = False
-noshared = False
-static = False
-verbose = False
-R_module = False
-eigen = True
-profile_name = None
-sh_basis_def = None
-=======
 usage_string = '''
 USAGE
 
     [ENV] ./configure [-debug] [-assert] [-profile] [-nogui] [-noshared]
->>>>>>> e0d62b6a
 
 
 DESCRIPTION
@@ -1365,21 +1352,7 @@
 
 
   if system == "darwin":
-<<<<<<< HEAD
-    if '-Wall' in qt_cflags: qt_cflags.remove ('-Wall')
-    if '-W' in qt_cflags: qt_cflags.remove ('-W')
-
-if eigen:
-    report('checking for Eigen 3 library: ')
-    try:
-        eigen_cflags = shlex.split (execute ([ 'pkg-config', '--cflags', 'eigen3' ], RuntimeError)[1])
-        cpp_flags += eigen_cflags
-        report(eigen_cflags[0])
-    except:
-        log('error running on pkg-config --cflags eigen3\n\n')
-=======
     qt_cflags = [ x for x in qt_cflags if x not in [ '-Wall', '-W' ] ]
->>>>>>> e0d62b6a
 
 
 # output R module:
