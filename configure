--- conflicted
+++ resolved
@@ -870,17 +870,6 @@
       for line in open (os.path.join (qt_dir.name, qt_makefile)):
         line = line.strip()
         if line.startswith ('DEFINES'):
-<<<<<<< HEAD
-          qt_defines = shlex.split(line[line.find('=')+1:].strip())
-        elif line.startswith ('CXXFLAGS'):
-          qt_cflags = shlex.split(line[line.find('=')+1:].strip())
-        elif line.startswith ('INCPATH'):
-          qt_includes = shlex.split(line[line.find('=')+1:].strip())
-        elif line.startswith ('LIBS'):
-          qt_libs = shlex.split(line[line.find('=')+1:].strip())
-        elif line.startswith ('LFLAGS'):
-          qt_ldflags = shlex.split(line[line.find('=')+1:].strip())
-=======
           qt_defines = shlex.split (line[line.find('=')+1:].strip())
         elif line.startswith ('CXXFLAGS'):
           qt_cflags = shlex.split (line[line.find('=')+1:].strip())
@@ -890,7 +879,6 @@
           qt_libs = shlex.split (line[line.find('=')+1:].strip())
         elif line.startswith ('LFLAGS'):
           qt_ldflags = shlex.split (line[line.find('=')+1:].strip())
->>>>>>> d134595f
 
       
       qt = qt_cflags + qt_defines + qt_includes
@@ -1005,33 +993,19 @@
   report ('Checking for R library: ')
   R_cflags = [ '-I/usr/include/R' ]
   if 'R_CFLAGS' in os.environ.keys(): 
-<<<<<<< HEAD
-    R_cflags = shlex.split( os.environ['R_CFLAGS'])
-  else:
-    try: 
-      R_cflags = shlex.split( execute ([ 'pkg-config', '--cflags', 'libR' ], RuntimeError)[1])
-=======
     R_cflags = shlex.split (os.environ['R_CFLAGS'])
   else:
     try: 
       R_cflags = shlex.split (execute ([ 'pkg-config', '--cflags', 'libR' ], RuntimeError)[1])
->>>>>>> d134595f
     except:
       log ('error running pkg-config --libs libR - assuming defaults for R_CFLAGS\n\n')
       
   R_ldflags = [ '-L/usr/lib/R/lib', '-lR' ]
   if 'R_LDFLAGS' in os.environ.keys(): 
-<<<<<<< HEAD
-    R_ldflags = shlex.split( os.environ['R_LDFLAGS'])
-  else:
-    try: 
-      R_ldflags = shlex.split( execute ([ 'pkg-config', '--libs', 'libR' ], RuntimeError)[1])
-=======
     R_ldflags = shlex.split (os.environ['R_LDFLAGS'])
   else:
     try: 
       R_ldflags = shlex.split (execute ([ 'pkg-config', '--libs', 'libR' ], RuntimeError)[1])
->>>>>>> d134595f
     except:
       log ('error running pkg-config --libs libR - assuming defaults for R_LDFLAGS\n\n')
     
