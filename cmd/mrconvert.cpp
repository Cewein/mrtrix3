/*
    Copyright 2008 Brain Research Institute, Melbourne, Australia

    Written by J-Donald Tournier, 27/06/08.

    This file is part of MRtrix.

    MRtrix is free software: you can redistribute it and/or modify
    it under the terms of the GNU General Public License as published by
    the Free Software Foundation, either version 3 of the License, or
    (at your option) any later version.

    MRtrix is distributed in the hope that it will be useful,
    but WITHOUT ANY WARRANTY; without even the implied warranty of
    MERCHANTABILITY or FITNESS FOR A PARTICULAR PURPOSE.  See the
    GNU General Public License for more details.

    You should have received a copy of the GNU General Public License
    along with MRtrix.  If not, see <http://www.gnu.org/licenses/>.

*/

#include "command.h"
#include "progressbar.h"
#include "image.h"
#include "algo/threaded_copy.h"
#include "adapter/extract.h"
#include "adapter/permute_axes.h"
#include "dwi/gradient.h"


using namespace MR;
using namespace App;

void usage ()
{
  DESCRIPTION
  + "perform conversion between different file types and optionally "
  "extract a subset of the input image."

  + "If used correctly, this program can be a very useful workhorse. "
  "In addition to converting images between different formats, it can "
  "be used to extract specific studies from a data set, extract a "
  "specific region of interest, or flip the images.";

  ARGUMENTS
  + Argument ("input", "the input image.").type_image_in ()
  + Argument ("output", "the output image.").type_image_out ();

  OPTIONS
  + Option ("coord",
            "extract data from the input image only at the coordinates specified.")
  .allow_multiple()
  + Argument ("axis").type_integer (0, 0, std::numeric_limits<int>::max())
  + Argument ("coord").type_sequence_int()

  + Option ("vox",
            "change the voxel dimensions of the output image. The new sizes should "
            "be provided as a comma-separated list of values. Only those values "
            "specified will be changed. For example: 1,,3.5 will change the voxel "
            "size along the x & z axes, and leave the y-axis voxel size unchanged.")
  + Argument ("sizes").type_sequence_float()

  + Option ("axes",
            "specify the axes from the input image that will be used to form the output "
            "image. This allows the permutation, ommission, or addition of axes into the "
            "output image. The axes should be supplied as a comma-separated list of axes. "
            "Any ommitted axes must have dimension 1. Axes can be inserted by supplying "
            "-1 at the corresponding position in the list.")
  + Argument ("axes").type_sequence_int()

  + Option ("scaling",
            "specify the data scaling parameters used to rescale the intensity values. "
            "These take the form of a comma-separated 2-vector of floating-point values, "
            "corresponding to offset & scale, with final intensity values being given by "
            "offset + scale * stored_value. "
            "By default, the values in the input image header are passed through to the "
            "output image header when writing to an integer image, and reset to 0,1 (no "
            "scaling) for floating-point and binary images. Note that his option has no "
            "effect for floating-point and binary images.")
  + Argument ("values").type_sequence_float()

  + Stride::Options

  + DataType::options()

  + DWI::GradImportOptions (false)
  + DWI::GradExportOptions();
}




template <class ImageType>
inline std::vector<int> set_header (Header& header, const ImageType& input)
{
<<<<<<< HEAD
  header.set_ndim (input.ndim());
  for (size_t n = 0; n < header.ndim(); ++n) {
    header.size(n) = input.size(n);
    header.spacing(n) = input.spacing(n);
    header.stride(n) = input.stride(n);
  }
  header.transform() = input.transform();
  header.datatype() = input.original_header().datatype();
  header.reset_intensity_scaling();
=======
  // need to preserve dataype, already parsed from command-line:
  DataType datatype = header.datatype();
  header.info() = input.info();
  header.datatype() = datatype;
>>>>>>> 14c576b4

  if (get_options ("grad").size() || get_options ("fslgrad").size())
    header.set_DW_scheme (DWI::get_DW_scheme (header));

  auto opt = get_options ("axes");
  std::vector<int> axes;
  if (opt.size()) {
    axes = opt[0][0];
    header.set_ndim (axes.size());
    for (size_t i = 0; i < axes.size(); ++i) {
      if (axes[i] >= static_cast<int> (input.ndim()))
        throw Exception ("axis supplied to option -axes is out of bounds");
      header.size(i) = axes[i] < 0 ? 1 : input.size (axes[i]);
    }
  } else {
    header.set_ndim (input.ndim());
    axes.assign (input.ndim(), 0);
    for (size_t i = 0; i < axes.size(); ++i) {
      axes[i] = i;
      header.size (i) = input.size (i);
    }
  }

  opt = get_options ("vox");
  if (opt.size()) {
    std::vector<default_type> vox = opt[0][0];
    if (vox.size() > header.ndim())
      throw Exception ("too many axes supplied to -vox option");
    for (size_t n = 0; n < vox.size(); ++n) {
      if (std::isfinite (vox[n]))
        header.spacing(n) = vox[n];
    }
  }

  Stride::set_from_command_line (header);

  return axes;
}




template <typename T>
inline void copy_permute (Header& header_in, Header& header_out, const std::vector<std::vector<int>>& pos, const std::string& output_filename)
{

  auto in = header_in.get_image<T>();

  if (pos.empty()) {

    const auto axes = set_header (header_out, in);

    auto out = Header::create (output_filename, header_out).get_image<T>();
    DWI::export_grad_commandline (out.original_header());

    auto perm = Adapter::make <Adapter::PermuteAxes> (in, axes); 
    threaded_copy_with_progress (perm, out, 0, std::numeric_limits<size_t>::max(), 2);

  } else {

    auto extract = Adapter::make<Adapter::Extract> (in, pos); 
    const auto axes = set_header (header_out, extract);
    auto out = Header::create (output_filename, header_out).get_image<T>();
    DWI::export_grad_commandline (out.original_header());

    auto perm = Adapter::make <Adapter::PermuteAxes> (extract, axes); 
    threaded_copy_with_progress (perm, out, 0, std::numeric_limits<size_t>::max(), 2);

  }

}










void run ()
{
  Header header_in = Header::open (argument[0]);

  Header header_out (header_in);
  header_out.datatype() = DataType::from_command_line (header_out.datatype());

  if (header_in.datatype().is_complex() && !header_out.datatype().is_complex())
    WARN ("requested datatype is real but input datatype is complex - imaginary component will be ignored");

  auto opt = get_options ("coord");
  std::vector<std::vector<int>> pos;
  if (opt.size()) {
    pos.assign (header_in.ndim(), std::vector<int>());
    for (size_t n = 0; n < opt.size(); n++) {
      int axis = opt[n][0];
      if (axis >= (int)header_in.ndim())
        throw Exception ("axis " + str(axis) + " provided with -coord option is out of range of input image");
      if (pos[axis].size())
        throw Exception ("\"coord\" option specified twice for axis " + str (axis));
      pos[axis] = parse_ints (opt[n][1], header_in.size(axis)-1);
      auto grad = DWI::get_DW_scheme (header_in);
      if (axis == 3 && grad.rows()) {
        if ((ssize_t)grad.rows() != header_in.size(3)) {
          WARN ("Diffusion encoding of input file does not match number of image volumes; omitting gradient information from output image");
          header_out.keyval().erase ("dw_scheme");
        }
        else {
          Eigen::MatrixXd extract_grad (pos[3].size(), grad.cols());
          for (size_t dir = 0; dir != pos[3].size(); ++dir)
            extract_grad.row (dir) = grad.row (pos[3][dir]);
          header_out.set_DW_scheme (extract_grad);
        }
      }
    }

    for (size_t n = 0; n < header_in.ndim(); ++n) {
      if (pos[n].empty()) {
        pos[n].resize (header_in.size (n));
        for (size_t i = 0; i < pos[n].size(); i++)
          pos[n][i] = i;
      }
    }
  }


  opt = get_options ("scaling");
  if (opt.size()) {
<<<<<<< HEAD
    if (lowercase (opt[0][0]) == "preserve")
      header_out.set_intensity_scaling (header_in);
    else {
      std::vector<default_type> scaling = parse_floats (opt[0][0]);
=======
    if (header_out.datatype().is_integer()) {
      std::vector<float> scaling = opt[0][0];
>>>>>>> 14c576b4
      if (scaling.size() != 2) 
        throw Exception ("-scaling option expects comma-separated 2-vector of floating-point values");
      header_out.intensity_offset() = scaling[0];
      header_out.intensity_scale()  = scaling[1];
    }
    else
      WARN ("-scaling option has no effect for floating-point or binary images");
  }


  if (header_out.intensity_offset() == 0.0 && header_out.intensity_scale() == 1.0 && !header_out.datatype().is_floating_point()) {
    switch (header_out.datatype()() & DataType::Type) {
      case DataType::Bit:
      case DataType::UInt8:
      case DataType::UInt16:
      case DataType::UInt32:
        if (header_out.datatype().is_signed())
          copy_permute<int32_t> (header_in, header_out, pos, argument[1]);
        else
          copy_permute<uint32_t> (header_in, header_out, pos, argument[1]);
        break;
      case DataType::UInt64:
        if (header_out.datatype().is_signed())
          copy_permute<int64_t> (header_in, header_out, pos, argument[1]);
        else
          copy_permute<uint64_t> (header_in, header_out, pos, argument[1]);
        break;
      case DataType::Undefined: throw Exception ("invalid output image data type"); break;

    }
  }
  else {
    if (header_out.datatype().is_complex())
      copy_permute<cdouble> (header_in, header_out, pos, argument[1]);
    else
      copy_permute<double> (header_in, header_out, pos, argument[1]);
  }

}
<|MERGE_RESOLUTION|>--- conflicted
+++ resolved
@@ -94,7 +94,6 @@
 template <class ImageType>
 inline std::vector<int> set_header (Header& header, const ImageType& input)
 {
-<<<<<<< HEAD
   header.set_ndim (input.ndim());
   for (size_t n = 0; n < header.ndim(); ++n) {
     header.size(n) = input.size(n);
@@ -102,14 +101,6 @@
     header.stride(n) = input.stride(n);
   }
   header.transform() = input.transform();
-  header.datatype() = input.original_header().datatype();
-  header.reset_intensity_scaling();
-=======
-  // need to preserve dataype, already parsed from command-line:
-  DataType datatype = header.datatype();
-  header.info() = input.info();
-  header.datatype() = datatype;
->>>>>>> 14c576b4
 
   if (get_options ("grad").size() || get_options ("fslgrad").size())
     header.set_DW_scheme (DWI::get_DW_scheme (header));
@@ -239,15 +230,8 @@
 
   opt = get_options ("scaling");
   if (opt.size()) {
-<<<<<<< HEAD
-    if (lowercase (opt[0][0]) == "preserve")
-      header_out.set_intensity_scaling (header_in);
-    else {
-      std::vector<default_type> scaling = parse_floats (opt[0][0]);
-=======
     if (header_out.datatype().is_integer()) {
-      std::vector<float> scaling = opt[0][0];
->>>>>>> 14c576b4
+      std::vector<default_type> scaling = opt[0][0];
       if (scaling.size() != 2) 
         throw Exception ("-scaling option expects comma-separated 2-vector of floating-point values");
       header_out.intensity_offset() = scaling[0];
