--- conflicted
+++ resolved
@@ -39,13 +39,7 @@
 using namespace MR;
 using namespace App;
 
-<<<<<<< HEAD
-using Fixel::index_type;
 using Math::Stats::mask_type;
-=======
-//using Fixel::index_type;
-//using Math::Stats::index_type;
->>>>>>> 97c1baa7
 using Math::Stats::matrix_type;
 using Math::Stats::value_type;
 using Math::Stats::vector_type;
@@ -82,15 +76,9 @@
     "outside the processing mask will immediately disappear from view as soon as any data-file-based fixel colouring or "
     "thresholding is applied."
 
-<<<<<<< HEAD
   + MR::Stats::PermTest::mask_posthoc_description
-
-  + Math::Stats::GLM::column_ones_description;
-=======
   + Math::Stats::GLM::column_ones_description
-
   + Fixel::format_description;
->>>>>>> 97c1baa7
 
   REFERENCES
   + "Raffelt, D.; Smith, RE.; Ridgway, GR.; Tournier, JD.; Vaughan, DN.; Rose, S.; Henderson, R.; Connelly, A. " // Internal
@@ -262,13 +250,13 @@
   }
   Image<bool> posthoc;
   opt = get_options ("posthoc");
-  index_type posthoc_fixels = 0;
+  Fixel::index_type posthoc_fixels = 0;
   if (opt.size()) {
     posthoc = Image<bool>::open (opt[0][0]);
     Fixel::check_data_file (posthoc);
     if (!Fixel::fixels_match (index_header, posthoc))
       throw Exception ("Post-hoc analysis image provided using -posthoc option does not match fixel template");
-    index_type posthoc_mismatch_count = 0;
+    Fixel::index_type posthoc_mismatch_count = 0;
     for (auto l = Loop(0) (mask, posthoc); l; ++l) {
       if (posthoc.value()) {
         ++posthoc_fixels;
@@ -345,17 +333,8 @@
     CONSOLE ("Number of variance groups: " + str(num_vgs));
 
   // Load hypotheses
-<<<<<<< HEAD
   const vector<Math::Stats::GLM::Hypothesis> hypotheses = Math::Stats::GLM::load_hypotheses (num_factors);
-  const size_t num_hypotheses = hypotheses.size();
-=======
-  const vector<Math::Stats::GLM::Hypothesis> hypotheses = Math::Stats::GLM::load_hypotheses (argument[3]);
   const Math::Stats::index_type num_hypotheses = hypotheses.size();
-  if (hypotheses[0].cols() != num_factors)
-    throw Exception ("The number of columns in the contrast matrix (" + str(hypotheses[0].cols()) + ")"
-                     + (extra_columns.size() ? " (in addition to the " + str(extra_columns.size()) + " uses of -column)" : "")
-                     + " does not equal the number of columns in the design matrix (" + str(design.cols()) + ")");
->>>>>>> 97c1baa7
   CONSOLE ("Number of hypotheses: " + str(num_hypotheses));
 
   // Load fixel-fixel connectivity matrix
@@ -537,13 +516,8 @@
 
     const matrix_type pvalue_output = MR::Math::Stats::PermTest::fwe_pvalue (null_distribution, default_enhanced, posthoc_mask);
     ++progress;
-<<<<<<< HEAD
-    for (size_t i = 0; i != num_hypotheses; ++i) {
+    for (Math::Stats::index_type i = 0; i != num_hypotheses; ++i) {
       write_fixel_output (Path::join (output_fixel_directory, "fwe_1mpvalue" + postfix(i) + ".mif"), pvalue_output.col(i), posthoc, output_header);
-=======
-    for (Math::Stats::index_type i = 0; i != num_hypotheses; ++i) {
-      write_fixel_output (Path::join (output_fixel_directory, "fwe_1mpvalue" + postfix(i) + ".mif"), pvalue_output.col(i), mask, output_header);
->>>>>>> 97c1baa7
       ++progress;
       write_fixel_output (Path::join (output_fixel_directory, "uncorrected_1mpvalue" + postfix(i) + ".mif"), uncorrected_pvalues.col(i), posthoc, output_header);
       ++progress;
