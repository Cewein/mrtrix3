--- conflicted
+++ resolved
@@ -260,11 +260,7 @@
 
   // Load contrast matrix
   const matrix_type contrast = load_matrix (argument[3]);
-<<<<<<< HEAD
   const size_t num_contrasts = contrast.rows();
-=======
-  CONSOLE ("Contrast matrix dimensions: " + str(contrast.rows()) + " x " + str(contrast.cols()));
->>>>>>> c2e3a6f7
 
   // Before validating the contrast matrix, we first need to see if there are any
   //   additional design matrix columns coming from fixel-wise subject data
@@ -285,15 +281,8 @@
 
   if (contrast.cols() != design.cols() + ssize_t(extra_columns.size()))
     throw Exception ("the number of columns per contrast (" + str(contrast.cols()) + ")"
-<<<<<<< HEAD
                      + (extra_columns.size() ? " (in addition to the " + str(extra_columns.size()) + " uses of -column)" : "")
                      + " does not equal the number of columns in the design matrix (" + str(design.cols()) + ")");
-=======
-                     + " does not equal the number of columns in the design matrix (" + str(design.cols()) + ")"
-                     + (extra_columns.size() ? " (taking into account the " + str(extra_columns.size()) + " uses of -column)" : ""));
-  if (contrast.rows() > 1)
-    throw Exception ("only a single contrast vector (defined as a row) is currently supported");
->>>>>>> c2e3a6f7
 
   // Compute fixel-fixel connectivity
   vector<std::map<uint32_t, Stats::CFE::connectivity> > connectivity_matrix (num_fixels);
@@ -305,8 +294,9 @@
   const size_t num_tracks = properties["count"].empty() ? 0 : to<int> (properties["count"]);
   if (!num_tracks)
     throw Exception ("no tracks found in input file");
-  if (num_tracks < 1000000)
+  if (num_tracks < 1000000) {
     WARN ("more than 1 million tracks is preferable to ensure robust fixel-fixel connectivity; file \"" + track_filename + "\" contains only " + str(num_tracks));
+  }
   {
     typedef DWI::Tractography::Mapping::SetVoxelDir SetVoxelDir;
     DWI::Tractography::Mapping::TrackLoader loader (track_file, num_tracks, "pre-computing fixel-fixel connectivity");
@@ -436,26 +426,28 @@
   // Only add contrast row number to image outputs if there's more than one contrast
   auto postfix = [&] (const size_t i) { return (num_contrasts > 1) ? ("_" + str(i)) : ""; };
 
-  if (extra_columns.size()) {
-
-    // For each variable of interest (e.g. beta coefficients, effect size etc.) need to:
-    //   Construct the output data vector, with size = num_fixels
-    //   For each fixel:
-    //     Use glm_test to obtain the design matrix for the default permutation for that fixel
-    //     Use the relevant Math::Stats::GLM function to get the value of interest for just that fixel
-    //       (will still however need to come out as a matrix_type)
-    //     Write that value to data vector
-    //   Finally, use write_fixel_output() function to write to an image file
+  {
     matrix_type betas (contrast.cols(), num_fixels);
-    vector_type abs_effect_size (num_fixels), std_effect_size (num_fixels), stdev (num_fixels);
-    {
+    matrix_type abs_effect_size (num_contrasts, num_fixels), std_effect_size (num_contrasts, num_fixels), stdev (num_contrasts, num_fixels);
+
+    if (extra_columns.size()) {
+
+      // For each variable of interest (e.g. beta coefficients, effect size etc.) need to:
+      //   Construct the output data vector, with size = num_fixels
+      //   For each fixel:
+      //     Use glm_test to obtain the design matrix for the default permutation for that fixel
+      //     Use the relevant Math::Stats::GLM function to get the value of interest for just that fixel
+      //       (will still however need to come out as a matrix_type)
+      //     Write that value to data vector
+      //   Finally, use write_fixel_output() function to write to an image file
       class Source
       { NOMEMALIGN
         public:
           Source (const size_t num_fixels) :
               num_fixels (num_fixels),
               counter (0),
-              progress (new ProgressBar ("estimating beta coefficients, effect size and standard deviation", num_fixels)) { }
+              progress (new ProgressBar ("calculating basic properties of default permutation", num_fixels)) { }
+
           bool operator() (size_t& fixel_index)
           {
             fixel_index = counter++;
@@ -467,6 +459,7 @@
             ++(*progress);
             return true;
           }
+
         private:
           const size_t num_fixels;
           size_t counter;
@@ -477,7 +470,7 @@
       { MEMALIGN(Functor)
         public:
           Functor (const matrix_type& data, std::shared_ptr<GLMTestBase> glm_test, const matrix_type& contrasts,
-                   matrix_type& betas, vector_type& abs_effect_size, vector_type& std_effect_size, vector_type& stdev) :
+                   matrix_type& betas, matrix_type& abs_effect_size, matrix_type& std_effect_size, matrix_type& stdev) :
               data (data),
               glm_test (glm_test),
               contrasts (contrasts),
@@ -485,16 +478,17 @@
               global_abs_effect_size (abs_effect_size),
               global_std_effect_size (std_effect_size),
               global_stdev (stdev) { }
+
           bool operator() (const size_t& fixel_index)
           {
-            const matrix_type data_f = data.row (fixel_index);
-            const matrix_type design_f = dynamic_cast<GLMTTestVariable*>(glm_test.get())->default_design (fixel_index);
-            Math::Stats::GLM::all_stats (data_f, design_f, contrasts,
+            const matrix_type data_fixel = data.row (fixel_index);
+            const matrix_type design_fixel = dynamic_cast<GLMTTestVariable*>(glm_test.get())->default_design (fixel_index);
+            Math::Stats::GLM::all_stats (data_fixel, design_fixel, contrasts,
                                          local_betas, local_abs_effect_size, local_std_effect_size, local_stdev);
-            global_betas.col (fixel_index) = local_betas;
-            global_abs_effect_size[fixel_index] = local_abs_effect_size(0,0);
-            global_std_effect_size[fixel_index] = local_std_effect_size(0,0);
-            global_stdev[fixel_index] = local_stdev(0,0);
+            global_betas.col(fixel_index) = local_betas;
+            global_abs_effect_size.col(fixel_index) = local_abs_effect_size.col(0);
+            global_std_effect_size.col(fixel_index) = local_std_effect_size.col(0);
+            global_stdev.col(fixel_index) = local_stdev.col(0);
             return true;
           }
 
@@ -503,9 +497,9 @@
           const std::shared_ptr<GLMTestBase> glm_test;
           const matrix_type& contrasts;
           matrix_type& global_betas;
-          vector_type& global_abs_effect_size;
-          vector_type& global_std_effect_size;
-          vector_type& global_stdev;
+          matrix_type& global_abs_effect_size;
+          matrix_type& global_std_effect_size;
+          matrix_type& global_stdev;
           matrix_type local_betas, local_abs_effect_size, local_std_effect_size, local_stdev;
       };
 
@@ -513,63 +507,24 @@
       Functor functor (data, glm_test, contrast,
                        betas, abs_effect_size, std_effect_size, stdev);
       Thread::run_queue (source, Thread::batch (size_t()), Thread::multi (functor));
-    }
-    {
-      ProgressBar progress ("outputting beta coefficients, effect size and standard deviation", contrast.cols() + 3);
-      for (ssize_t i = 0; i != contrast.cols(); ++i) {
-        write_fixel_output (Path::join (output_fixel_directory, "beta" + str(i) + ".mif"), betas.row(i), output_header);
-        ++progress;
-      }
-      write_fixel_output (Path::join (output_fixel_directory, "abs_effect.mif"), abs_effect_size, output_header); ++progress;
-      write_fixel_output (Path::join (output_fixel_directory, "std_effect.mif"), std_effect_size, output_header); ++progress;
-      write_fixel_output (Path::join (output_fixel_directory, "std_dev.mif"), stdev, output_header);
-    }
-
-  } else {
-<<<<<<< HEAD
+
+    } else {
+
+      ProgressBar progress ("calculating basic properties of default permutation");
+      Math::Stats::GLM::all_stats (data, design, contrast,
+                                   betas, abs_effect_size, std_effect_size, stdev);
+    }
+
     ProgressBar progress ("outputting beta coefficients, effect size and standard deviation", contrast.cols() + (3 * num_contrasts));
-
-    auto temp = Math::Stats::GLM::solve_betas (data, design);
-    for (size_t i = 0; i != size_t(contrast.cols()); ++i) {
-      write_fixel_output (Path::join (output_fixel_directory, "beta_" + str(i) + ".mif"), temp.row(i), output_header);
-      ++progress;
-    }
-    temp = Math::Stats::GLM::abs_effect_size (data, design, contrast);
-    ++progress;
-    for (size_t i = 0; i != num_contrasts; ++i) {
-      write_fixel_output (Path::join (output_fixel_directory, "abs_effect" + postfix(i) + ".mif"), temp.row(i), output_header);
-      ++progress;
-    }
-    temp = Math::Stats::GLM::std_effect_size (data, design, contrast);
-    ++progress;
-    for (size_t i = 0; i != num_contrasts; ++i) {
-      write_fixel_output (Path::join (output_fixel_directory, "std_effect" + postfix(i) + ".mif"), temp.row(i), output_header);
-      ++progress;
-    }
-    temp = Math::Stats::GLM::stdev (data, design);
-    ++progress;
-    for (size_t i = 0; i != num_contrasts; ++i) {
-      write_fixel_output (Path::join (output_fixel_directory, "std_dev" + postfix(i) + ".mif"), temp.row(i), output_header);
-      ++progress;
-    }
-  }
-=======
-
-    ProgressBar progress ("outputting beta coefficients, effect size and standard deviation", contrast.cols() + 4);
-    matrix_type betas, abs_effect_size, std_effect_size, stdev;
-    Math::Stats::GLM::all_stats (data, design, contrast,
-                                 betas, abs_effect_size, std_effect_size, stdev);
-    ++progress;
-    for (ssize_t i = 0; i < contrast.cols(); ++i) {
+    for (ssize_t i = 0; i != contrast.cols(); ++i) {
       write_fixel_output (Path::join (output_fixel_directory, "beta" + str(i) + ".mif"), betas.row(i), output_header);
       ++progress;
     }
-    write_fixel_output (Path::join (output_fixel_directory, "abs_effect.mif"), abs_effect_size.row(0), output_header);
-    ++progress;
-    write_fixel_output (Path::join (output_fixel_directory, "std_effect.mif"), std_effect_size.row(0), output_header);
-    ++progress;
-    write_fixel_output (Path::join (output_fixel_directory, "std_dev.mif"), stdev.row(0), output_header);
->>>>>>> c2e3a6f7
+    for (size_t i = 0; i != num_contrasts; ++i) {
+      write_fixel_output (Path::join (output_fixel_directory, "abs_effect" + postfix(i) + ".mif"), abs_effect_size.row(i), output_header); ++progress;
+      write_fixel_output (Path::join (output_fixel_directory, "std_effect" + postfix(i) + ".mif"), std_effect_size.row(i), output_header); ++progress;
+      write_fixel_output (Path::join (output_fixel_directory, "std_dev" + postfix(i) + ".mif"), stdev.row(i), output_header);
+    }
 
   }
 
