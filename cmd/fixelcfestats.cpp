--- conflicted
+++ resolved
@@ -311,24 +311,10 @@
     mask_fixels = index_remapper.num_internal();
     CONSOLE ("Number of fixels in mask: " + str(mask_fixels));
   } else {
-<<<<<<< HEAD
     Header fixel_mask_header = Fixel::data_header_from_index (index_header);
     fixel_mask_header.datatype() = DataType::Bit;
     mask = Image<bool>::scratch (fixel_mask_header, "true-filled scratch fixel mask");
     for (mask.index(0) = 0; mask.index(0) != num_fixels; ++mask.index(0))
-=======
-    Header data_header;
-    data_header.ndim() = 3;
-    data_header.size(0) = num_fixels;
-    data_header.size(1) = 1;
-    data_header.size(2) = 1;
-    data_header.spacing(0) = data_header.spacing(1) = data_header.spacing(2) = 1.0;
-    data_header.stride(0) = 1; data_header.stride(1) = 2; data_header.stride(2) = 3;
-    data_header.transform().setIdentity();
-    mask = Image<bool>::scratch (data_header, "scratch fixel mask");
-    for (index_type f = 0; f != num_fixels; ++f) {
-      mask.index(0) = f;
->>>>>>> 3ea63a24
       mask.value() = true;
     mask_fixels = num_fixels;
     index_remapper = Fixel::IndexRemapper (num_fixels);
@@ -570,7 +556,7 @@
 
   // Precompute default statistic and CFE statistic
   matrix_type default_output, cfe_output;
-  Stats::PermTest::precompute_default_permutation (glm_test, cfe_integrator, empirical_cfe_statistic, cfe_output, default_output);
+  Stats::PermTest::precompute_default_permutation (glm_test, cfe_integrator, empirical_cfe_statistic, default_output, cfe_output);
   for (size_t i = 0; i != num_hypotheses; ++i) {
     if (hypotheses[i].is_F())
       write_fixel_output (Path::join (output_fixel_directory, "Fvalue" + postfix(i) + ".mif"), default_output.col(i).array().square(), output_header);
