--- conflicted
+++ resolved
@@ -121,12 +121,8 @@
   {
     // use combination of mono- and bi-polar electrostatic repulsion models
     // to ensure adequate coverage of eddy-current space as well as
-<<<<<<< HEAD
-    // orientation space. Use a moderate bias, favouring the bipolar model.
-=======
     // orientation space.
     // By default, use a moderate bias, favouring the bipolar model.
->>>>>>> 5f55f663
 
     return (unipolar_weight+bipolar_weight) / (b-a).norm()
          + bipolar_weight / (b+a).norm();
@@ -214,13 +210,8 @@
 
   File::OFStream out (argument[argument.size()-1]);
   for (auto& d : merged)
-<<<<<<< HEAD
-    out << MR::printf ("%#10f %#10f %#10f %5d %3d\n",
-        float (d.d[0]), float (d.d[1]), float (d.d[2]),
-=======
     out << MR::printf ("%#20.15f %#20.15f %#20.15f %5d %3d\n",
         d.d[0], d.d[1], d.d[2],
->>>>>>> 5f55f663
         int (bvalue[d.b]), int (d.pe+1));
 
 }
