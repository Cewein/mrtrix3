--- conflicted
+++ resolved
@@ -462,22 +462,6 @@
     if (rigid_metric != Registration::Diff)
       throw Exception("rigid_metric.diff.estimator set but cost function is not diff.");
     switch ((int)opt[0][0]) {
-<<<<<<< HEAD
-      case 0:
-        rigid_estimator = Registration::L1;
-        break;
-      case 1:
-        rigid_estimator = Registration::L2;
-        break;
-      case 2:
-        rigid_estimator = Registration::LP;
-        break;
-      case 3:
-        rigid_estimator = Registration::None;
-        break;
-      default:
-        assert (false);
-=======
     case 0:
       rigid_estimator = Registration::L1;
       break;
@@ -487,9 +471,11 @@
     case 2:
       rigid_estimator = Registration::LP;
       break;
+    case 3:
+      rigid_estimator = Registration::None;
+      break;
     default:
-      break;
->>>>>>> 0d55bb5d
+      assert (false);
     }
   }
 
@@ -623,22 +609,6 @@
     if (affine_metric != Registration::Diff)
       throw Exception("affine_metric.diff.estimator set but cost function is not diff.");
     switch ((int)opt[0][0]) {
-<<<<<<< HEAD
-      case 0:
-        affine_estimator = Registration::L1;
-        break;
-      case 1:
-        affine_estimator = Registration::L2;
-        break;
-      case 2:
-        affine_estimator = Registration::LP;
-        break;
-      case 3:
-        affine_estimator = Registration::None;
-        break;
-      default:
-        assert (false);
-=======
     case 0:
       affine_estimator = Registration::L1;
       break;
@@ -648,9 +618,11 @@
     case 2:
       affine_estimator = Registration::LP;
       break;
+    case 3:
+      affine_estimator = Registration::None;
+      break;
     default:
-      break;
->>>>>>> 0d55bb5d
+      assert (false);
     }
   }
 
