--- conflicted
+++ resolved
@@ -57,13 +57,9 @@
 typedef Stats::value_type value_type;
 typedef Stats::complex_type complex_type;
 
-<<<<<<< HEAD
-class Volume_loop { NOMEMALIGN
-=======
 
 class Volume_loop
-{
->>>>>>> de773ec5
+{ NOMEMALIGN
   public:
     Volume_loop (Image<complex_type>& in) :
         image (in),
@@ -133,25 +129,7 @@
     check_dimensions (mask, header, 0, 3);
   }
 
-<<<<<<< HEAD
-  int nbins = DEFAULT_HISTOGRAM_BINS;
-  opt = get_options ("bins");
-  if (opt.size())
-    nbins = opt[0][0];
-  Stats::CalibrateHistogram calibrate (nbins);
-
-  opt = get_options ("dump");
-  if (opt.size())
-    dumpstream.reset (new File::OFStream (opt[0][0]));
-
-  opt = get_options ("position");
-  if (opt.size())
-    position_stream.reset (new File::OFStream (opt[0][0]));
-
   vector<std::string> fields;
-=======
-  std::vector<std::string> fields;
->>>>>>> de773ec5
   opt = get_options ("output");
   for (size_t n = 0; n < opt.size(); ++n) 
     fields.push_back (opt[n][0]);
@@ -175,118 +153,4 @@
     }
 
   }
-<<<<<<< HEAD
-
-
-
-
-  if (!voxels.size()) { // whole data set:
-
-    if (hist_stream) {
-      ProgressBar progress ("calibrating histogram", voxel_count (data));
-      for (auto i = Volume_loop (data); i; ++i) {
-        for (auto j = inner_loop (data); j; ++j) {
-          calibrate (complex_type(data.value()).real());
-          ++progress;
-        }
-      }
-      calibrate.init (*hist_stream);
-    }
-
-    for (auto l = Volume_loop (data); l; ++l) {
-      Stats::Stats stats (is_complex);
-
-      if (dumpstream)
-        stats.dump_to (*dumpstream);
-
-      if (hist_stream)
-        stats.generate_histogram (calibrate);
-
-      for (auto j = inner_loop (data); j; ++j) {
-        stats (data.value());
-        if (position_stream) {
-          for (size_t i = 0; i < data.ndim(); ++i)
-            *position_stream << data.index(i) << " ";
-          *position_stream << "\n";
-        }
-      }
-
-      if (!header_shown)
-        Stats::print_header (is_complex);
-      header_shown = true;
-
-      stats.print (data, fields);
-
-      if (hist_stream)
-        stats.write_histogram (*hist_stream);
-    }
-
-    return;
-  }
-
-
-
-
-  // voxels:
-
-  vector<Eigen::Array3i> voxel (voxels.size());
-  for (size_t i = 0; i < voxels.size(); ++i) {
-    vector<int> x = parse_ints (voxels[i][0]);
-    if (x.size() != 3)
-      throw Exception ("vector positions must be supplied as x,y,z");
-    if (x[0] < 0 || x[0] >= data.size (0) ||
-        x[1] < 0 || x[1] >= data.size (1) ||
-        x[2] < 0 || x[2] >= data.size (2))
-      throw Exception ("voxel at [ " + str (x[0]) + " " + str (x[1])
-                       + " " + str (x[2]) + " ] is out of bounds");
-    voxel[i] = { x[0], x[1], x[2] };
-  }
-
-  if (hist_stream) {
-    ProgressBar progress ("calibrating histogram", voxel.size());
-    for (auto i = Volume_loop (data); i; ++i) {
-      for (size_t i = 0; i < voxel.size(); ++i) {
-        data.index(0) = voxel[i][0];
-        data.index(1) = voxel[i][1];
-        data.index(2) = voxel[i][2];
-        calibrate (complex_type(data.value()).real());
-        ++progress;
-      }
-    }
-    calibrate.init (*hist_stream);
-  }
-
-  for (auto i = Volume_loop (data); i; ++i) {
-    Stats::Stats stats (is_complex);
-
-    if (dumpstream)
-      stats.dump_to (*dumpstream);
-
-    if (hist_stream)
-      stats.generate_histogram (calibrate);
-
-    for (size_t i = 0; i < voxel.size(); ++i) {
-      data.index(0) = voxel[i][0];
-      data.index(1) = voxel[i][1];
-      data.index(2) = voxel[i][2];
-      stats (data.value());
-      if (position_stream) {
-        for (size_t i = 0; i < data.ndim(); ++i)
-          *position_stream << data.index(i) << " ";
-        *position_stream << "\n";
-      }
-    }
-
-    if (!header_shown)
-      Stats::print_header (is_complex);
-    header_shown = true;
-
-    stats.print (data, fields);
-
-    if (hist_stream)
-      stats.write_histogram (*hist_stream);
-  }
-}
-=======
-}
->>>>>>> de773ec5
+}