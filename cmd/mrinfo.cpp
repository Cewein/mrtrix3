--- conflicted
+++ resolved
@@ -137,7 +137,6 @@
   std::cout << buffer << "\n";
 }
 
-<<<<<<< HEAD
 void print_shells (const Header& header, const bool shells, const bool shellcounts)
 {
   DWI::Shells dwshells (DWI::parse_DW_scheme (header));
@@ -153,8 +152,6 @@
   }
 }
 
-void print_properties (const Header& header, const std::string& key, const size_t indent = 0)
-=======
 void print_transform (const Header& header)
 {
   Eigen::IOFormat fmt (Eigen::FullPrecision, 0, " ", "\n", "", "", "", "\n");
@@ -164,8 +161,7 @@
   std::cout << matrix.format (fmt);
 }
 
-void print_properties (const Header& header, const std::string& key)
->>>>>>> 7372ab22
+void print_properties (const Header& header, const std::string& key, const size_t indent = 0)
 {
   if (lowercase (key) == "all") {
     for (const auto& it : header.keyval()) {
@@ -229,6 +225,7 @@
   const bool print_full_header = !(format || ndim || size || vox || datatype || stride ||
       offset || multiplier || properties.size() || transform || dwgrad || export_grad || shells || shellcounts || export_pe || petable);
 
+  Eigen::IOFormat fmt(Eigen::FullPrecision, 0, ", ", "\n", "", "", "", "\n");
 
   for (size_t i = 0; i < argument.size(); ++i) {
     auto header = Header::open (argument[i]);
@@ -237,11 +234,6 @@
     else if (export_grad || check_option_group (GradImportOptions) || dwgrad || shells || shellcounts)
       DWI::set_DW_scheme (header, DWI::get_valid_DW_scheme (header, true));
 
-<<<<<<< HEAD
-    Eigen::IOFormat fmt(Eigen::FullPrecision, 0, ", ", "\n", "", "", "", "\n");
-
-=======
->>>>>>> 7372ab22
     if (format)     std::cout << header.format() << "\n";
     if (ndim)       std::cout << header.ndim() << "\n";
     if (size)       print_dimensions (header);
@@ -252,25 +244,9 @@
     if (multiplier) std::cout << header.intensity_scale() << "\n";
     if (transform)  print_transform (header);
     if (dwgrad)     std::cout << DWI::parse_DW_scheme (header) << "\n";
-<<<<<<< HEAD
     if (shells || shellcounts) print_shells (header, shells, shellcounts);
     if (petable)    std::cout << PhaseEncoding::get_scheme (header) << "\n";
 
-=======
-    if (shells || shellcounts) {
-      DWI::Shells dwshells (DWI::parse_DW_scheme (header));
-      if (shells) {
-        for (size_t i = 0; i < dwshells.count(); i++)
-          std::cout << dwshells[i].get_mean() << " ";
-        std::cout << "\n";
-      }
-      if (shellcounts) {
-        for (size_t i = 0; i < dwshells.count(); i++)
-          std::cout << dwshells[i].count() << " ";
-        std::cout << "\n";
-      }
-    }
->>>>>>> 7372ab22
     for (size_t n = 0; n < properties.size(); ++n)
       print_properties (header, properties[n][0]);
 
