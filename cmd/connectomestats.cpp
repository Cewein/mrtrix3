--- conflicted
+++ resolved
@@ -61,9 +61,6 @@
   SYNOPSIS = "Connectome group-wise statistics at the edge level using non-parametric permutation testing";
 
   DESCRIPTION
-<<<<<<< HEAD
-      + Math::Stats::GLM::column_ones_description;
-=======
   + "For the TFNBS algorithm, default parameters for statistical enhancement "
     "have been set based on the work in: \n"
     "Vinokur, L.; Zalesky, A.; Raffelt, D.; Smith, R.E. & Connelly, A. A Novel Threshold-Free Network-Based Statistics Method: Demonstration using Simulated Pathology. OHBM, 2015, 4144; \n"
@@ -73,8 +70,8 @@
     "very precise, but the outcomes of statistical inference (for both this "
     "algorithm and the NBS method) can vary markedly for even small changes to "
     "enhancement parameters. Therefore the specificity of results obtained using "
-    "either of these methods should be interpreted with caution.";
->>>>>>> 93a66522
+    "either of these methods should be interpreted with caution."
+  + Math::Stats::GLM::column_ones_description;
 
 
   ARGUMENTS
