--- conflicted
+++ resolved
@@ -209,7 +209,8 @@
     throw Exception ("number of subjects (" + str(importer.size()) + ") does not match number of rows in design matrix (" + str(design.rows()) + ")");
 
   // Load contrast matrix
-  matrix_type contrast = load_matrix (argument[3]);
+  const matrix_type contrast = load_matrix (argument[3]);
+  const size_t num_contrasts = contrast.rows();
 
   // Before validating the contrast matrix, we first need to see if there are any
   //   additional design matrix columns coming from fixel-wise subject data
@@ -233,8 +234,6 @@
     throw Exception ("the number of columns per contrast (" + str(contrast.cols()) + ")"
                      + " does not equal the number of columns in the design matrix (" + str(design.cols()) + ")"
                      + (extra_columns.size() ? " (taking into account the " + str(extra_columns.size()) + " uses of -column)" : ""));
-  if (contrast.rows() > 1)
-    throw Exception ("only a single contrast vector (defined as a row) is currently supported");
 
 
   // Load permutations file if supplied
@@ -257,16 +256,6 @@
       throw Exception ("number of rows in the nonstationary permutations file (" + str(opt[0][0]) + ") does not match number of rows in design matrix");
   }
 
-
-<<<<<<< HEAD
-  // Load contrast matrix
-  const matrix_type contrast = load_matrix (argument[3]);
-  const size_t num_contrasts = contrast.rows();
-  if (contrast.cols() != design.cols())
-    throw Exception ("number of columns in contrast matrix (" + str(contrast.cols()) + ") does not match number of columns in design matrix (" + str(design.cols()) + ")");
-
-=======
->>>>>>> c2e3a6f7
   const std::string output_prefix = argument[4];
 
   // Load input data
@@ -291,57 +280,31 @@
     glm_test.reset (new GLMTTestFixed (data, design, contrast));
   }
 
-<<<<<<< HEAD
   // Only add contrast row number to image outputs if there's more than one contrast
   auto postfix = [&] (const size_t i) { return (num_contrasts > 1) ? ("_" + str(i)) : ""; };
 
   {
-    ProgressBar progress ("outputting beta coefficients, effect size and standard deviation...", contrast.cols() + 3);
-
-    const matrix_type betas = Math::Stats::GLM::solve_betas (data, design);
-    for (size_t i = 0; i < size_t(contrast.cols()); ++i) {
-      save_matrix (mat2vec.V2M (betas.col(i)), output_prefix + "_beta" + str(i) + ".csv");
-      ++progress;
-    }
-
-    const matrix_type abs_effects = Math::Stats::GLM::abs_effect_size (data, design, contrast);
-    for (size_t i = 0; i != num_contrasts; ++i) {
-      save_matrix (mat2vec.V2M (abs_effects.col(i)), output_prefix + "_abs_effect" + postfix(i) + ".csv");
-      ++progress;
-    }
-
-    const matrix_type std_effects = Math::Stats::GLM::std_effect_size (data, design, contrast);
-    for (size_t i = 0; i != num_contrasts; ++i) {
-      save_matrix (mat2vec.V2M (std_effects.col(i)), output_prefix + "_std_effect" + postfix(i) + ".csv");
-      ++progress;
-    }
-
-    const matrix_type stdevs = Math::Stats::GLM::stdev (data, design);
-    for (size_t i = 0; i != num_contrasts; ++i) {
-      save_matrix (mat2vec.V2M (stdevs.col(i)), output_prefix + "_std_dev" + postfix(i) + ".csv");
-      ++progress;
-    }
-=======
-  if (extra_columns.size()) {
-
-    // For each variable of interest (e.g. beta coefficients, effect size etc.) need to:
-    //   Construct the output data vector, with size = num_edges
-    //   For each edge:
-    //     Use glm_test to obtain the design matrix for the default permutation for that edge
-    //     Use the relevant Math::Stats::GLM function to get the value of interest for just that edge
-    //       (will still however need to come out as a matrix_type)
-    //     Write that value to data vector
-    //   Finally, write results to connectome files
     matrix_type betas (contrast.cols(), num_edges);
-    vector_type abs_effect_size (num_edges), std_effect_size (num_edges), stdev (num_edges);
-    {
+    matrix_type abs_effect_size (num_contrasts, num_edges), std_effect_size (num_contrasts, num_edges), stdev (num_contrasts, num_edges);
+
+    if (extra_columns.size()) {
+
+      // For each variable of interest (e.g. beta coefficients, effect size etc.) need to:
+      //   Construct the output data vector, with size = num_edges
+      //   For each edge:
+      //     Use glm_test to obtain the design matrix for the default permutation for that edge
+      //     Use the relevant Math::Stats::GLM function to get the value of interest for just that edge
+      //       (will still however need to come out as a matrix_type)
+      //     Write that value to data vector
+      //   Finally, write results to connectome files
       class Source
       { NOMEMALIGN
         public:
           Source (const size_t num_edges) :
               num_edges (num_edges),
               counter (0),
-              progress (new ProgressBar ("estimating beta coefficients, effect size and standard deviation", num_edges)) { }
+              progress (new ProgressBar ("calculating basic properties of of default permutation", num_edges)) { }
+
           bool operator() (size_t& edge_index)
           {
             edge_index = counter++;
@@ -353,6 +316,7 @@
             ++(*progress);
             return true;
           }
+
         private:
           const size_t num_edges;
           size_t counter;
@@ -363,7 +327,7 @@
       { MEMALIGN(Functor)
         public:
           Functor (const matrix_type& data, std::shared_ptr<GLMTestBase> glm_test, const matrix_type& contrasts,
-                   matrix_type& betas, vector_type& abs_effect_size, vector_type& std_effect_size, vector_type& stdev) :
+                   matrix_type& betas, matrix_type& abs_effect_size, matrix_type& std_effect_size, matrix_type& stdev) :
               data (data),
               glm_test (glm_test),
               contrasts (contrasts),
@@ -371,16 +335,17 @@
               global_abs_effect_size (abs_effect_size),
               global_std_effect_size (std_effect_size),
               global_stdev (stdev) { }
+
           bool operator() (const size_t& edge_index)
           {
-            const matrix_type data_f = data.row (edge_index);
-            const matrix_type design_f = dynamic_cast<GLMTTestVariable*>(glm_test.get())->default_design (edge_index);
-            Math::Stats::GLM::all_stats (data_f, design_f, contrasts,
+            const matrix_type data_edge = data.row (edge_index);
+            const matrix_type design_edge = dynamic_cast<GLMTTestVariable*>(glm_test.get())->default_design (edge_index);
+            Math::Stats::GLM::all_stats (data_edge, design_edge, contrasts,
                                          local_betas, local_abs_effect_size, local_std_effect_size, local_stdev);
             global_betas.col (edge_index) = local_betas;
-            global_abs_effect_size[edge_index] = local_abs_effect_size(0,0);
-            global_std_effect_size[edge_index] = local_std_effect_size(0,0);
-            global_stdev[edge_index] = local_stdev(0,0);
+            global_abs_effect_size.col(edge_index) = local_abs_effect_size.col(0);
+            global_std_effect_size.col(edge_index) = local_std_effect_size.col(0);
+            global_stdev.col(edge_index) = local_stdev.col(0);
             return true;
           }
 
@@ -389,9 +354,9 @@
           const std::shared_ptr<GLMTestBase> glm_test;
           const matrix_type& contrasts;
           matrix_type& global_betas;
-          vector_type& global_abs_effect_size;
-          vector_type& global_std_effect_size;
-          vector_type& global_stdev;
+          matrix_type& global_abs_effect_size;
+          matrix_type& global_std_effect_size;
+          matrix_type& global_stdev;
           matrix_type local_betas, local_abs_effect_size, local_std_effect_size, local_stdev;
       };
 
@@ -399,34 +364,25 @@
       Functor functor (data, glm_test, contrast,
                        betas, abs_effect_size, std_effect_size, stdev);
       Thread::run_queue (source, Thread::batch (size_t()), Thread::multi (functor));
-    }
-    {
-      ProgressBar progress ("outputting beta coefficients, effect size and standard deviation", contrast.cols() + 3);
-      for (ssize_t i = 0; i != contrast.cols(); ++i) {
-        save_matrix (mat2vec.V2M (betas.row(i)), "beta" + str(i) + ".csv");
-        ++progress;
-      }
-      save_matrix (mat2vec.V2M (abs_effect_size), "abs_effect.csv"); ++progress;
-      save_matrix (mat2vec.V2M (std_effect_size), "std_effect.csv"); ++progress;
-      save_matrix (mat2vec.V2M (stdev), "std_dev.csv");
-    }
-
-  } else {
-
-    ProgressBar progress ("outputting beta coefficients, effect size and standard deviation", contrast.cols() + 4);
-    matrix_type betas, abs_effect_size, std_effect_size, stdev;
-    Math::Stats::GLM::all_stats (data, design, contrast,
-                                 betas, abs_effect_size, std_effect_size, stdev);
-    ++progress;
-    for (ssize_t i = 0; i < contrast.cols(); ++i) {
+
+
+    } else {
+
+      ProgressBar progress ("calculating basic properties of default permutation");
+      Math::Stats::GLM::all_stats (data, design, contrast,
+                                   betas, abs_effect_size, std_effect_size, stdev);
+    }
+
+    ProgressBar progress ("outputting beta coefficients, effect size and standard deviation", contrast.cols() + (3 * num_contrasts));
+    for (ssize_t i = 0; i != contrast.cols(); ++i) {
       save_matrix (mat2vec.V2M (betas.row(i)), "beta" + str(i) + ".csv");
       ++progress;
     }
-    save_matrix (mat2vec.V2M (abs_effect_size.row(0)), "abs_effect.csv"); ++progress;
-    save_matrix (mat2vec.V2M (std_effect_size.row(0)), "std_effect.csv"); ++progress;
-    save_matrix (mat2vec.V2M (stdev.row(0)), "std_dev.csv");
-
->>>>>>> c2e3a6f7
+    for (size_t i = 0; i != num_contrasts; ++i) {
+      save_matrix (mat2vec.V2M (abs_effect_size.row(i)), "abs_effect" + postfix(i) + ".csv"); ++progress;
+      save_matrix (mat2vec.V2M (std_effect_size.row(i)), "std_effect" + postfix(i) + ".csv"); ++progress;
+      save_matrix (mat2vec.V2M (stdev.row(i)), "std_dev" + postfix(i) + ".csv"); ++progress;
+    }
   }
 
 
@@ -435,17 +391,10 @@
   if (do_nonstationary_adjustment) {
     if (permutations_nonstationary.size()) {
       Stats::PermTest::PermutationStack perm_stack (permutations_nonstationary, "precomputing empirical statistic for non-stationarity adjustment");
-<<<<<<< HEAD
-      Stats::PermTest::precompute_empirical_stat (glm_ttest, enhancer, perm_stack, empirical_statistic);
-    } else {
-      Stats::PermTest::PermutationStack perm_stack (nperms_nonstationary, design.rows(), "precomputing empirical statistic for non-stationarity adjustment", true);
-      Stats::PermTest::precompute_empirical_stat (glm_ttest, enhancer, perm_stack, empirical_statistic);
-=======
       Stats::PermTest::precompute_empirical_stat (glm_test, enhancer, perm_stack, empirical_statistic);
     } else {
       Stats::PermTest::PermutationStack perm_stack (nperms_nonstationary, design.rows(), "precomputing empirical statistic for non-stationarity adjustment", true);
       Stats::PermTest::precompute_empirical_stat (glm_test, enhancer, perm_stack, empirical_statistic);
->>>>>>> c2e3a6f7
     }
     for (size_t i = 0; i != num_contrasts; ++i)
       save_matrix (mat2vec.V2M (empirical_statistic.row(i)), output_prefix + "_empirical" + postfix(i) + ".csv");
@@ -455,11 +404,7 @@
   matrix_type tvalue_output   (num_contrasts, num_edges);
   matrix_type enhanced_output (num_contrasts, num_edges);
 
-<<<<<<< HEAD
-  Stats::PermTest::precompute_default_permutation (glm_ttest, enhancer, empirical_statistic, enhanced_output, tvalue_output);
-=======
-  Stats::PermTest::precompute_default_permutation (glm_test, enhancer, empirical_statistic, enhanced_output, std::shared_ptr<vector_type>(), tvalue_output);
->>>>>>> c2e3a6f7
+  Stats::PermTest::precompute_default_permutation (glm_test, enhancer, empirical_statistic, enhanced_output, tvalue_output);
 
   for (size_t i = 0; i != num_contrasts; ++i) {
     save_matrix (mat2vec.V2M (tvalue_output.row(i)),   output_prefix + "_tvalue" + postfix(i) + ".csv");
@@ -469,29 +414,15 @@
   // Perform permutation testing
   if (!get_options ("notest").size()) {
 
-    // FIXME Getting NANs in the null distribution
-    // Check: was result of pre-nulled subject data
     matrix_type null_distribution   (num_contrasts, num_perms);
     matrix_type uncorrected_pvalues (num_contrasts, num_edges);
 
     if (permutations.size()) {
-<<<<<<< HEAD
-      Stats::PermTest::run_permutations (permutations, glm_ttest, enhancer, empirical_statistic,
+      Stats::PermTest::run_permutations (permutations, glm_test, enhancer, empirical_statistic,
                                          enhanced_output, null_distribution, uncorrected_pvalues);
     } else {
-      Stats::PermTest::run_permutations (num_perms, glm_ttest, enhancer, empirical_statistic,
+      Stats::PermTest::run_permutations (num_perms, glm_test, enhancer, empirical_statistic,
                                          enhanced_output, null_distribution, uncorrected_pvalues);
-=======
-      Stats::PermTest::run_permutations (permutations, glm_test, enhancer, empirical_statistic,
-                                         enhanced_output, std::shared_ptr<vector_type>(),
-                                         null_distribution, std::shared_ptr<vector_type>(),
-                                         uncorrected_pvalues, std::shared_ptr<vector_type>());
-    } else {
-      Stats::PermTest::run_permutations (num_perms, glm_test, enhancer, empirical_statistic,
-                                         enhanced_output, std::shared_ptr<vector_type>(),
-                                         null_distribution, std::shared_ptr<vector_type>(),
-                                         uncorrected_pvalues, std::shared_ptr<vector_type>());
->>>>>>> c2e3a6f7
     }
 
     for (size_t i = 0; i != num_contrasts; ++i)
