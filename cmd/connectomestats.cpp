--- conflicted
+++ resolved
@@ -37,11 +37,8 @@
 using namespace MR::Math::Stats;
 using namespace MR::Math::Stats::GLM;
 
-<<<<<<< HEAD
+using Math::Stats::index_type;
 using Math::Stats::mask_type;
-=======
-using Math::Stats::index_type;
->>>>>>> 97c1baa7
 using Math::Stats::matrix_type;
 using Math::Stats::vector_type;
 using Math::Stats::measurements_value_type;
@@ -241,7 +238,7 @@
   mask_type posthoc (mask_type::Ones (num_edges));
   auto opt = get_options ("posthoc");
   if (opt.size()) {
-    const Eigen::Matrix<bool, Eigen::Dynamic, Eigen::Dynamic> posthoc_matrix (load_matrix<bool> (opt[0][0]));
+    const Eigen::Matrix<bool, Eigen::Dynamic, Eigen::Dynamic> posthoc_matrix (File::Matrix::load_matrix<bool> (opt[0][0]));
     Connectome::check (posthoc_matrix, num_nodes);
     mat2vec.M2V (posthoc_matrix, posthoc);
     CONSOLE ("Number of edges in posthoc analysis: " + str(posthoc.count()) + " / " + str(num_edges));
@@ -279,17 +276,8 @@
     CONSOLE ("Number of variance groups: " + str(num_vgs));
 
   // Load hypotheses
-<<<<<<< HEAD
   const vector<Hypothesis> hypotheses = Math::Stats::GLM::load_hypotheses (num_factors);
-  const size_t num_hypotheses = hypotheses.size();
-=======
-  const vector<Hypothesis> hypotheses = Math::Stats::GLM::load_hypotheses (argument[3]);
   const index_type num_hypotheses = hypotheses.size();
-  if (hypotheses[0].cols() != num_factors)
-    throw Exception ("the number of columns in the contrast matrix (" + str(hypotheses[0].cols()) + ")"
-                     + " does not equal the number of columns in the design matrix (" + str(design.cols()) + ")"
-                     + (extra_columns.size() ? " (taking into account the " + str(extra_columns.size()) + " uses of -column)" : ""));
->>>>>>> 97c1baa7
   CONSOLE ("Number of hypotheses: " + str(num_hypotheses));
 
   const std::string output_prefix = argument[3];
@@ -401,19 +389,11 @@
       for (index_type i = 0; i != num_hypotheses; ++i)
         File::Matrix::save_vector (null_distribution.col(i), output_prefix + "null_dist" + postfix(i) + ".txt");
     }
-<<<<<<< HEAD
     const matrix_type pvalue_output = MR::Math::Stats::PermTest::fwe_pvalue (null_distribution, default_enhanced, posthoc);
-    for (size_t i = 0; i != num_hypotheses; ++i) {
-      save_matrix (mat2vec.V2M (pvalue_output.col(i)),       output_prefix + "fwe_1mpvalue" + postfix(i) + ".csv");
-      save_matrix (mat2vec.V2M (uncorrected_pvalues.col(i)), output_prefix + "uncorrected_1mpvalue" + postfix(i) + ".csv");
-      save_matrix (mat2vec.V2M (null_contributions.col(i)),  output_prefix + "null_contributions" + postfix(i) + ".csv");
-=======
-    const matrix_type pvalue_output = MR::Math::Stats::fwe_pvalue (null_distribution, default_enhanced);
     for (index_type i = 0; i != num_hypotheses; ++i) {
       File::Matrix::save_matrix (mat2vec.V2M (pvalue_output.col(i)),       output_prefix + "fwe_1mpvalue" + postfix(i) + ".csv");
       File::Matrix::save_matrix (mat2vec.V2M (uncorrected_pvalues.col(i)), output_prefix + "uncorrected_1mpvalue" + postfix(i) + ".csv");
       File::Matrix::save_matrix (mat2vec.V2M (null_contributions.col(i)),  output_prefix + "null_contributions" + postfix(i) + ".csv");
->>>>>>> 97c1baa7
     }
 
   }
