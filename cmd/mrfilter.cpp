/* Copyright (c) 2008-2017 the MRtrix3 contributors.
 *
 * This Source Code Form is subject to the terms of the Mozilla Public
 * License, v. 2.0. If a copy of the MPL was not distributed with this
 * file, you can obtain one at http://mozilla.org/MPL/2.0/.
 *
 * MRtrix is distributed in the hope that it will be useful,
 * but WITHOUT ANY WARRANTY; without even the implied warranty
 * of MERCHANTABILITY or FITNESS FOR A PARTICULAR PURPOSE.
 *
 * For more details, see http://www.mrtrix.org/.
 */


#include <complex>

#include "command.h"
#include "image.h"
#include "filter/base.h"
#include "filter/fft.h"
#include "filter/gradient.h"
#include "filter/normalise.h"
#include "filter/median.h"
#include "filter/smooth.h"
#include "filter/zclean.h"


using namespace MR;
using namespace App;


const char* filters[] = { "fft", "gradient", "median", "smooth", "normalise", "zclean", NULL };


const OptionGroup FFTOption = OptionGroup ("Options for FFT filter")

  + Option ("axes", "the axes along which to apply the Fourier Transform. "
            "By default, the transform is applied along the three spatial axes. "
            "Provide as a comma-separate list of axis indices.")
    + Argument ("list").type_sequence_int()

  + Option ("inverse", "apply the inverse FFT")

  + Option ("magnitude", "output a magnitude image rather than a complex-valued image")

  + Option ("centre_zero", "re-arrange the FFT results so that the zero-frequency component "
            "appears in the centre of the image, rather than at the edges");



const OptionGroup GradientOption = OptionGroup ("Options for gradient filter")

  + Option ("stdev", "the standard deviation of the Gaussian kernel used to "
            "smooth the input image (in mm). The image is smoothed to reduced large "
            "spurious gradients caused by noise. Use this option to override "
            "the default stdev of 1 voxel. This can be specified either as a single "
            "value to be used for all 3 axes, or as a comma-separated list of "
            "3 values, one for each axis.")
  + Argument ("sigma").type_sequence_float()

  + Option ("magnitude", "output the gradient magnitude, rather "
            "than the default x,y,z components")

  + Option ("scanner", "define the gradient with respect to the scanner coordinate "
            "frame of reference.");


const OptionGroup MedianOption = OptionGroup ("Options for median filter")

  + Option ("extent", "specify extent of median filtering neighbourhood in voxels. "
        "This can be specified either as a single value to be used for all 3 axes, "
        "or as a comma-separated list of 3 values, one for each axis (default: 3x3x3).")
    + Argument ("size").type_sequence_int();

const OptionGroup NormaliseOption = OptionGroup ("Options for normalisation filter")

  + Option ("extent", "specify extent of normalisation filtering neighbourhood in voxels. "
        "This can be specified either as a single value to be used for all 3 axes, "
        "or as a comma-separated list of 3 values, one for each axis (default: 3x3x3).")
    + Argument ("size").type_sequence_int();


const OptionGroup SmoothOption = OptionGroup ("Options for smooth filter")

  + Option ("stdev", "apply Gaussian smoothing with the specified standard deviation. "
            "The standard deviation is defined in mm (Default 1 voxel). "
            "This can be specified either as a single value to be used for all axes, "
            "or as a comma-separated list of the stdev for each axis.")
  + Argument ("mm").type_sequence_float()

  + Option ("fwhm", "apply Gaussian smoothing with the specified full-width half maximum. "
            "The FWHM is defined in mm (Default 1 voxel * 2.3548). "
            "This can be specified either as a single value to be used for all axes, "
            "or as a comma-separated list of the FWHM for each axis.")
  + Argument ("mm").type_sequence_float()

  + Option ("extent", "specify the extent (width) of kernel size in voxels. "
            "This can be specified either as a single value to be used for all axes, "
            "or as a comma-separated list of the extent for each axis. "
            "The default extent is 2 * ceil(2.5 * stdev / voxel_size) - 1.")
  + Argument ("voxels").type_sequence_int();

const OptionGroup ZcleanOption = OptionGroup ("Options for zclean filter")
+ Option ("zupper", "define high intensity outliers: default: 2.5")
  + Argument ("num").type_float(0.1, std::numeric_limits<float>::infinity())
<<<<<<< HEAD
+ Option ("zlower", "define low intensity outliers: default: -2.5")
=======
+ Option ("zlower", "define low intensity outliers: default: 2.5")
>>>>>>> d168540d
  + Argument ("num").type_float(0.1, std::numeric_limits<float>::infinity())
+ Option ("bridge", "number of voxels to gap to fill holes in mask: default: 4")
  + Argument ("num").type_integer(0)
+ Option ("maskin", "initial mask that defines the maximum spatial extent and the region from "
          "which to smaple the intensity range.")
  + Argument ("image").type_image_in()
+ Option ("maskout", "Output a refined mask based on a spatially coherent region with normal intensity range.")
  + Argument ("image").type_image_out();


void usage ()
{
  AUTHOR = "Robert E. Smith (robert.smith@florey.edu.au), David Raffelt (david.raffelt@florey.edu.au) and J-Donald Tournier (jdtournier@gmail.com)";

  SYNOPSIS = "Perform filtering operations on 3D / 4D MR images";

  DESCRIPTION
<<<<<<< HEAD
  + "The available filters are: fft, gradient, median, smooth, normalise."
=======
  + "The available filters are: fft, gradient, median, smooth, normalise, zclean."
>>>>>>> d168540d
  + "Each filter has its own unique set of optional parameters."
  + "For 4D images, each 3D volume is processed independently.";

  ARGUMENTS
  + Argument ("input",  "the input image.").type_image_in ()
  + Argument ("filter", "the type of filter to be applied").type_choice (filters)
  + Argument ("output", "the output image.").type_image_out ();

  OPTIONS
  + FFTOption
  + GradientOption
  + MedianOption
  + NormaliseOption
  + SmoothOption
  + ZcleanOption
  + Stride::Options;
}


void run () {

  const size_t filter_index = argument[1];

  switch (filter_index) {

    // FFT
    case 0:
    {
      // FIXME Had to use cdouble throughout; seems to fail at compile time even trying to
      //   convert between cfloat and cdouble...
      auto input = Image<cdouble>::open (argument[0]).with_direct_io();
      Filter::FFT filter (input, get_options ("inverse").size());

      auto opt = get_options ("axes");
      if (opt.size())
        filter.set_axes (opt[0][0]);
      filter.set_centre_zero (get_options ("centre_zero").size());
      Stride::set_from_command_line (filter);
      filter.set_message (std::string("applying FFT filter to image " + std::string(argument[0])));

      if (get_options ("magnitude").size()) {
        auto temp = Image<cdouble>::scratch (filter, "complex FFT result");
        filter (input, temp);
        filter.datatype() = DataType::Float32;
        auto output = Image<float>::create (argument[2], filter);
        for (auto l = Loop (output) (temp, output); l; ++l)
          output.value() = std::abs (cdouble(temp.value()));
      } else {
        auto output = Image<cdouble>::create (argument[2], filter);
        filter (input, output);
      }
      break;
    }

    // Gradient
    case 1:
    {
      auto input = Image<float>::open (argument[0]);
      Filter::Gradient filter (input, get_options ("magnitude").size());

      vector<default_type> stdev;
      auto opt = get_options ("stdev");
      if (opt.size()) {
        stdev = parse_floats (opt[0][0]);
        for (size_t i = 0; i < stdev.size(); ++i)
          if (stdev[i] < 0.0)
            throw Exception ("the Gaussian stdev values cannot be negative");
        if (stdev.size() != 1 && stdev.size() != 3)
          throw Exception ("unexpected number of elements specified in Gaussian stdev");
      } else {
        stdev.resize (3, 0.0);
        for (size_t dim = 0; dim != 3; ++dim)
          stdev[dim] = filter.spacing (dim);
      }
      filter.compute_wrt_scanner (get_options ("scanner").size() ? true : false);
      filter.set_message (std::string("applying ") + std::string(argument[1]) + " filter to image " + std::string(argument[0]));
      Stride::set_from_command_line (filter);
      filter.set_stdev (stdev);
      auto output = Image<float>::create (argument[2], filter);
      filter (input, output);
    break;
    }

    // Median
    case 2:
    {
      auto input = Image<float>::open (argument[0]);
      Filter::Median filter (input);

      auto opt = get_options ("extent");
      if (opt.size())
        filter.set_extent (parse_ints (opt[0][0]));
      filter.set_message (std::string("applying ") + std::string(argument[1]) + " filter to image " + std::string(argument[0]));
      Stride::set_from_command_line (filter);

      auto output = Image<float>::create (argument[2], filter);
      filter (input, output);
      break;
     }

    // Smooth
    case 3:
    {
      auto input = Image<float>::open (argument[0]);
      Filter::Smooth filter (input);

      auto opt = get_options ("stdev");
      const bool stdev_supplied = opt.size();
      if (stdev_supplied)
        filter.set_stdev (parse_floats (opt[0][0]));
      opt = get_options ("fwhm");
      if (opt.size()) {
        if (stdev_supplied)
          throw Exception ("the stdev and FWHM options are mutually exclusive.");
        vector<default_type> stdevs = parse_floats((opt[0][0]));
        for (size_t d = 0; d < stdevs.size(); ++d)
          stdevs[d] = stdevs[d] / 2.3548;  //convert FWHM to stdev
        filter.set_stdev (stdevs);
      }
      opt = get_options ("extent");
      if (opt.size())
        filter.set_extent (parse_ints (opt[0][0]));
      filter.set_message (std::string("applying ") + std::string(argument[1]) + " filter to image " + std::string(argument[0]));
      Stride::set_from_command_line (filter);

      auto output = Image<float>::create (argument[2], filter);
      threaded_copy (input, output);
      filter (output);
      break;
    }

    // Normalisation
    case 4:
    {
      auto input = Image<float>::open (argument[0]);
      Filter::Normalise filter (input);

      auto opt = get_options ("extent");
      if (opt.size())
        filter.set_extent (parse_ints (opt[0][0]));
      filter.set_message (std::string("applying ") + std::string(argument[1]) + " filter to image " + std::string(argument[0]) + "...");
      Stride::set_from_command_line (filter);

      auto output = Image<float>::create (argument[2], filter);
      filter (input, output);
      break;
     }

    // Zclean
    case 5:
    {
      auto input = Image<float>::open (argument[0]);
      Filter::ZClean filter (input);

      auto opt = get_options ("maskin");
      if (!opt.size())
        throw Exception (std::string(argument[1]) + " filter requires initial mask");
      Image<float> maskin = Image<float>::open (opt[0][0]);
      check_dimensions (maskin, input, 0, 3);

      filter.set_message (std::string("applying ") + std::string(argument[1]) + " filter to image " + std::string(argument[0]) + "...");
      Stride::set_from_command_line (filter);

      filter.set_voxels_to_bridge (get_option_value ("bridge", 4));
      float zlower = get_option_value ("zlower", 2.5);
      float zupper = get_option_value ("zupper", 2.5);
      filter.set_zlim (zlower, zupper);

      auto output = Image<float>::create (argument[2], filter);
      filter (input, maskin, output);

      opt = get_options ("maskout");
      if (opt.size()) {
        auto maskout = Image<bool>::create (opt[0][0], filter.mask);
        threaded_copy (filter.mask, maskout);
      }
      break;
    }

    default:
      assert (0);
      break;
  }
}<|MERGE_RESOLUTION|>--- conflicted
+++ resolved
@@ -103,11 +103,7 @@
 const OptionGroup ZcleanOption = OptionGroup ("Options for zclean filter")
 + Option ("zupper", "define high intensity outliers: default: 2.5")
   + Argument ("num").type_float(0.1, std::numeric_limits<float>::infinity())
-<<<<<<< HEAD
-+ Option ("zlower", "define low intensity outliers: default: -2.5")
-=======
 + Option ("zlower", "define low intensity outliers: default: 2.5")
->>>>>>> d168540d
   + Argument ("num").type_float(0.1, std::numeric_limits<float>::infinity())
 + Option ("bridge", "number of voxels to gap to fill holes in mask: default: 4")
   + Argument ("num").type_integer(0)
@@ -125,11 +121,7 @@
   SYNOPSIS = "Perform filtering operations on 3D / 4D MR images";
 
   DESCRIPTION
-<<<<<<< HEAD
-  + "The available filters are: fft, gradient, median, smooth, normalise."
-=======
   + "The available filters are: fft, gradient, median, smooth, normalise, zclean."
->>>>>>> d168540d
   + "Each filter has its own unique set of optional parameters."
   + "For 4D images, each 3D volume is processed independently.";
 
