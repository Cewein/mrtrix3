--- conflicted
+++ resolved
@@ -134,14 +134,10 @@
 }
 
 
-<<<<<<< HEAD
-typedef float real_type;
-typedef cfloat complex_type;
-static bool transform_mis_match_reported (false);
-=======
+
 using real_type = float;
 using complex_type = cfloat;
->>>>>>> 00f9837e
+static bool transform_mis_match_reported (false);
 
 
 /**********************************************************************
