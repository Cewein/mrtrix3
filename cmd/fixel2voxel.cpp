--- conflicted
+++ resolved
@@ -94,16 +94,8 @@
 
 
 
-<<<<<<< HEAD
-typedef Image<uint32_t> FixelIndexType;
-typedef Image<float> FixelDataType;
-=======
-class OpBase
-{
-  protected:
-    using in_type = Sparse::Image<FixelMetric>;
-    using out_type = Image<float>;
->>>>>>> 00f9837e
+using FixelIndexType = Image<uint32_t>;
+using FixelDataType = Image<float>;
 
 
 
