/* Copyright (c) 2008-2017 the MRtrix3 contributors.
 *
 * This Source Code Form is subject to the terms of the Mozilla Public
 * License, v. 2.0. If a copy of the MPL was not distributed with this
 * file, you can obtain one at http://mozilla.org/MPL/2.0/.
 *
 * MRtrix is distributed in the hope that it will be useful,
 * but WITHOUT ANY WARRANTY; without even the implied warranty
 * of MERCHANTABILITY or FITNESS FOR A PARTICULAR PURPOSE.
 *
 * For more details, see http://www.mrtrix.org/.
 */


<<<<<<< HEAD

=======
>>>>>>> 57e44453
#include <mutex>
#include <vector>

#include "command.h"
#include "progressbar.h"
#include "thread_queue.h"

#include "image.h"
#include "algo/loop.h"
#include "adapter/subset.h"

<<<<<<< HEAD
=======
#include "connectome/connectome.h"

>>>>>>> 57e44453
#include "surface/mesh.h"
#include "surface/mesh_multi.h"
#include "surface/algo/image2mesh.h"


using namespace MR;
using namespace App;
using namespace MR::Surface;


void usage ()
{

  AUTHOR = "Robert E. Smith (robert.smith@florey.edu.au)";

  SYNOPSIS = "Generate meshes from a label image";

  ARGUMENTS
  + Argument ("nodes_in", "the input node parcellation image").type_image_in()
  + Argument ("mesh_out", "the output mesh file").type_file_out();

  OPTIONS
  + Option ("blocky", "generate 'blocky' meshes with precise delineation of voxel edges, "
                      "rather than the default Marching Cubes approach");

}





void run ()
{

  Header labels_header = Header::open (argument[0]);
  Connectome::check (labels_header);
  auto labels = labels_header.get_image<uint32_t>();

  using voxel_corner_t = Eigen::Array<int, 3, 1>;

  vector<voxel_corner_t> lower_corners, upper_corners;

  {
    for (auto i = Loop ("Importing label image", labels) (labels); i; ++i) {
      const uint32_t index = labels.value();
      if (index) {

        if (index >= lower_corners.size()) {
          lower_corners.resize (index+1, voxel_corner_t (labels.size(0), labels.size(1), labels.size(2)));
          upper_corners.resize (index+1, voxel_corner_t (-1, -1, -1));
        }

        for (size_t axis = 0; axis != 3; ++axis) {
          lower_corners[index][axis] = std::min (lower_corners[index][axis], int(labels.index (axis)));
          upper_corners[index][axis] = std::max (upper_corners[index][axis], int(labels.index (axis)));
        }

      }
    }
  }

  MeshMulti meshes (lower_corners.size(), MR::Surface::Mesh());
  meshes[0].set_name ("none");
  const bool blocky = get_options ("blocky").size();

  {
    std::mutex mutex;
    ProgressBar progress ("Generating meshes from labels", lower_corners.size() - 1);
    auto loader = [&] (size_t& out) { static size_t i = 1; out = i++; return (out != lower_corners.size()); };

    auto worker = [&] (const size_t& in)
    {
      vector<int> from, dimensions;
      for (size_t axis = 0; axis != 3; ++axis) {
        from.push_back (lower_corners[in][axis]);
        dimensions.push_back (upper_corners[in][axis] - lower_corners[in][axis] + 1);
      }
      Adapter::Subset<Image<uint32_t>> subset (labels, from, dimensions);

      auto scratch = Image<bool>::scratch (subset, "Node " + str(in) + " mask");
      for (auto i = Loop (subset) (subset, scratch); i; ++i)
        scratch.value() = (subset.value() == in);

      if (blocky)
        MR::Surface::Algo::image2mesh_blocky (scratch, meshes[in]);
      else
        MR::Surface::Algo::image2mesh_mc (scratch, meshes[in], 0.5);
      meshes[in].set_name (str(in));
      std::lock_guard<std::mutex> lock (mutex);
      ++progress;
      return true;
    };

    Thread::run_queue (loader, size_t(), Thread::multi (worker));
  }

  meshes.save (argument[1]);
}


<|MERGE_RESOLUTION|>--- conflicted
+++ resolved
@@ -12,10 +12,6 @@
  */
 
 
-<<<<<<< HEAD
-
-=======
->>>>>>> 57e44453
 #include <mutex>
 #include <vector>
 
@@ -27,11 +23,8 @@
 #include "algo/loop.h"
 #include "adapter/subset.h"
 
-<<<<<<< HEAD
-=======
 #include "connectome/connectome.h"
 
->>>>>>> 57e44453
 #include "surface/mesh.h"
 #include "surface/mesh_multi.h"
 #include "surface/algo/image2mesh.h"
