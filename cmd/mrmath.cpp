/* Copyright (c) 2008-2017 the MRtrix3 contributors.
 *
 * This Source Code Form is subject to the terms of the Mozilla Public
 * License, v. 2.0. If a copy of the MPL was not distributed with this
 * file, you can obtain one at http://mozilla.org/MPL/2.0/.
 *
 * MRtrix is distributed in the hope that it will be useful,
 * but WITHOUT ANY WARRANTY; without even the implied warranty
 * of MERCHANTABILITY or FITNESS FOR A PARTICULAR PURPOSE.
 *
 * For more details, see http://www.mrtrix.org/.
 */


#include <limits>

#include "command.h"
#include "image.h"
<<<<<<< HEAD
#include "types.h"
=======
#include "memory.h"
#include "phase_encoding.h"
#include "progressbar.h"
>>>>>>> 3aefda44
#include "algo/threaded_loop.h"
#include "math/math.h"
#include "math/median.h"
#include "dwi/gradient.h"

<<<<<<< HEAD
=======
#include <limits>
>>>>>>> 3aefda44


using namespace MR;
using namespace App;

const char* operations[] = {
  "mean",
  "median",
  "sum",
  "product",
  "rms",
  "norm",
  "var",
  "std",
  "min",
  "max",
  "absmax", // Maximum of absolute values
  "magmax", // Value for which the magnitude is the maximum (i.e. preserves signed-ness)
  NULL
};

void usage ()
{
  AUTHOR = "J-Donald Tournier (jdtournier@gmail.com)";

  SYNOPSIS = "Compute summary statistic on image intensities either across images, "
             "or along a specified axis of a single image";

  DESCRIPTION
    + "Supported operations are:"

    + "mean, median, sum, product, rms (root-mean-square value), norm (vector 2-norm), var (unbiased variance), "
    "std (unbiased standard deviation), min, max, absmax (maximum absolute value), "
    "magmax (value with maximum absolute value, preserving its sign)."

    + "See also 'mrcalc' to compute per-voxel operations.";

  ARGUMENTS
  + Argument ("input", "the input image(s).").type_image_in ().allow_multiple()
  + Argument ("operation", "the operation to apply, one of: " + join(operations, ", ") + ".").type_choice (operations)
  + Argument ("output", "the output image.").type_image_out ();

  OPTIONS
  + Option ("axis", "perform operation along a specified axis of a single input image")
    + Argument ("index").type_integer (0)

  + DataType::options();
}


using value_type = float;


class Mean { NOMEMALIGN
  public:
    Mean () : sum (0.0), count (0) { }
    void operator() (value_type val) { 
      if (std::isfinite (val)) {
        sum += val;
        ++count;
      }
    }
    value_type result () const { 
      if (!count)
        return NAN;
      return sum / count; 
    }
    double sum;
    size_t count;
};

class Median { NOMEMALIGN
  public:
    Median () { }
    void operator() (value_type val) { 
      if (!std::isnan (val))
        values.push_back(val);
    }
    value_type result () { 
      return Math::median(values);
    }
    vector<value_type> values; 
};

class Sum { NOMEMALIGN
  public:
    Sum () : sum (0.0) { }
    void operator() (value_type val) { 
      if (std::isfinite (val)) 
        sum += val;
    }
    value_type result () const { 
      return sum; 
    }
    double sum;
};


class Product { NOMEMALIGN
  public:
    Product () : product (NAN) { }
    void operator() (value_type val) {
      if (std::isfinite (val))
        product = std::isfinite (product) ? product * val : val;
    }
    value_type result () const {
      return product;
    }
    double product;
};


class RMS { NOMEMALIGN
  public:
    RMS() : sum (0.0), count (0) { }
    void operator() (value_type val) {
      if (std::isfinite (val)) {
        sum += Math::pow2 (val);
        ++count;
      }
    }
    value_type result() const {
      if (!count)
        return NAN;
      return std::sqrt(sum / count);
    }
    double sum;
    size_t count;
};

class NORM2 { NOMEMALIGN
  public:
    NORM2() : sum (0.0), count (0) { }
    void operator() (value_type val) {
      if (std::isfinite (val)) {
        sum += Math::pow2 (val);
        ++count;
      }
    }
    value_type result() const {
      if (!count)
        return NAN;
      return std::sqrt(sum);
    }
    double sum;
    size_t count;
};


class Var { NOMEMALIGN
  public:
    Var () : sum (0.0), sum_sqr (0.0), count (0) { }
    void operator() (value_type val) { 
      if (std::isfinite (val)) {
        sum += val;
        sum_sqr += Math::pow2 (val);
        ++count;
      }
    }
    value_type result () const { 
      if (count < 2) 
        return NAN;
      return  (sum_sqr - Math::pow2 (sum) / static_cast<double> (count)) / (static_cast<double> (count) - 1.0);
    }
    double sum, sum_sqr;
    size_t count;
};


class Std : public Var { NOMEMALIGN
  public:
    Std() : Var() { }
    value_type result () const { return std::sqrt (Var::result()); }
};


class Min { NOMEMALIGN
  public:
    Min () : min (std::numeric_limits<value_type>::infinity()) { }
    void operator() (value_type val) { 
      if (std::isfinite (val) && val < min) 
        min = val;
    }
    value_type result () const { return std::isfinite (min) ? min : NAN; }
    value_type min;
};


class Max { NOMEMALIGN
  public:
    Max () : max (-std::numeric_limits<value_type>::infinity()) { }
    void operator() (value_type val) { 
      if (std::isfinite (val) && val > max) 
        max = val;
    }
    value_type result () const { return std::isfinite (max) ? max : NAN; }
    value_type max;
};


class AbsMax { NOMEMALIGN
  public:
    AbsMax () : max (-std::numeric_limits<value_type>::infinity()) { }
    void operator() (value_type val) { 
      if (std::isfinite (val) && std::abs(val) > max) 
        max = std::abs(val);
    }
    value_type result () const { return std::isfinite (max) ? max : NAN; }
    value_type max;
};

class MagMax { NOMEMALIGN
  public:
    MagMax () : max (-std::numeric_limits<value_type>::infinity()) { }
    MagMax (const int i) : max (-std::numeric_limits<value_type>::infinity()) { }
    void operator() (value_type val) { 
      if (std::isfinite (val) && (!std::isfinite (max) || std::abs(val) > std::abs (max)))
        max = val;
    }
    value_type result () const { return std::isfinite (max) ? max : NAN; }
    value_type max;
};





template <class Operation>
class AxisKernel { NOMEMALIGN
  public:
    AxisKernel (size_t axis) : axis (axis) { }

    template <class InputImageType, class OutputImageType>
      void operator() (InputImageType& in, OutputImageType& out) {
        Operation op;
        for (auto l = Loop (axis) (in); l; ++l)
          op (in.value());
        out.value() = op.result();
      }
  protected:
    const size_t axis;
};





class ImageKernelBase { NOMEMALIGN
  public:
    virtual void process (Header& image_in) = 0;
    virtual void write_back (Image<value_type>& out) = 0;
};



template <class Operation>
class ImageKernel : public ImageKernelBase { NOMEMALIGN
  protected:
    class InitFunctor { NOMEMALIGN
      public: 
        template <class ImageType> 
          void operator() (ImageType& out) const { out.value() = Operation(); } 
    };
    class ProcessFunctor { NOMEMALIGN
      public: 
        template <class ImageType1, class ImageType2>
          void operator() (ImageType1& out, ImageType2& in) const { 
            Operation op = out.value(); 
            op (in.value()); 
            out.value() = op;
          } 
    };
    class ResultFunctor { NOMEMALIGN
      public: 
        template <class ImageType1, class ImageType2>
          void operator() (ImageType1& out, ImageType2& in) const {
            Operation op = in.value(); 
            out.value() = op.result(); 
          } 
    };

  public:
    ImageKernel (const Header& header) :
      image (Header::scratch (header).get_image<Operation>()) {
        ThreadedLoop (image).run (InitFunctor(), image);
      }

    void write_back (Image<value_type>& out)
    {
      ThreadedLoop (image).run (ResultFunctor(), out, image);
    }

    void process (Header& header_in)
    {
      auto in = header_in.get_image<value_type>();
      ThreadedLoop (image).run (ProcessFunctor(), image, in);
    }

  protected:
    Image<Operation> image;
};




void run ()
{
  const size_t num_inputs = argument.size() - 2;
  const int op = argument[num_inputs];
  const std::string& output_path = argument.back();

  auto opt = get_options ("axis");
  if (opt.size()) {

    if (num_inputs != 1)
      throw Exception ("Option -axis only applies if a single input image is used");

    const size_t axis = opt[0][0];

    auto image_in = Header::open (argument[0]).get_image<value_type>().with_direct_io (axis);

    if (axis >= image_in.ndim())
      throw Exception ("Cannot perform operation along axis " + str (axis) + "; image only has " + str(image_in.ndim()) + " axes");

    Header header_out (image_in);

    if (axis == 3) {
      try {
        const auto DW_scheme = DWI::parse_DW_scheme (header_out);
        DWI::stash_DW_scheme (header_out, DW_scheme);
      } catch (...) { }
      DWI::clear_DW_scheme (header_out);
      PhaseEncoding::clear_scheme (header_out);
    }

    header_out.datatype() = DataType::from_command_line (DataType::Float32);
    header_out.size(axis) = 1;
    squeeze_dim (header_out);

    auto image_out = Header::create (output_path, header_out).get_image<float>();

    auto loop = ThreadedLoop (std::string("computing ") + operations[op] + " along axis " + str(axis) + "...", image_out);

    switch (op) {
      case 0: loop.run  (AxisKernel<Mean>   (axis), image_in, image_out); return;
      case 1: loop.run  (AxisKernel<Median> (axis), image_in, image_out); return;
      case 2: loop.run  (AxisKernel<Sum>    (axis), image_in, image_out); return;
      case 3: loop.run  (AxisKernel<Product>(axis), image_in, image_out); return;
      case 4: loop.run  (AxisKernel<RMS>    (axis), image_in, image_out); return;
      case 5: loop.run  (AxisKernel<NORM2>  (axis), image_in, image_out); return;
      case 6: loop.run  (AxisKernel<Var>    (axis), image_in, image_out); return;
      case 7: loop.run  (AxisKernel<Std>    (axis), image_in, image_out); return;
      case 8: loop.run  (AxisKernel<Min>    (axis), image_in, image_out); return;
      case 9: loop.run  (AxisKernel<Max>    (axis), image_in, image_out); return;
      case 10: loop.run  (AxisKernel<AbsMax> (axis), image_in, image_out); return;
      case 11: loop.run (AxisKernel<MagMax> (axis), image_in, image_out); return;
      default: assert (0);
    }

  } else {

    if (num_inputs < 2)
      throw Exception ("mrmath requires either multiple input images, or the -axis option to be provided");

    // Pre-load all image headers
    vector<Header> headers_in (num_inputs);

    // Header of first input image is the template to which all other input images are compared
    headers_in[0] = Header::open (argument[0]);
    Header header (headers_in[0]);
    header.datatype() = DataType::from_command_line (DataType::Float32);

    // Wipe any excess unary-dimensional axes
    while (header.size (header.ndim() - 1) == 1)
      header.ndim() = header.ndim() - 1;

    // Verify that dimensions of all input images adequately match
    for (size_t i = 1; i != num_inputs; ++i) {
      const std::string path = argument[i];
      // headers_in.push_back (std::unique_ptr<Header> (new Header (Header::open (path))));
      headers_in[i] = Header::open (path);
      const Header& temp (headers_in[i]);
      if (temp.ndim() < header.ndim())
        throw Exception ("Image " + path + " has fewer axes than first imput image " + header.name());
      for (size_t axis = 0; axis != header.ndim(); ++axis) {
        if (temp.size(axis) != header.size(axis))
          throw Exception ("Dimensions of image " + path + " do not match those of first input image " + header.name());
      }
      for (size_t axis = header.ndim(); axis != temp.ndim(); ++axis) {
        if (temp.size(axis) != 1)
          throw Exception ("Image " + path + " has axis with non-unary dimension beyond first input image " + header.name());
      }
    }

    // Wipe any header information that can't be guaranteed to still be accurate
    //   after applying an operator across multiple images
    header.keyval().erase ("dw_scheme");
    PhaseEncoding::clear_scheme (header);

    // Instantiate a kernel depending on the operation requested
    std::unique_ptr<ImageKernelBase> kernel;
    switch (op) {
      case 0:  kernel.reset (new ImageKernel<Mean>    (header)); break;
      case 1:  kernel.reset (new ImageKernel<Median>  (header)); break;
      case 2:  kernel.reset (new ImageKernel<Sum>     (header)); break;
      case 3:  kernel.reset (new ImageKernel<Product> (header)); break;
      case 4:  kernel.reset (new ImageKernel<RMS>     (header)); break;
      case 5:  kernel.reset (new ImageKernel<NORM2>   (header)); break;
      case 6:  kernel.reset (new ImageKernel<Var>     (header)); break;
      case 7:  kernel.reset (new ImageKernel<Std>     (header)); break;
      case 8:  kernel.reset (new ImageKernel<Min>     (header)); break;
      case 9:  kernel.reset (new ImageKernel<Max>     (header)); break;
      case 10:  kernel.reset (new ImageKernel<AbsMax>  (header)); break;
      case 11: kernel.reset (new ImageKernel<MagMax>  (header)); break;
      default: assert (0);
    }

    // Feed the input images to the kernel one at a time
    {
      ProgressBar progress (std::string("computing ") + operations[op] + " across " 
          + str(headers_in.size()) + " images", num_inputs);
      for (size_t i = 0; i != headers_in.size(); ++i) {
        assert (headers_in[i].valid());
        assert (headers_in[i].is_file_backed());
        kernel->process (headers_in[i]);
        ++progress;
      }
    }

    auto out = Header::create (output_path, header).get_image<value_type>();
    kernel->write_back (out); 
  }

}
<|MERGE_RESOLUTION|>--- conflicted
+++ resolved
@@ -16,22 +16,15 @@
 
 #include "command.h"
 #include "image.h"
-<<<<<<< HEAD
-#include "types.h"
-=======
 #include "memory.h"
 #include "phase_encoding.h"
 #include "progressbar.h"
->>>>>>> 3aefda44
 #include "algo/threaded_loop.h"
 #include "math/math.h"
 #include "math/median.h"
 #include "dwi/gradient.h"
 
-<<<<<<< HEAD
-=======
 #include <limits>
->>>>>>> 3aefda44
 
 
 using namespace MR;
