/* Copyright (c) 2008-2019 the MRtrix3 contributors.
 *
 * This Source Code Form is subject to the terms of the Mozilla Public
 * License, v. 2.0. If a copy of the MPL was not distributed with this
 * file, You can obtain one at http://mozilla.org/MPL/2.0/.
 *
 * Covered Software is provided under this License on an "as is"
 * basis, without warranty of any kind, either expressed, implied, or
 * statutory, including, without limitation, warranties that the
 * Covered Software is free of defects, merchantable, fit for a
 * particular purpose or non-infringing.
 * See the Mozilla Public License v. 2.0 for more details.
 *
 * For more details, see http://www.mrtrix.org/.
 */

#include "command.h"
#include "image.h"
#include <Eigen/Dense>
#include <Eigen/Eigenvalues>

#define DEFAULT_SIZE 5

using namespace MR;
using namespace App;


void usage ()
{
  SYNOPSIS = "Denoise DWI data and estimate the noise level based on the optimal threshold for PCA";

  DESCRIPTION
    + "DWI data denoising and noise map estimation by exploiting data redundancy in the PCA domain "
    "using the prior knowledge that the eigenspectrum of random covariance matrices is described by "
    "the universal Marchenko Pastur distribution."

    + "Important note: image denoising must be performed as the first step of the image processing pipeline. "
    "The routine will fail if interpolation or smoothing has been applied to the data prior to denoising."

    + "Note that this function does not correct for non-Gaussian noise biases.";

  AUTHOR = "Daan Christiaens (daan.christiaens@kcl.ac.uk) & Jelle Veraart (jelle.veraart@nyumc.org) & J-Donald Tournier (jdtournier@gmail.com)";

  REFERENCES
    + "Veraart, J.; Novikov, D.S.; Christiaens, D.; Ades-aron, B.; Sijbers, J. & Fieremans, E. " // Internal
    "Denoising of diffusion MRI using random matrix theory. "
    "NeuroImage, 2016, 142, 394-406, doi: 10.1016/j.neuroimage.2016.08.016"

    + "Veraart, J.; Fieremans, E. & Novikov, D.S. " // Internal
    "Diffusion MRI noise mapping using random matrix theory. "
    "Magn. Res. Med., 2016, 76(5), 1582-1593, doi: 10.1002/mrm.26059";

  ARGUMENTS
  + Argument ("dwi", "the input diffusion-weighted image.").type_image_in ()

  + Argument ("out", "the output denoised DWI image.").type_image_out ();


  OPTIONS
    + Option ("mask", "only perform computation within the specified binary brain mask image.")
    +   Argument ("image").type_image_in()

    + Option ("extent", "set the window size of the denoising filter. (default = " + str(DEFAULT_SIZE) + "," + str(DEFAULT_SIZE) + "," + str(DEFAULT_SIZE) + ")")
    +   Argument ("window").type_sequence_int ()

    + Option ("noise", "the output noise map.")
    +   Argument ("level").type_image_out();

  COPYRIGHT = "Copyright (c) 2016 New York University, University of Antwerp, and the MRtrix3 contributors \n \n"
      "Permission is hereby granted, free of charge, to any non-commercial "
      "entity ('Recipient') obtaining a copy of this software and associated "
      "documentation files (the 'Software'), to the Software solely for "
      "non-commercial research, including the rights to "
      "use, copy and modify the Software, subject to the following conditions: "
      "\n \n"
      "\t 1. The above copyright notice and this permission notice shall be "
      "included by Recipient in all copies or substantial portions of "
      "the Software. \n \n"
      "\t 2. THE SOFTWARE IS PROVIDED 'AS IS', WITHOUT WARRANTY OF ANY KIND, "
      "EXPRESS OR IMPLIED, INCLUDING BUT NOT LIMITED TO THE WARRANTIES OF "
      "MERCHANTABILITY, FITNESS FOR A PARTICULAR PURPOSE AND NONINFRINGEMENT. IN "
      "NO EVENT SHALL THE AUTHORS OR COPYRIGHT HOLDERS BE LIABLE FOR ANY "
      "CLAIM, DAMAGES OR OTHER LIABILITY, WHETHER IN AN ACTION OF CONTRACT, TORT "
      "OR OTHERWISE, ARISING FROM, OUT OF OR IN CONNECTION WITH THE SOFTWARE "
      "OR THE USE OR OTHER DEALINGS IN THE SOFTWARE. \n \n"
      "\t 3. In no event shall NYU be liable for direct, indirect, special, "
      "incidental or consequential damages in connection with the Software. "
      "Recipient will defend, indemnify and hold NYU harmless from any claims "
      "or liability resulting from the use of the Software by recipient. \n \n"
      "\t 4. Neither anything contained herein nor the delivery of the Software "
      "to recipient shall be deemed to grant the Recipient any right or "
      "licenses under any patents or patent application owned by NYU. \n \n"
<<<<<<< HEAD
      "\t 5. The Software may only be used for non-commercial research and may not be used for clinical care. \n \n"
      "\t 6. Any publication by Recipient of research involving the Software shall cite the references listed below.";
=======
      "\t 5. The Software may only be used for non-commercial research and may "
      "not be used for clinical care. \n \n"
      "\t 6. Any publication by Recipient of research involving the Software "
      "shall cite the references listed below.";
>>>>>>> c5c7f9c8

}


using value_type = float;


template <class ImageType>
class DenoisingFunctor { MEMALIGN(DenoisingFunctor)
  public:
  DenoisingFunctor (ImageType& dwi, vector<int> extent, Image<bool>& mask, ImageType& noise)
    : extent {{extent[0]/2, extent[1]/2, extent[2]/2}},
      m (dwi.size(3)),
      n (extent[0]*extent[1]*extent[2]),
      r ((m<n) ? m : n),
      X (m,n),
      pos {{0, 0, 0}},
      mask (mask),
      noise (noise)
  { }

  void operator () (ImageType& dwi, ImageType& out)
  {
    if (mask.valid()) {
      assign_pos_of (dwi).to (mask);
      if (!mask.value())
        return;
    }

    // Load data in local window
    load_data (dwi);

    // Compute Eigendecomposition:
    Eigen::MatrixXf XtX (r,r);
    if (m <= n)
      XtX.template triangularView<Eigen::Lower>() = X * X.transpose();
    else
      XtX.template triangularView<Eigen::Lower>() = X.transpose() * X;
    Eigen::SelfAdjointEigenSolver<Eigen::MatrixXf> eig (XtX);
    // eigenvalues provide squared singular values:
    Eigen::VectorXf s = eig.eigenvalues();

    // Marchenko-Pastur optimal threshold
    const double lam_r = s[0] / n;
    double clam = 0.0;
    sigma2 = NaN;
    ssize_t cutoff_p = 0;
    for (ssize_t p = 0; p < r; ++p)
    {
      double lam = s[p] / n;
      clam += lam;
      double gam = double(m-r+p+1) / double(n);
      double sigsq1 = clam / (p+1) / std::max (gam, 1.0);
      double sigsq2 = (lam - lam_r) / 4 / std::sqrt(gam);
      // sigsq2 > sigsq1 if signal else noise
      if (sigsq2 < sigsq1) {
        sigma2 = sigsq1;
        cutoff_p = p+1;
      }
    }

    if (cutoff_p > 0) {
      // recombine data using only eigenvectors above threshold:
      s.head (cutoff_p).setZero();
      s.tail (r-cutoff_p).setOnes();
      if (m <= n)
        X.col (n/2) = eig.eigenvectors() * ( s.asDiagonal() * ( eig.eigenvectors().adjoint() * X.col(n/2) ));
      else
        X.col (n/2) = X * ( eig.eigenvectors() * ( s.asDiagonal() * eig.eigenvectors().adjoint().col(n/2) ));
    }

    // Store output
    assign_pos_of(dwi).to(out);
    for (auto l = Loop (3) (out); l; ++l)
      out.value() = X(out.index(3), n/2);

    // store noise map if requested:
    if (noise.valid()) {
      assign_pos_of(dwi).to(noise);
      noise.value() = value_type (std::sqrt(sigma2));
    }
  }


  void load_data (ImageType& dwi)
  {
    pos[0] = dwi.index(0); pos[1] = dwi.index(1); pos[2] = dwi.index(2);
    X.setZero();
    ssize_t k = 0;
    for (dwi.index(2) = pos[2]-extent[2]; dwi.index(2) <= pos[2]+extent[2]; ++dwi.index(2))
      for (dwi.index(1) = pos[1]-extent[1]; dwi.index(1) <= pos[1]+extent[1]; ++dwi.index(1))
        for (dwi.index(0) = pos[0]-extent[0]; dwi.index(0) <= pos[0]+extent[0]; ++dwi.index(0), ++k)
          if (! is_out_of_bounds(dwi,0,3))
            X.col(k) = dwi.row(3);
    // reset image position
    dwi.index(0) = pos[0];
    dwi.index(1) = pos[1];
    dwi.index(2) = pos[2];
  }

private:
  const std::array<ssize_t, 3> extent;
  const ssize_t m, n, r;
  Eigen::MatrixXf X;
  std::array<ssize_t, 3> pos;
  double sigma2;
  Image<bool> mask;
  ImageType noise;

};



void run ()
{
  auto dwi_in = Image<value_type>::open (argument[0]).with_direct_io(3);

  if (dwi_in.ndim() != 4 || dwi_in.size(3) <= 1)
    throw Exception ("input image must be 4-dimensional");

  Image<bool> mask;
  auto opt = get_options ("mask");
  if (opt.size()) {
    mask = Image<bool>::open (opt[0][0]);
    check_dimensions (mask, dwi_in, 0, 3);
  }

  auto header = Header (dwi_in);
  header.datatype() = DataType::Float32;
  auto dwi_out = Image<value_type>::create (argument[1], header);

  opt = get_options("extent");
  vector<int> extent = { DEFAULT_SIZE, DEFAULT_SIZE, DEFAULT_SIZE };
  if (opt.size()) {
    extent = parse_ints(opt[0][0]);
    if (extent.size() == 1)
      extent = {extent[0], extent[0], extent[0]};
    if (extent.size() != 3)
      throw Exception ("-extent must be either a scalar or a list of length 3");
    for (auto &e : extent)
      if (!(e & 1))
        throw Exception ("-extent must be a (list of) odd numbers");
  }

  Image<value_type> noise;
  opt = get_options("noise");
  if (opt.size()) {
    header.ndim() = 3;
    noise = Image<value_type>::create (opt[0][0], header);
  }

  DenoisingFunctor< Image<value_type> > func (dwi_in, extent, mask, noise);
  ThreadedLoop ("running MP-PCA denoising", dwi_in, 0, 3)
    .run (func, dwi_in, dwi_out);
}

<|MERGE_RESOLUTION|>--- conflicted
+++ resolved
@@ -90,15 +90,10 @@
       "\t 4. Neither anything contained herein nor the delivery of the Software "
       "to recipient shall be deemed to grant the Recipient any right or "
       "licenses under any patents or patent application owned by NYU. \n \n"
-<<<<<<< HEAD
-      "\t 5. The Software may only be used for non-commercial research and may not be used for clinical care. \n \n"
-      "\t 6. Any publication by Recipient of research involving the Software shall cite the references listed below.";
-=======
       "\t 5. The Software may only be used for non-commercial research and may "
       "not be used for clinical care. \n \n"
       "\t 6. Any publication by Recipient of research involving the Software "
       "shall cite the references listed below.";
->>>>>>> c5c7f9c8
 
 }
 
