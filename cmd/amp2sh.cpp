/*
    Copyright 2008 Brain Research Institute, Melbourne, Australia

    Written by J-Donald Tournier, 27/06/08.

    This file is part of MRtrix.

    MRtrix is free software: you can redistribute it and/or modify
    it under the terms of the GNU General Public License as published by
    the Free Software Foundation, either version 3 of the License, or
    (at your option) any later version.

    MRtrix is distributed in the hope that it will be useful,
    but WITHOUT ANY WARRANTY; without even the implied warranty of
    MERCHANTABILITY or FITNESS FOR A PARTICULAR PURPOSE.  See the
    GNU General Public License for more details.

    You should have received a copy of the GNU General Public License
    along with MRtrix.  If not, see <http://www.gnu.org/licenses/>.

*/

#include "command.h"
#include "progressbar.h"
#include "image/buffer.h"
#include "image/buffer_preload.h"
#include "image/voxel.h"
#include "math/matrix.h"
#include "math/SH.h"
#include "dwi/gradient.h"
#include "dwi/shells.h"
#include "image/threaded_loop.h"


using namespace MR;
using namespace App;

void usage ()
{
  DESCRIPTION
  + "convert a set of amplitudes (defined along a set of corresponding directions) "
    "to their spherical harmonic representation. The spherical harmonic decomposition is "
    "calculated by least-squares linear fitting."

  + "The directions can be defined either as a DW gradient scheme (for example to compute "
    "the SH representation of the DW signal) or a set of [az el] pairs as output by the gendir "
    "command. The DW gradient scheme or direction set can be supplied within the input "
    "image header or using the -gradient or -directions option. Note that if a direction set "
    "and DW gradient scheme can be found, the direction set will be used by default."

  + "Note that this program makes use of implied symmetries in the diffusion "
    "profile. First, the fact the signal attenuation profile is real implies "
    "that it has conjugate symmetry, i.e. Y(l,-m) = Y(l,m)* (where * denotes the "
    "complex conjugate). Second, the diffusion profile should be antipodally "
    "symmetric (i.e. S(x) = S(-x)), implying that all odd l components should be "
    "zero. Therefore, this program only computes the even elements."

  + "Note that the spherical harmonics equations used here differ slightly from "
    "those conventionally used, in that the (-1)^m factor has been omitted. This "
    "should be taken into account in all subsequent calculations."

  + Math::SH::encoding_description;

  ARGUMENTS
  + Argument ("amp", "the input amplitude image.").type_image_in ()
  + Argument ("SH", "the output spherical harmonics coefficients image.").type_image_out ();


  OPTIONS
  + Option ("lmax",
            "set the maximum harmonic order for the output series. By default, the "
            "program will use the highest possible lmax given the number of "
            "diffusion-weighted images.")
  +   Argument ("order").type_integer (0, 8, 30)

  + Option ("normalise", "normalise the DW signal to the b=0 image")

  + Option ("directions", "the directions corresponding to the input amplitude image used to sample AFD. "
                          "By default this option is not required providing the direction set is supplied "
                          "in the amplitude image. This should be supplied as a list of directions [az el], "
                          "as generated using the gendir command")
  +   Argument ("file").type_file_in()
<<<<<<< HEAD

  + Option ("rician", "correct for Rician noise induced bias, using noise map supplied")
  +   Argument ("noise").type_image_in()
=======
>>>>>>> c2c11f8c

  + Option ("rician", "correct for Rician noise induced bias, using noise map supplied")
  +   Argument ("noise").type_image_in()

  + DWI::GradImportOptions()
  + DWI::ShellOption
  + Image::Stride::StrideOption;
}



#define RICIAN_POWER 2.25


typedef float value_type;

class Amp2SHCommon {
  public:
    Amp2SHCommon (const Math::Matrix<value_type>& sh2amp,
        const std::vector<size_t>& bzeros, 
        const std::vector<size_t>& dwis, 
        bool normalise_to_bzero) :
      sh2amp (sh2amp), 
      amp2sh (Math::pinv (sh2amp)),
      bzeros (bzeros),
      dwis (dwis),
      normalise (normalise_to_bzero) { }


    Math::Matrix<value_type> sh2amp, amp2sh;
    const std::vector<size_t>& bzeros;
    const std::vector<size_t>& dwis;
    bool normalise;
};




class Amp2SH {
  public:
    Amp2SH (const Amp2SHCommon& common) : 
      C (common), 
<<<<<<< HEAD
      a (C.SHT.n_amp()), 
      c (C.SHT.n_SH()) { }
=======
      a (common.amp2sh.columns()),
      c (common.amp2sh.rows()) { }
>>>>>>> c2c11f8c

    template <class SHVoxelType, class AmpVoxelType>
      void operator() (SHVoxelType& SH, AmpVoxelType& amp) 
      {
        get_amps (amp);
<<<<<<< HEAD
        C.SHT.A2SH (c, a);
=======
        mult (c, C.amp2sh, a);
>>>>>>> c2c11f8c
        write_SH (SH);
      }



    // Rician-corrected version:
    template <class SHVoxelType, class AmpVoxelType, class NoiseVoxelType>
      void operator() (SHVoxelType& SH, AmpVoxelType& amp, const NoiseVoxelType& noise) 
      {
<<<<<<< HEAD
        const Math::Matrix<value_type>& M (C.SHT.mat_SH2A());
        w.allocate (M.rows());
        w = value_type(1.0);

        get_amps (amp);
        C.SHT.A2SH (c, a);

        for (size_t iter = 0; iter < 20; ++iter) {
          MW = M;
          if (get_rician_bias (M, noise.value()))
            break;
          for (size_t n = 0; n < MW.rows(); ++n) 
            MW.row (n) *= w[n];

          Math::mult (c, value_type(1.0), CblasTrans, MW, ap);
          Math::mult (Q, value_type(1.0), CblasTrans, MW, CblasNoTrans, M);
=======
        w.allocate (C.sh2amp.rows());
        w = value_type(1.0);

        get_amps (amp);
        mult (c, C.amp2sh, a);

        for (size_t iter = 0; iter < 20; ++iter) {
          sh2amp = C.sh2amp;
          if (get_rician_bias (sh2amp, noise.value()))
            break;
          for (size_t n = 0; n < sh2amp.rows(); ++n) 
            sh2amp.row (n) *= w[n];

          Math::mult (c, value_type(1.0), CblasTrans, sh2amp, ap);
          Math::mult (Q, value_type(1.0), CblasTrans, sh2amp, CblasNoTrans, sh2amp);
>>>>>>> c2c11f8c
          Math::Cholesky::decomp (Q);
          Math::Cholesky::solve (c, Q);
        }

        write_SH (SH);
      }

  protected:
    const Amp2SHCommon& C;
    Math::Vector<value_type> a, c, w, ap;
<<<<<<< HEAD
    Math::Matrix<value_type> Q, MW;
=======
    Math::Matrix<value_type> Q, sh2amp;
>>>>>>> c2c11f8c

    template <class AmpVoxelType>
      void get_amps (AmpVoxelType& amp) {
        double norm = 1.0;
        if (C.normalise) {
          for (size_t n = 0; n < C.bzeros.size(); n++) {
            amp[3] = C.bzeros[n];
            norm += amp.value ();
          }
          norm = C.bzeros.size() / norm;
        }

        for (size_t n = 0; n < a.size(); n++) {
          amp[3] = C.dwis.size() ? C.dwis[n] : n;
          a[n] = amp.value() * norm;
        }
      }

    template <class SHVoxelType>
      void write_SH (SHVoxelType& SH) {
        for (SH[3] = 0; SH[3] < SH.dim (3); ++SH[3])
          SH.value() = c[SH[3]];
      }

<<<<<<< HEAD
    bool get_rician_bias (const Math::Matrix<value_type>& M, value_type noise) {
      Math::mult (ap, M, c);
=======
    bool get_rician_bias (const Math::Matrix<value_type>& sh2amp, value_type noise) {
      Math::mult (ap, sh2amp, c);
>>>>>>> c2c11f8c
      value_type norm_diff = 0.0;
      value_type norm_amp = 0.0;
      for (size_t n = 0; n < ap.size() ; ++n) {
        ap[n] = std::max (ap[n], value_type(0.0));
        value_type t = std::pow (ap[n]/noise, value_type(RICIAN_POWER));
<<<<<<< HEAD
        w[n] = 1.0;//Math::pow2 ((t + 1.7)/(t + 1.12));
=======
        w[n] = Math::pow2 ((t + 1.7)/(t + 1.12));
>>>>>>> c2c11f8c
        value_type diff = a[n] - noise * std::pow (t + 1.65, 1.0/RICIAN_POWER);
        norm_diff += Math::pow2 (diff);
        norm_amp += Math::pow2 (a[n]);
        ap[n] += diff;
      }
      return norm_diff/norm_amp < 1.0e-8; 
    }
};





void run ()
{
  Image::BufferPreload<value_type> amp_data (argument[0], Image::Stride::contiguous_along_axis (3));
  Image::Header header (amp_data);

  std::vector<size_t> bzeros, dwis;
  Math::Matrix<value_type> dirs;
  Options opt = get_options ("directions");
  if (opt.size()) {
    dirs.load(opt[0][0]);
  } 
  else {
    if (header["directions"].size()) {
      std::vector<value_type> dir_vector;
      std::vector<std::string > lines = split (header["directions"], "\n", true);
      for (size_t l = 0; l < lines.size(); l++) {
        std::vector<value_type> v (parse_floats (lines[l]));
        dir_vector.insert (dir_vector.end(), v.begin(), v.end());
      }
      dirs.resize(dir_vector.size() / 2, 2);
      for (size_t i = 0; i < dir_vector.size(); i += 2) {
        dirs(i / 2, 0) = dir_vector[i];
        dirs(i / 2, 1) = dir_vector[i + 1];
      }
    } 
    else {
      Math::Matrix<value_type> grad = DWI::get_valid_DW_scheme<value_type> (amp_data);
      DWI::Shells shells (grad);
      shells.select_shells (true, true);
      if (shells.smallest().is_bzero())
        bzeros = shells.smallest().get_volumes();
      dwis = shells.largest().get_volumes();
      dirs = DWI::gen_direction_matrix (grad, dwis);
    }
  }

  Math::Matrix<value_type> sh2amp = DWI::compute_SH2amp_mapping (dirs, true, 8);


  bool normalise = get_options ("normalise").size();
  if (normalise && !bzeros.size())
    throw Exception ("the normalise option is only available if the input data contains b=0 images.");


<<<<<<< HEAD
  header.dim (3) = Math::SH::NforL (lmax);
=======
  header.dim (3) = sh2amp.columns();
>>>>>>> c2c11f8c
  header.datatype() = DataType::Float32;
  Image::Stride::set_from_command_line (header);
  Image::Buffer<value_type> SH_data (argument[1], header);

  auto amp_vox = amp_data.voxel();
  auto SH_vox = SH_data.voxel();

<<<<<<< HEAD
  Amp2SHCommon common (dirs, lmax, bzeros, dwis, normalise);
=======
  Amp2SHCommon common (sh2amp, bzeros, dwis, normalise);
>>>>>>> c2c11f8c

  opt = get_options ("rician");
  if (opt.size()) {
    Image::BufferPreload<value_type> noise_data (opt[0][0]);
    Image::BufferPreload<value_type>::voxel_type noise_vox (noise_data);
    Image::ThreadedLoop ("mapping amplitudes to SH coefficients...", amp_vox, 0, 3)
      .run (Amp2SH (common), SH_vox, amp_vox, noise_vox);
  }
  else {
    Image::ThreadedLoop ("mapping amplitudes to SH coefficients...", amp_vox, 0, 3)
      .run (Amp2SH (common), SH_vox, amp_vox);
  }
}<|MERGE_RESOLUTION|>--- conflicted
+++ resolved
@@ -80,12 +80,6 @@
                           "in the amplitude image. This should be supplied as a list of directions [az el], "
                           "as generated using the gendir command")
   +   Argument ("file").type_file_in()
-<<<<<<< HEAD
-
-  + Option ("rician", "correct for Rician noise induced bias, using noise map supplied")
-  +   Argument ("noise").type_image_in()
-=======
->>>>>>> c2c11f8c
 
   + Option ("rician", "correct for Rician noise induced bias, using noise map supplied")
   +   Argument ("noise").type_image_in()
@@ -128,23 +122,14 @@
   public:
     Amp2SH (const Amp2SHCommon& common) : 
       C (common), 
-<<<<<<< HEAD
-      a (C.SHT.n_amp()), 
-      c (C.SHT.n_SH()) { }
-=======
       a (common.amp2sh.columns()),
       c (common.amp2sh.rows()) { }
->>>>>>> c2c11f8c
 
     template <class SHVoxelType, class AmpVoxelType>
       void operator() (SHVoxelType& SH, AmpVoxelType& amp) 
       {
         get_amps (amp);
-<<<<<<< HEAD
-        C.SHT.A2SH (c, a);
-=======
         mult (c, C.amp2sh, a);
->>>>>>> c2c11f8c
         write_SH (SH);
       }
 
@@ -154,24 +139,6 @@
     template <class SHVoxelType, class AmpVoxelType, class NoiseVoxelType>
       void operator() (SHVoxelType& SH, AmpVoxelType& amp, const NoiseVoxelType& noise) 
       {
-<<<<<<< HEAD
-        const Math::Matrix<value_type>& M (C.SHT.mat_SH2A());
-        w.allocate (M.rows());
-        w = value_type(1.0);
-
-        get_amps (amp);
-        C.SHT.A2SH (c, a);
-
-        for (size_t iter = 0; iter < 20; ++iter) {
-          MW = M;
-          if (get_rician_bias (M, noise.value()))
-            break;
-          for (size_t n = 0; n < MW.rows(); ++n) 
-            MW.row (n) *= w[n];
-
-          Math::mult (c, value_type(1.0), CblasTrans, MW, ap);
-          Math::mult (Q, value_type(1.0), CblasTrans, MW, CblasNoTrans, M);
-=======
         w.allocate (C.sh2amp.rows());
         w = value_type(1.0);
 
@@ -187,7 +154,6 @@
 
           Math::mult (c, value_type(1.0), CblasTrans, sh2amp, ap);
           Math::mult (Q, value_type(1.0), CblasTrans, sh2amp, CblasNoTrans, sh2amp);
->>>>>>> c2c11f8c
           Math::Cholesky::decomp (Q);
           Math::Cholesky::solve (c, Q);
         }
@@ -198,11 +164,7 @@
   protected:
     const Amp2SHCommon& C;
     Math::Vector<value_type> a, c, w, ap;
-<<<<<<< HEAD
-    Math::Matrix<value_type> Q, MW;
-=======
     Math::Matrix<value_type> Q, sh2amp;
->>>>>>> c2c11f8c
 
     template <class AmpVoxelType>
       void get_amps (AmpVoxelType& amp) {
@@ -227,23 +189,14 @@
           SH.value() = c[SH[3]];
       }
 
-<<<<<<< HEAD
-    bool get_rician_bias (const Math::Matrix<value_type>& M, value_type noise) {
-      Math::mult (ap, M, c);
-=======
     bool get_rician_bias (const Math::Matrix<value_type>& sh2amp, value_type noise) {
       Math::mult (ap, sh2amp, c);
->>>>>>> c2c11f8c
       value_type norm_diff = 0.0;
       value_type norm_amp = 0.0;
       for (size_t n = 0; n < ap.size() ; ++n) {
         ap[n] = std::max (ap[n], value_type(0.0));
         value_type t = std::pow (ap[n]/noise, value_type(RICIAN_POWER));
-<<<<<<< HEAD
-        w[n] = 1.0;//Math::pow2 ((t + 1.7)/(t + 1.12));
-=======
         w[n] = Math::pow2 ((t + 1.7)/(t + 1.12));
->>>>>>> c2c11f8c
         value_type diff = a[n] - noise * std::pow (t + 1.65, 1.0/RICIAN_POWER);
         norm_diff += Math::pow2 (diff);
         norm_amp += Math::pow2 (a[n]);
@@ -293,7 +246,7 @@
     }
   }
 
-  Math::Matrix<value_type> sh2amp = DWI::compute_SH2amp_mapping (dirs, true, 8);
+  Math::Matrix<value_type> sh2amp = DWI::compute_SH2amp_mapping (dirs);
 
 
   bool normalise = get_options ("normalise").size();
@@ -301,11 +254,7 @@
     throw Exception ("the normalise option is only available if the input data contains b=0 images.");
 
 
-<<<<<<< HEAD
-  header.dim (3) = Math::SH::NforL (lmax);
-=======
   header.dim (3) = sh2amp.columns();
->>>>>>> c2c11f8c
   header.datatype() = DataType::Float32;
   Image::Stride::set_from_command_line (header);
   Image::Buffer<value_type> SH_data (argument[1], header);
@@ -313,11 +262,7 @@
   auto amp_vox = amp_data.voxel();
   auto SH_vox = SH_data.voxel();
 
-<<<<<<< HEAD
-  Amp2SHCommon common (dirs, lmax, bzeros, dwis, normalise);
-=======
   Amp2SHCommon common (sh2amp, bzeros, dwis, normalise);
->>>>>>> c2c11f8c
 
   opt = get_options ("rician");
   if (opt.size()) {
