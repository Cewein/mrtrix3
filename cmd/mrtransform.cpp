/* Copyright (c) 2008-2017 the MRtrix3 contributors
 *
 * This Source Code Form is subject to the terms of the Mozilla Public
 * License, v. 2.0. If a copy of the MPL was not distributed with this
 * file, you can obtain one at http://mozilla.org/MPL/2.0/.
 *
 * MRtrix is distributed in the hope that it will be useful,
 * but WITHOUT ANY WARRANTY; without even the implied warranty
 * of MERCHANTABILITY or FITNESS FOR A PARTICULAR PURPOSE.
 *
 * For more details, see http://www.mrtrix.org/.
 */


<<<<<<< HEAD
=======

#include <unsupported/Eigen/MatrixFunctions>
>>>>>>> c3a0886e
#include "command.h"
#include "progressbar.h"
#include "image.h"
#include "math/math.h"
#include "math/sphere.h"
#include "interp/nearest.h"
#include "interp/linear.h"
#include "interp/cubic.h"
#include "interp/sinc.h"
#include "filter/reslice.h"
#include "filter/warp.h"
#include "algo/loop.h"
#include "algo/copy.h"
#include "algo/threaded_copy.h"
#include "dwi/directions/predefined.h"
#include "dwi/gradient.h"
#include "registration/transform/reorient.h"
#include "registration/warp/helpers.h"
#include "registration/warp/compose.h"
#include "math/average_space.h"
#include "math/SH.h"



using namespace MR;
using namespace App;

const char* interp_choices[] = { "nearest", "linear", "cubic", "sinc", NULL };

void usage ()
{

  AUTHOR = "J-Donald Tournier (jdtournier@gmail.com) and David Raffelt (david.raffelt@florey.edu.au) and Max Pietsch (maximilian.pietsch@kcl.ac.uk)";

  DESCRIPTION
  + "apply spatial transformations to an image. "

  + "If a linear transform is applied without a template image the command "
    "will modify the image header transform matrix"

  + "FOD reorientation (with apodised point spread functions) will be performed "
    "by default if the number of volumes in the 4th dimension equals the number "
    "of coefficients in an antipodally symmetric spherical harmonic series (e.g. "
    "6, 15, 28 etc). The -no_reorientation option can be used to force "
    "reorientation off if required."

  + "If a DW scheme is contained in the header (or specified separately), and "
    "the number of directions matches the number of volumes in the images, any "
    "transformation applied using the -linear option will be also be applied to the directions.";

  REFERENCES
    + "* If FOD reorientation is being performed:\n"
    "Raffelt, D.; Tournier, J.-D.; Crozier, S.; Connelly, A. & Salvado, O. " // Internal
    "Reorientation of fiber orientation distributions using apodized point spread functions. "
    "Magnetic Resonance in Medicine, 2012, 67, 844-855"

    + "* If FOD modulation is being performed:\n"
    "Raffelt, D.; Tournier, J.-D.; Rose, S.; Ridgway, G.R.; Henderson, R.; Crozier, S.; Salvado, O.; Connelly, A.; " // Internal
    "Apparent Fibre Density: a novel measure for the analysis of diffusion-weighted magnetic resonance images. "
    "NeuroImage, 2012, 15;59(4), 3976-94.";

  ARGUMENTS
  + Argument ("input", "input image to be transformed.").type_image_in ()
  + Argument ("output", "the output image.").type_image_out ();

  OPTIONS
    + OptionGroup ("Affine transformation options")

    + Option ("linear",
        "specify a linear transform to apply, in the form of a 3x4 "
        "or 4x4 ascii file. Note the standard 'reverse' convention "
        "is used, where the transform maps points in the template image "
        "to the moving image. Note that the reverse convention is still "
        "assumed even if no -template image is supplied")
    +   Argument ("transform").type_file_in ()

    + Option ("flip",
        "flip the specified axes, provided as a comma-separated list of indices (0:x, 1:y, 2:z).")
    +   Argument ("axes").type_sequence_int()

    + Option ("inverse",
        "apply the inverse transformation")

    + Option ("half",
        "apply the matrix square root of the transformation. This can be combined with the inverse option.")

    + Option ("replace",
        "replace the linear transform of the original image by that specified, "
        "rather than applying it to the original image. The specified transform "
        "can be either a template image, or a 3x4 or 4x4 ascii file.")
    +   Argument ("file").type_file_in()

    + Option ("identity",
              "set the header transform of the image to the identity matrix")

    + OptionGroup ("Regridding options")

    + Option ("template",
        "reslice the input image to match the specified template image grid.")
    + Argument ("image").type_image_in ()

    + Option ("midway_space",
        "reslice the input image to the midway space. Requires either the -template or -warp option. If "
        "used with -template and -linear option the input image will be resliced onto the grid halfway between the input and template. "
        "If used with the -warp option the input will be warped to the midway space defined by the grid of the input warp "
        "(i.e. half way between image1 and image2)")

    + Option ("interp",
        "set the interpolation method to use when reslicing (choices: nearest, linear, cubic, sinc. Default: cubic).")
    + Argument ("method").type_choice (interp_choices)

    + OptionGroup ("Non-linear transformation options")

    // TODO point users to a documentation page describing the warp field format
      + Option ("warp",
          "apply a non-linear 4D deformation field to warp the input image. Each voxel in the deformation field must define "
          "the scanner space position that will be used to interpolate the input image during warping (i.e. pull-back/reverse warp convention). "
          "If the -template image is also supplied the deformation field will be resliced first to the template image grid. If no -template "
          "option is supplied then the output image will have the same image grid as the deformation field. This option can be used in "
          "combination with the -affine option, in which case the affine will be applied first)")
      + Argument ("image").type_image_in ()

    + Option ("warp_full",
        "warp the input image using a 5D warp file output from mrregister. Any linear transforms in the warp image header "
        "will also be applied. The -warp_full option must be used in combination with either the -template option or the -midway_space option. "
        "If a -template image is supplied then the full warp will be used. By default the image1->image2 transform will be applied, "
        "however the -from 2 option can be used to apply the image2->image1 transform. Use the -midway_space option to warp the input "
        "image to the midway space. The -from option can also be used to define which warp to use when transforming to midway space")
    + Argument ("image").type_image_in ()

    + Option ("from",
        "used to define which space the input image is when using the -warp_mid option. "
        "Use -from 1 to warp from image1 or -from 2 to warp from image2")
    +   Argument ("image").type_integer (1,2)

    + OptionGroup ("Fibre orientation distribution handling options")

    + Option ("modulate",
        "modulate FODs during reorientation to preserve the apparent fibre density across fibre bundle widths before and after the transformation")

    + Option ("directions",
        "directions defining the number and orientation of the apodised point spread functions used in FOD reorientation "
        "(Default: 300 directions)")
    + Argument ("file", "a list of directions [az el] generated using the dirgen command.").type_file_in()

    + Option ("noreorientation",
        "turn off FOD reorientation. Reorientation is on by default if the number "
        "of volumes in the 4th dimension corresponds to the number of coefficients in an "
        "antipodally symmetric spherical harmonic series (i.e. 6, 15, 28, 45, 66 etc")

    + DWI::GradImportOptions()

    + DataType::options ()

    + Option ("nan",
      "Use NaN as the out of bounds value (Default: 0.0)");
}

void apply_warp (Image<float>& input, Image<float>& output, Image<default_type>& warp, const int interp, const float out_of_bounds_value) {
  switch (interp) {
  case 0:
    Filter::warp<Interp::Nearest> (input, output, warp, out_of_bounds_value);
    break;
  case 1:
    Filter::warp<Interp::Linear> (input, output, warp, out_of_bounds_value);
    break;
  case 2:
    Filter::warp<Interp::Cubic> (input, output, warp, out_of_bounds_value);
    break;
  case 3:
    Filter::warp<Interp::Sinc> (input, output, warp, out_of_bounds_value);
    break;
  default:
    assert (0);
    break;
  }
}



void run ()
{
  auto input_header = Header::open (argument[0]);
  Header output_header (input_header);
  output_header.datatype() = DataType::from_command_line (DataType::from<float> ());

  // Linear
  transform_type linear_transform;
  bool linear = false;
  auto opt = get_options ("linear");
  if (opt.size()) {
    linear = true;
    linear_transform = load_transform (opt[0][0]);
  }

  // Replace
  bool replace = false;
  opt = get_options ("replace");
  if (opt.size()) {
    linear = replace = true;
    try {
      auto template_header = Header::open (opt[0][0]);
      linear_transform = template_header.transform();
    } catch (...) {
      try {
        linear_transform = load_transform (opt[0][0]);
      } catch (...) {
        throw Exception ("Unable to extract transform matrix from -replace file \"" + str(opt[0][0]) + "\"");
      }
    }
  }

  if (get_options ("identity").size()) {
    linear = replace = true;
    linear_transform.setIdentity();
  }

  // Template
  opt = get_options ("template");
  Header template_header;
  if (opt.size()) {
    if (replace)
      throw Exception ("you cannot use the -replace option with the -template option");
    if (!linear)
      linear_transform.setIdentity();
    template_header = Header::open (opt[0][0]);
    for (size_t i = 0; i < 3; ++i) {
      output_header.size(i) = template_header.size(i);
      output_header.spacing(i) = template_header.spacing(i);
    }
    output_header.transform() = template_header.transform();
    add_line (output_header.keyval()["comments"], std::string ("regridded to template image \"" + template_header.name() + "\""));
  }

  // Warp 5D warp
  // TODO add reference to warp format documentation
  opt = get_options ("warp_full");
  Image<default_type> warp;
  if (opt.size()) {
    warp = Image<default_type>::open (opt[0][0]).with_direct_io();
    Registration::Warp::check_warp_full (warp);
    if (linear)
      throw Exception ("the -warp_full option cannot be applied in combination with -linear since the "
                       "linear transform is already included in the warp header");
  }

  // Warp from image1 or image2
  int from = 1;
  opt = get_options ("from");
  if (opt.size()) {
    from = opt[0][0];
    if (!warp.valid())
      WARN ("-from option ignored since no 5D warp was input");
  }

  // Warp deformation field
  opt = get_options ("warp");
  if (opt.size()) {
    if (warp.valid())
      throw Exception ("only one warp field can be input with either -warp or -warp_mid");
    warp = Image<default_type>::open (opt[0][0]).with_direct_io (Stride::contiguous_along_axis(3));
    if (warp.ndim() != 4)
      throw Exception ("the input -warp file must be a 4D deformation field");
    if (warp.size(3) != 3)
      throw Exception ("the input -warp file must have 3 volumes in the 4th dimension (x,y,z positions)");
  }

  // Inverse
  const bool inverse = get_options ("inverse").size();
  if (inverse) {
    if (!(linear || warp.valid()))
      throw Exception ("no linear or warp transformation provided for option '-inverse'");
    if (replace)
      throw Exception ("cannot use -inverse option in conjunction with -replace or -identity options");
    if (warp.valid())
      if (warp.ndim() == 4)
        throw Exception ("cannot apply -inverse with the input -warp_df deformation field.");
    linear_transform = linear_transform.inverse();
  }

  // Half
  const bool half = get_options ("half").size();
  if (half) {
    if (!(linear))
      throw Exception ("no linear transformation provided for option '-half'");
    if (replace)
      throw Exception ("cannot use -half option in conjunction with -replace or -identity options");
    Eigen::Matrix<default_type, 4, 4> temp;
    temp.row(3) << 0, 0, 0, 1.0;
    temp.topLeftCorner(3,4) = linear_transform.matrix().topLeftCorner(3,4);
    linear_transform.matrix() = temp.sqrt().topLeftCorner(3,4);
  }

  // Flip
  opt = get_options ("flip");
  if (opt.size()) {
    vector<int> axes = opt[0][0];
    transform_type flip;
    flip.setIdentity();
    for (size_t i = 0; i < axes.size(); ++i) {
      if (axes[i] < 0 || axes[i] > 2)
        throw Exception ("axes supplied to -flip are out of bounds (" + std::string (opt[0][0]) + ")");
      flip(axes[i],3) += flip(axes[i],axes[i]) * input_header.spacing(axes[i]) * (input_header.size(axes[i])-1);
      flip(axes[i], axes[i]) *= -1.0;
    }
    if (!replace)
      flip = input_header.transform() * flip * input_header.transform().inverse();
    // For flipping an axis in the absence of any other linear transform
    if (!linear) {
      linear_transform.setIdentity();
      linear = true;
    }
    linear_transform = linear_transform * flip;
  }

  Stride::List stride = Stride::get (input_header);

  // Detect FOD image for reorientation
  opt = get_options ("noreorientation");
  bool fod_reorientation = false;
  Eigen::MatrixXd directions_cartesian;
  if (!opt.size() && (linear || warp.valid() || template_header.valid()) && input_header.ndim() == 4 &&
      input_header.size(3) >= 6 &&
      input_header.size(3) == (int) Math::SH::NforL (Math::SH::LforN (input_header.size(3)))) {
    CONSOLE ("SH series detected, performing apodised PSF reorientation");
    fod_reorientation = true;

    Eigen::MatrixXd directions_az_el;
    opt = get_options ("directions");
    if (opt.size())
      directions_az_el = load_matrix (opt[0][0]);
    else
      directions_az_el = DWI::Directions::electrostatic_repulsion_300();
    Math::Sphere::spherical2cartesian (directions_az_el, directions_cartesian);

    // load with SH coeffients contiguous in RAM
    stride = Stride::contiguous_along_axis (3, input_header);
  }

  // Modulate FODs
  bool modulate = false;
  if (get_options ("modulate").size()) {
    modulate = true;
    if (!fod_reorientation)
      throw Exception ("modulation can only be performed with FOD reorientation");
  }

  // Rotate/Flip gradient directions if present
  if (linear && input_header.ndim() == 4 && !warp && !fod_reorientation) {
    Eigen::MatrixXd rotation = linear_transform.linear().inverse();
    Eigen::MatrixXd test = rotation.transpose() * rotation;
    test = test.array() / test.diagonal().mean();
    if (!test.isIdentity (0.001)) {
      WARN ("the input linear transform contains shear or anisotropic scaling and "
            "therefore should not be used to reorient directions / diffusion gradients");
    }
    if (replace)
      rotation = linear_transform.linear() * input_header.transform().linear().inverse();
    try {
      auto grad = DWI::get_DW_scheme (input_header);
      if (input_header.size(3) == (ssize_t) grad.rows()) {
        INFO ("DW gradients detected and will be reoriented");
        for (ssize_t n = 0; n < grad.rows(); ++n) {
          Eigen::Vector3 grad_vector = grad.block<1,3>(n,0);
          grad.block<1,3>(n,0) = rotation * grad_vector;
        }
        DWI::set_DW_scheme (output_header, grad);
      }
    }
    catch (Exception& e) {
      e.display (2);
      WARN ("DW gradients not correctly reoriented");
    }
    // Also look for key 'directions', and rotate those if present
    auto hit = input_header.keyval().find ("directions");
    if (hit != input_header.keyval().end()) {
      INFO ("Header entry \"directions\" detected and will be reoriented");
      try {
        const auto lines = split_lines (hit->second);
        if (lines.size() != size_t(input_header.size(3)))
          throw Exception ("Number of lines in header entry \"directions\" (" + str(lines.size()) + ") does not match number of volumes in image (" + str(input_header.size(3)) + ")");
        Eigen::Matrix<default_type, Eigen::Dynamic, Eigen::Dynamic> result;
        for (size_t l = 0; l != lines.size(); ++l) {
          const auto v = parse_floats (lines[l]);
          if (!result.cols()) {
            if (!(v.size() == 2 || v.size() == 3))
              throw Exception ("Malformed \"directions\" field (expected matrix with 2 or 3 columns; data has " + str(v.size()) + " columns)");
            result.resize (lines.size(), v.size());
          } else {
            if (v.size() != size_t(result.cols()))
              throw Exception ("Inconsistent number of columns in \"directions\" field");
          }
          if (result.cols() == 2) {
            Eigen::Matrix<default_type, 2, 1> azel (v.data());
            Eigen::Vector3 dir;
            Math::Sphere::spherical2cartesian (azel, dir);
            dir = rotation * dir;
            Math::Sphere::cartesian2spherical (dir, azel);
            result.row (l) = azel;
          } else {
            const Eigen::Vector3 dir = rotation * Eigen::Vector3 (v.data());
            result.row (l) = dir;
          }
          std::stringstream s;
          Eigen::IOFormat format (6, Eigen::DontAlignCols, ",", "\n", "", "", "", "");
          s << result.format (format);
          output_header.keyval()["directions"] = s.str();
        }
      } catch (Exception& e) {
        e.display (2);
        WARN ("Header entry \"directions\" not correctly reoriented");
      }
    }
  }

  // Interpolator
  int interp = 2;  // cubic
  opt = get_options ("interp");
  if (opt.size()) {
    interp = opt[0][0];
    if (!warp && !template_header)
      WARN ("interpolator choice ignored since the input image will not be regridded");
  }

  // Out of bounds value
  float out_of_bounds_value = 0.0;
  opt = get_options ("nan");
  if (opt.size()) {
    out_of_bounds_value = NAN;
    if (!warp && !template_header)
      WARN ("Out of bounds value ignored since the input image will not be regridded");
  }

  auto input = input_header.get_image<float>().with_direct_io (stride);

  // Reslice the image onto template
  if (template_header.valid() && !warp) {
    INFO ("image will be regridded");

    if (get_options ("midway_space").size()) {
      INFO("regridding to midway space");
      vector<Header> headers;
      headers.push_back(input_header);
      headers.push_back(template_header);
      vector<Eigen::Transform<default_type, 3, Eigen::Projective>> void_trafo;
      auto padding = Eigen::Matrix<double, 4, 1>(1.0, 1.0, 1.0, 1.0);
      int subsampling = 1;
      auto midway_header = compute_minimum_average_header (headers, subsampling, padding, void_trafo);
      for (size_t i = 0; i < 3; ++i) {
        output_header.size(i) = midway_header.size(i);
        output_header.spacing(i) = midway_header.spacing(i);
      }
      output_header.transform() = midway_header.transform();
    }

    if (interp == 0)
      output_header.datatype() = DataType::from_command_line (input_header.datatype());
    auto output = Image<float>::create (argument[1], output_header).with_direct_io();

    switch (interp) {
      case 0:
        Filter::reslice<Interp::Nearest> (input, output, linear_transform, Adapter::AutoOverSample, out_of_bounds_value);
        break;
      case 1:
        Filter::reslice<Interp::Linear> (input, output, linear_transform, Adapter::AutoOverSample, out_of_bounds_value);
        break;
      case 2:
        Filter::reslice<Interp::Cubic> (input, output, linear_transform, Adapter::AutoOverSample, out_of_bounds_value);
        break;
      case 3:
        Filter::reslice<Interp::Sinc> (input, output, linear_transform, Adapter::AutoOverSample, out_of_bounds_value);
        break;
      default:
        assert (0);
        break;
    }

    if (fod_reorientation)
      Registration::Transform::reorient ("reorienting", output, output, linear_transform, directions_cartesian.transpose(), modulate);

  } else if (warp.valid()) {

    if (replace)
      throw Exception ("you cannot use the -replace option with the -warp or -warp_df option");

    if (!template_header) {
      for (size_t i = 0; i < 3; ++i) {
        output_header.size(i) = warp.size(i);
        output_header.spacing(i) = warp.spacing(i);
      }
      output_header.transform() = warp.transform();
      add_line (output_header.keyval()["comments"], std::string ("resliced using warp image \"" + warp.name() + "\""));
    }

    auto output = Image<float>::create(argument[1], output_header).with_direct_io();

    if (warp.ndim() == 5) {
      Image<default_type> warp_deform;

      // Warp to the midway space defined by the warp grid
      if (get_options ("midway_space").size()) {
        warp_deform = Registration::Warp::compute_midway_deformation (warp, from);
      // Use the full transform to warp from the image image to the template
      } else {
        warp_deform = Registration::Warp::compute_full_deformation (warp, template_header, from);
      }
      apply_warp (input, output, warp_deform, interp, out_of_bounds_value);
      if (fod_reorientation)
        Registration::Transform::reorient_warp ("reorienting", output, warp_deform, directions_cartesian.transpose(), modulate);

    // Compose and apply input linear and 4D deformation field
    } else if (warp.ndim() == 4 && linear) {
      auto warp_composed = Image<default_type>::scratch (warp);
      Registration::Warp::compose_linear_deformation (linear_transform, warp, warp_composed);
      apply_warp (input, output, warp_composed, interp, out_of_bounds_value);
      if (fod_reorientation)
        Registration::Transform::reorient_warp ("reorienting", output, warp_composed, directions_cartesian.transpose(), modulate);

    // Apply 4D deformation field only
    } else {
      apply_warp (input, output, warp, interp, out_of_bounds_value);
      if (fod_reorientation)
        Registration::Transform::reorient_warp ("reorienting", output, warp, directions_cartesian.transpose(), modulate);
    }

  // No reslicing required, so just modify the header and do a straight copy of the data
  } else {

    if (get_options ("midway").size())
      throw Exception ("midway option given but no template image defined");

    INFO ("image will not be regridded");
    Eigen::MatrixXd rotation = linear_transform.linear();
    Eigen::MatrixXd temp = rotation.transpose() * rotation;
    if (!temp.isIdentity (0.001))
      WARN("the input linear transform is not orthonormal and therefore applying this without the -template "
           "option will mean the output header transform will also be not orthonormal");

    add_line (output_header.keyval()["comments"], std::string ("transform modified"));
    if (replace)
      output_header.transform() = linear_transform;
    else
      output_header.transform() = linear_transform.inverse() * output_header.transform();
    auto output = Image<float>::create (argument[1], output_header).with_direct_io();
    copy_with_progress (input, output);

    if (fod_reorientation) {
      transform_type transform = linear_transform;
      if (replace)
        transform = linear_transform * output_header.transform().inverse();
      Registration::Transform::reorient ("reorienting", output, output, transform, directions_cartesian.transpose());
    }
  }
}
<|MERGE_RESOLUTION|>--- conflicted
+++ resolved
@@ -12,11 +12,6 @@
  */
 
 
-<<<<<<< HEAD
-=======
-
-#include <unsupported/Eigen/MatrixFunctions>
->>>>>>> c3a0886e
 #include "command.h"
 #include "progressbar.h"
 #include "image.h"
