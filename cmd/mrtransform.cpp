/* Copyright (c) 2008-2017 the MRtrix3 contributors.
 *
 * This Source Code Form is subject to the terms of the Mozilla Public
 * License, v. 2.0. If a copy of the MPL was not distributed with this
 * file, you can obtain one at http://mozilla.org/MPL/2.0/.
 *
 * MRtrix is distributed in the hope that it will be useful,
 * but WITHOUT ANY WARRANTY; without even the implied warranty
 * of MERCHANTABILITY or FITNESS FOR A PARTICULAR PURPOSE.
 *
 * For more details, see http://www.mrtrix.org/.
 */


#include "command.h"
#include "progressbar.h"
#include "image.h"
#include "math/math.h"
#include "math/sphere.h"
#include "interp/nearest.h"
#include "interp/linear.h"
#include "interp/cubic.h"
#include "interp/sinc.h"
#include "filter/reslice.h"
#include "filter/warp.h"
#include "algo/loop.h"
#include "algo/copy.h"
#include "algo/threaded_copy.h"
#include "dwi/directions/predefined.h"
#include "dwi/gradient.h"
#include "registration/transform/reorient.h"
#include "registration/warp/helpers.h"
#include "registration/warp/compose.h"
#include "math/average_space.h"
#include "math/SH.h"



using namespace MR;
using namespace App;

const char* interp_choices[] = { "nearest", "linear", "cubic", "sinc", NULL };

void usage ()
{

  AUTHOR = "J-Donald Tournier (jdtournier@gmail.com) and David Raffelt (david.raffelt@florey.edu.au) and Max Pietsch (maximilian.pietsch@kcl.ac.uk)";

  SYNOPSIS = "Apply spatial transformations to an image";

  DESCRIPTION
  + "If a linear transform is applied without a template image the command "
    "will modify the image header transform matrix"

  + "FOD reorientation (with apodised point spread functions) will be performed "
    "by default if the number of volumes in the 4th dimension equals the number "
    "of coefficients in an antipodally symmetric spherical harmonic series (e.g. "
    "6, 15, 28 etc). The -no_reorientation option can be used to force "
    "reorientation off if required."

  + "If a DW scheme is contained in the header (or specified separately), and "
    "the number of directions matches the number of volumes in the images, any "
    "transformation applied using the -linear option will be also be applied to the directions.";

  REFERENCES
    + "* If FOD reorientation is being performed:\n"
    "Raffelt, D.; Tournier, J.-D.; Crozier, S.; Connelly, A. & Salvado, O. " // Internal
    "Reorientation of fiber orientation distributions using apodized point spread functions. "
    "Magnetic Resonance in Medicine, 2012, 67, 844-855"

    + "* If FOD modulation is being performed:\n"
    "Raffelt, D.; Tournier, J.-D.; Rose, S.; Ridgway, G.R.; Henderson, R.; Crozier, S.; Salvado, O.; Connelly, A.; " // Internal
    "Apparent Fibre Density: a novel measure for the analysis of diffusion-weighted magnetic resonance images. "
    "NeuroImage, 2012, 15;59(4), 3976-94.";

  ARGUMENTS
  + Argument ("input", "input image to be transformed.").type_image_in ()
  + Argument ("output", "the output image.").type_image_out ();

  OPTIONS
    + OptionGroup ("Affine transformation options")

    + Option ("linear",
        "specify a linear transform to apply, in the form of a 3x4 "
        "or 4x4 ascii file. Note the standard 'reverse' convention "
        "is used, where the transform maps points in the template image "
        "to the moving image. Note that the reverse convention is still "
        "assumed even if no -template image is supplied")
    +   Argument ("transform").type_file_in ()

    + Option ("flip",
        "flip the specified axes, provided as a comma-separated list of indices (0:x, 1:y, 2:z).")
    +   Argument ("axes").type_sequence_int()

    + Option ("inverse",
        "apply the inverse transformation")

    + Option ("half",
        "apply the matrix square root of the transformation. This can be combined with the inverse option.")

    + Option ("replace",
        "replace the linear transform of the original image by that specified, "
        "rather than applying it to the original image. The specified transform "
        "can be either a template image, or a 3x4 or 4x4 ascii file.")
    +   Argument ("file").type_file_in()

    + Option ("identity",
              "set the header transform of the image to the identity matrix")

    + OptionGroup ("Regridding options")

    + Option ("template",
        "reslice the input image to match the specified template image grid.")
    + Argument ("image").type_image_in ()

    + Option ("midway_space",
        "reslice the input image to the midway space. Requires either the -template or -warp option. If "
        "used with -template and -linear option the input image will be resliced onto the grid halfway between the input and template. "
        "If used with the -warp option the input will be warped to the midway space defined by the grid of the input warp "
        "(i.e. half way between image1 and image2)")

    + Option ("interp",
        "set the interpolation method to use when reslicing (choices: nearest, linear, cubic, sinc. Default: cubic).")
    + Argument ("method").type_choice (interp_choices)

    + Option ("oversample",
        "set the amount of over-sampling (in the target space) to perform when regridding. This is particularly "
        "relevant when downsamping a high-resolution image to a low-resolution image, to avoid aliasing artefacts. "
        "This can consist of a single integer, or a comma-separated list of 3 integers if different oversampling "
        "factors are desired along the different axes. Default is determined from ratio of voxel dimensions (disabled "
        "for nearest-neighbour interpolation).")
    + Argument ("factor").type_sequence_int()

    + OptionGroup ("Non-linear transformation options")

    // TODO point users to a documentation page describing the warp field format
      + Option ("warp",
          "apply a non-linear 4D deformation field to warp the input image. Each voxel in the deformation field must define "
          "the scanner space position that will be used to interpolate the input image during warping (i.e. pull-back/reverse warp convention). "
          "If the -template image is also supplied the deformation field will be resliced first to the template image grid. If no -template "
          "option is supplied then the output image will have the same image grid as the deformation field. This option can be used in "
          "combination with the -affine option, in which case the affine will be applied first)")
      + Argument ("image").type_image_in ()

    + Option ("warp_full",
        "warp the input image using a 5D warp file output from mrregister. Any linear transforms in the warp image header "
        "will also be applied. The -warp_full option must be used in combination with either the -template option or the -midway_space option. "
        "If a -template image is supplied then the full warp will be used. By default the image1->image2 transform will be applied, "
        "however the -from 2 option can be used to apply the image2->image1 transform. Use the -midway_space option to warp the input "
        "image to the midway space. The -from option can also be used to define which warp to use when transforming to midway space")
    + Argument ("image").type_image_in ()

    + Option ("from",
        "used to define which space the input image is when using the -warp_mid option. "
        "Use -from 1 to warp from image1 or -from 2 to warp from image2")
    +   Argument ("image").type_integer (1,2)

    + OptionGroup ("Fibre orientation distribution handling options")

    + Option ("modulate",
        "modulate FODs during reorientation to preserve the apparent fibre density across fibre bundle widths before and after the transformation")

    + Option ("directions",
        "directions defining the number and orientation of the apodised point spread functions used in FOD reorientation "
        "(Default: 300 directions)")
    + Argument ("file", "a list of directions [az el] generated using the dirgen command.").type_file_in()

    + Option ("noreorientation",
        "turn off FOD reorientation. Reorientation is on by default if the number "
        "of volumes in the 4th dimension corresponds to the number of coefficients in an "
        "antipodally symmetric spherical harmonic series (i.e. 6, 15, 28, 45, 66 etc")

    + DWI::GradImportOptions()

    + DataType::options ()

    + Option ("nan",
      "Use NaN as the out of bounds value (Default: 0.0)");
}

void apply_warp (Image<float>& input, Image<float>& output, Image<default_type>& warp,
  const int interp, const float out_of_bounds_value, const vector<int>& oversample) {
  switch (interp) {
  case 0:
    Filter::warp<Interp::Nearest> (input, output, warp, out_of_bounds_value, oversample);
    break;
  case 1:
    Filter::warp<Interp::Linear> (input, output, warp, out_of_bounds_value, oversample);
    break;
  case 2:
    Filter::warp<Interp::Cubic> (input, output, warp, out_of_bounds_value, oversample);
    break;
  case 3:
    Filter::warp<Interp::Sinc> (input, output, warp, out_of_bounds_value, oversample);
    break;
  default:
    assert (0);
    break;
  }
}



void run ()
{
  auto input_header = Header::open (argument[0]);
  Header output_header (input_header);
  output_header.datatype() = DataType::from_command_line (DataType::from<float> ());

  // Linear
  transform_type linear_transform;
  bool linear = false;
  auto opt = get_options ("linear");
  if (opt.size()) {
    linear = true;
    linear_transform = load_transform (opt[0][0]);
  }

  // Replace
  bool replace = false;
  opt = get_options ("replace");
  if (opt.size()) {
    linear = replace = true;
    try {
      auto template_header = Header::open (opt[0][0]);
      linear_transform = template_header.transform();
    } catch (...) {
      try {
        linear_transform = load_transform (opt[0][0]);
      } catch (...) {
        throw Exception ("Unable to extract transform matrix from -replace file \"" + str(opt[0][0]) + "\"");
      }
    }
  }

  if (get_options ("identity").size()) {
    linear = replace = true;
    linear_transform.setIdentity();
  }

  // Template
  opt = get_options ("template");
  Header template_header;
  if (opt.size()) {
    if (replace)
      throw Exception ("you cannot use the -replace option with the -template option");
    if (!linear)
      linear_transform.setIdentity();
    template_header = Header::open (opt[0][0]);
    for (size_t i = 0; i < 3; ++i) {
      output_header.size(i) = template_header.size(i);
      output_header.spacing(i) = template_header.spacing(i);
    }
    output_header.transform() = template_header.transform();
    add_line (output_header.keyval()["comments"], std::string ("regridded to template image \"" + template_header.name() + "\""));
  }

  // Warp 5D warp
  // TODO add reference to warp format documentation
  opt = get_options ("warp_full");
  Image<default_type> warp;
  if (opt.size()) {
    warp = Image<default_type>::open (opt[0][0]).with_direct_io();
    Registration::Warp::check_warp_full (warp);
    if (linear)
      throw Exception ("the -warp_full option cannot be applied in combination with -linear since the "
                       "linear transform is already included in the warp header");
  }

  // Warp from image1 or image2
  int from = 1;
  opt = get_options ("from");
  if (opt.size()) {
    from = opt[0][0];
    if (!warp.valid())
      WARN ("-from option ignored since no 5D warp was input");
  }

  // Warp deformation field
  opt = get_options ("warp");
  if (opt.size()) {
    if (warp.valid())
      throw Exception ("only one warp field can be input with either -warp or -warp_mid");
    warp = Image<default_type>::open (opt[0][0]).with_direct_io (Stride::contiguous_along_axis(3));
    if (warp.ndim() != 4)
      throw Exception ("the input -warp file must be a 4D deformation field");
    if (warp.size(3) != 3)
      throw Exception ("the input -warp file must have 3 volumes in the 4th dimension (x,y,z positions)");
  }

  // Inverse
  const bool inverse = get_options ("inverse").size();
  if (inverse) {
    if (!(linear || warp.valid()))
      throw Exception ("no linear or warp transformation provided for option '-inverse'");
    if (replace)
      throw Exception ("cannot use -inverse option in conjunction with -replace or -identity options");
    if (warp.valid())
      if (warp.ndim() == 4)
        throw Exception ("cannot apply -inverse with the input -warp_df deformation field.");
    linear_transform = linear_transform.inverse();
  }

  // Half
  const bool half = get_options ("half").size();
  if (half) {
    if (!(linear))
      throw Exception ("no linear transformation provided for option '-half'");
    if (replace)
      throw Exception ("cannot use -half option in conjunction with -replace or -identity options");
    Eigen::Matrix<default_type, 4, 4> temp;
    temp.row(3) << 0, 0, 0, 1.0;
    temp.topLeftCorner(3,4) = linear_transform.matrix().topLeftCorner(3,4);
    linear_transform.matrix() = temp.sqrt().topLeftCorner(3,4);
  }

  // Flip
  opt = get_options ("flip");
  if (opt.size()) {
    vector<int> axes = opt[0][0];
    transform_type flip;
    flip.setIdentity();
    for (size_t i = 0; i < axes.size(); ++i) {
      if (axes[i] < 0 || axes[i] > 2)
        throw Exception ("axes supplied to -flip are out of bounds (" + std::string (opt[0][0]) + ")");
      flip(axes[i],3) += flip(axes[i],axes[i]) * input_header.spacing(axes[i]) * (input_header.size(axes[i])-1);
      flip(axes[i], axes[i]) *= -1.0;
    }
    if (!replace)
      flip = input_header.transform() * flip * input_header.transform().inverse();
    // For flipping an axis in the absence of any other linear transform
    if (!linear) {
      linear_transform.setIdentity();
      linear = true;
    }
    linear_transform = linear_transform * flip;
  }

  Stride::List stride = Stride::get (input_header);

  // Detect FOD image for reorientation
  opt = get_options ("noreorientation");
  bool fod_reorientation = false;
  Eigen::MatrixXd directions_cartesian;
  if (!opt.size() && (linear || warp.valid() || template_header.valid()) && input_header.ndim() == 4 &&
      input_header.size(3) >= 6 &&
      input_header.size(3) == (int) Math::SH::NforL (Math::SH::LforN (input_header.size(3)))) {
    CONSOLE ("SH series detected, performing apodised PSF reorientation");
    fod_reorientation = true;

    Eigen::MatrixXd directions_az_el;
    opt = get_options ("directions");
    if (opt.size())
      directions_az_el = load_matrix (opt[0][0]);
    else
      directions_az_el = DWI::Directions::electrostatic_repulsion_300();
    Math::Sphere::spherical2cartesian (directions_az_el, directions_cartesian);

    // load with SH coeffients contiguous in RAM
    stride = Stride::contiguous_along_axis (3, input_header);
  }

  // Modulate FODs
  bool modulate = false;
  if (get_options ("modulate").size()) {
    modulate = true;
    if (!fod_reorientation)
      throw Exception ("modulation can only be performed with FOD reorientation");
  }


  // Rotate/Flip gradient directions if present
  if (linear && input_header.ndim() == 4 && !warp && !fod_reorientation) {
    Eigen::MatrixXd rotation = linear_transform.linear().inverse();
    Eigen::MatrixXd test = rotation.transpose() * rotation;
    test = test.array() / test.diagonal().mean();
    if (replace)
      rotation = linear_transform.linear() * input_header.transform().linear().inverse();
    try {
      auto grad = DWI::get_DW_scheme (input_header);
      if (input_header.size(3) == (ssize_t) grad.rows()) {
        INFO ("DW gradients detected and will be reoriented");
        if (!test.isIdentity (0.001)) {
          WARN ("the input linear transform contains shear or anisotropic scaling and "
                "therefore should not be used to reorient directions / diffusion gradients");
        }
        for (ssize_t n = 0; n < grad.rows(); ++n) {
          Eigen::Vector3 grad_vector = grad.block<1,3>(n,0);
          grad.block<1,3>(n,0) = rotation * grad_vector;
        }
        DWI::set_DW_scheme (output_header, grad);
      }
    }
    catch (Exception& e) {
      e.display (2);
      WARN ("DW gradients not correctly reoriented");
    }
    // Also look for key 'directions', and rotate those if present
    auto hit = input_header.keyval().find ("directions");
    if (hit != input_header.keyval().end()) {
      INFO ("Header entry \"directions\" detected and will be reoriented");
      if (!test.isIdentity (0.001)) {
        WARN ("the input linear transform contains shear or anisotropic scaling and "
              "therefore should not be used to reorient directions / diffusion gradients");
      }
      try {
        const auto lines = split_lines (hit->second);
        if (lines.size() != size_t(input_header.size(3)))
          throw Exception ("Number of lines in header entry \"directions\" (" + str(lines.size()) + ") does not match number of volumes in image (" + str(input_header.size(3)) + ")");
        Eigen::Matrix<default_type, Eigen::Dynamic, Eigen::Dynamic> result;
        for (size_t l = 0; l != lines.size(); ++l) {
          const auto v = parse_floats (lines[l]);
          if (!result.cols()) {
            if (!(v.size() == 2 || v.size() == 3))
              throw Exception ("Malformed \"directions\" field (expected matrix with 2 or 3 columns; data has " + str(v.size()) + " columns)");
            result.resize (lines.size(), v.size());
          } else {
            if (v.size() != size_t(result.cols()))
              throw Exception ("Inconsistent number of columns in \"directions\" field");
          }
          if (result.cols() == 2) {
            Eigen::Matrix<default_type, 2, 1> azel (v.data());
            Eigen::Vector3 dir;
            Math::Sphere::spherical2cartesian (azel, dir);
            dir = rotation * dir;
            Math::Sphere::cartesian2spherical (dir, azel);
            result.row (l) = azel;
          } else {
            const Eigen::Vector3 dir = rotation * Eigen::Vector3 (v.data());
            result.row (l) = dir;
          }
          std::stringstream s;
          Eigen::IOFormat format (6, Eigen::DontAlignCols, ",", "\n", "", "", "", "");
          s << result.format (format);
          output_header.keyval()["directions"] = s.str();
        }
      } catch (Exception& e) {
        e.display (2);
        WARN ("Header entry \"directions\" not correctly reoriented");
      }
    }
  }

  // Interpolator
  int interp = 2;  // cubic
  opt = get_options ("interp");
  if (opt.size()) {
    interp = opt[0][0];
    if (!warp && !template_header)
      WARN ("interpolator choice ignored since the input image will not be regridded");
  }

  // over-sampling
  vector<int> oversample = Adapter::AutoOverSample;
  opt = get_options ("oversample");
  if (opt.size()) {
    if (!template_header.valid() && !warp)
      throw Exception ("-oversample option applies only to regridding using the template option or to non-linear transformations");
    oversample = opt[0][0];
    if (oversample.size() == 1)
      oversample.resize (3, oversample[0]);
    else if (oversample.size() != 3)
      throw Exception ("-oversample option requires either a single integer, or a comma-separated list of 3 integers");
    for (const auto x : oversample)
      if (x < 1)
        throw Exception ("-oversample factors must be positive integers");
  }
  else if (interp == 0)
    // default for nearest-neighbour is no oversampling
    oversample = { 1, 1, 1 };



  // Out of bounds value
  float out_of_bounds_value = 0.0;
  opt = get_options ("nan");
  if (opt.size()) {
    out_of_bounds_value = NAN;
    if (!warp && !template_header)
      WARN ("Out of bounds value ignored since the input image will not be regridded");
  }

  auto input = input_header.get_image<float>().with_direct_io (stride);

  // Reslice the image onto template
  if (template_header.valid() && !warp) {
    INFO ("image will be regridded");

    if (get_options ("midway_space").size()) {
      INFO("regridding to midway space");
      vector<Header> headers;
      headers.push_back(input_header);
      headers.push_back(template_header);
      vector<Eigen::Transform<default_type, 3, Eigen::Projective>> void_trafo;
      auto padding = Eigen::Matrix<double, 4, 1>(1.0, 1.0, 1.0, 1.0);
      int subsampling = 1;
      auto midway_header = compute_minimum_average_header (headers, subsampling, padding, void_trafo);
      for (size_t i = 0; i < 3; ++i) {
        output_header.size(i) = midway_header.size(i);
        output_header.spacing(i) = midway_header.spacing(i);
      }
      output_header.transform() = midway_header.transform();
    }

    if (interp == 0)
      output_header.datatype() = DataType::from_command_line (input_header.datatype());
    auto output = Image<float>::create (argument[1], output_header).with_direct_io();

    switch (interp) {
      case 0:
<<<<<<< HEAD
        Filter::reslice<Interp::Nearest> (input, output, linear_transform, { 1, 1, 1 }, out_of_bounds_value);
=======
        Filter::reslice<Interp::Nearest> (input, output, linear_transform, oversample, out_of_bounds_value);
>>>>>>> ca446aad
        break;
      case 1:
        Filter::reslice<Interp::Linear> (input, output, linear_transform, oversample, out_of_bounds_value);
        break;
      case 2:
        Filter::reslice<Interp::Cubic> (input, output, linear_transform, oversample, out_of_bounds_value);
        break;
      case 3:
        Filter::reslice<Interp::Sinc> (input, output, linear_transform, oversample, out_of_bounds_value);
        break;
      default:
        assert (0);
        break;
    }

    if (fod_reorientation)
      Registration::Transform::reorient ("reorienting", output, output, linear_transform, directions_cartesian.transpose(), modulate);

  } else if (warp.valid()) {

    if (replace)
      throw Exception ("you cannot use the -replace option with the -warp or -warp_df option");

    if (!template_header) {
      for (size_t i = 0; i < 3; ++i) {
        output_header.size(i) = warp.size(i);
        output_header.spacing(i) = warp.spacing(i);
      }
      output_header.transform() = warp.transform();
      add_line (output_header.keyval()["comments"], std::string ("resliced using warp image \"" + warp.name() + "\""));
    }

    auto output = Image<float>::create(argument[1], output_header).with_direct_io();

    if (warp.ndim() == 5) {
      Image<default_type> warp_deform;

      // Warp to the midway space defined by the warp grid
      if (get_options ("midway_space").size()) {
        warp_deform = Registration::Warp::compute_midway_deformation (warp, from);
      // Use the full transform to warp from the image image to the template
      } else {
        warp_deform = Registration::Warp::compute_full_deformation (warp, template_header, from);
      }
      apply_warp (input, output, warp_deform, interp, out_of_bounds_value, oversample);
      if (fod_reorientation)
        Registration::Transform::reorient_warp ("reorienting", output, warp_deform, directions_cartesian.transpose(), modulate);

    // Compose and apply input linear and 4D deformation field
    } else if (warp.ndim() == 4 && linear) {
      auto warp_composed = Image<default_type>::scratch (warp);
      Registration::Warp::compose_linear_deformation (linear_transform, warp, warp_composed);
      apply_warp (input, output, warp_composed, interp, out_of_bounds_value, oversample);
      if (fod_reorientation)
        Registration::Transform::reorient_warp ("reorienting", output, warp_composed, directions_cartesian.transpose(), modulate);

    // Apply 4D deformation field only
    } else {
      apply_warp (input, output, warp, interp, out_of_bounds_value, oversample);
      if (fod_reorientation)
        Registration::Transform::reorient_warp ("reorienting", output, warp, directions_cartesian.transpose(), modulate);
    }

  // No reslicing required, so just modify the header and do a straight copy of the data
  } else {

    if (get_options ("midway").size())
      throw Exception ("midway option given but no template image defined");

    INFO ("image will not be regridded");
    Eigen::MatrixXd rotation = linear_transform.linear();
    Eigen::MatrixXd temp = rotation.transpose() * rotation;
    if (!temp.isIdentity (0.001))
      WARN("the input linear transform is not orthonormal and therefore applying this without the -template "
           "option will mean the output header transform will also be not orthonormal");

    add_line (output_header.keyval()["comments"], std::string ("transform modified"));
    if (replace)
      output_header.transform() = linear_transform;
    else
      output_header.transform() = linear_transform.inverse() * output_header.transform();
    auto output = Image<float>::create (argument[1], output_header).with_direct_io();
    copy_with_progress (input, output);

    if (fod_reorientation) {
      transform_type transform = linear_transform;
      if (replace)
        transform = linear_transform * output_header.transform().inverse();
      Registration::Transform::reorient ("reorienting", output, output, transform, directions_cartesian.transpose());
    }
  }
}
<|MERGE_RESOLUTION|>--- conflicted
+++ resolved
@@ -39,7 +39,7 @@
 using namespace MR;
 using namespace App;
 
-const char* interp_choices[] = { "nearest", "linear", "cubic", "sinc", NULL };
+const char* interp_choices[] = { "nearest", "linear", "cubic", "sinc", nullptr };
 
 void usage ()
 {
@@ -508,11 +508,7 @@
 
     switch (interp) {
       case 0:
-<<<<<<< HEAD
         Filter::reslice<Interp::Nearest> (input, output, linear_transform, { 1, 1, 1 }, out_of_bounds_value);
-=======
-        Filter::reslice<Interp::Nearest> (input, output, linear_transform, oversample, out_of_bounds_value);
->>>>>>> ca446aad
         break;
       case 1:
         Filter::reslice<Interp::Linear> (input, output, linear_transform, oversample, out_of_bounds_value);
