/*
 * Copyright (c) 2008-2016 the MRtrix3 contributors
 * 
 * This Source Code Form is subject to the terms of the Mozilla Public
 * License, v. 2.0. If a copy of the MPL was not distributed with this
 * file, You can obtain one at http://mozilla.org/MPL/2.0/
 * 
 * MRtrix is distributed in the hope that it will be useful,
 * but WITHOUT ANY WARRANTY; without even the implied warranty of
 * MERCHANTABILITY or FITNESS FOR A PARTICULAR PURPOSE.
 * 
 * For more details, see www.mrtrix.org
 * 
 */


#include "command.h"
#include "progressbar.h"
#include "image.h"
#include "math/math.h"
#include "interp/nearest.h"
#include "interp/linear.h"
#include "interp/cubic.h"
#include "interp/sinc.h"
#include "filter/reslice.h"
#include "filter/warp.h"
#include "algo/loop.h"
#include "algo/stochastic_threaded_loop.h"
#include "algo/copy.h"
#include "dwi/directions/predefined.h"
#include "dwi/gradient.h"
#include "registration/transform/reorient.h"
#include "image/average_space.h"
#include <unsupported/Eigen/MatrixFunctions>



using namespace MR;
using namespace App;

const char* interp_choices[] = { "nearest", "linear", "cubic", "sinc", NULL };

void usage ()
{

  AUTHOR = "J-Donald Tournier (jdtournier@gmail.com) & David Raffelt (david.raffelt@florey.edu.au)";

  DESCRIPTION
  + "apply spatial transformations to an image. "

  + "If a linear transform is applied without a template image the command "
    "will modify the image header transform matrix"

  + "FOD reorientation (with apodised point spread functions) will be performed "
    "by default if the number of volumes in the 4th dimension equals the number "
    "of coefficients in an antipodally symmetric spherical harmonic series (e.g. "
    "6, 15, 28 etc). The -no_reorientation option can be used to force "
    "reorientation off if required."

  + "If a DW scheme is contained in the header (or specified separately), and "
    "the number of directions matches the number of volumes in the images, any "
    "transformation applied using the -linear option will be also be applied to the directions.";

<<<<<<< HEAD
  REFERENCES
    + "If FOD reorientation is being performed:\n"
    "Raffelt, D.; Tournier, J.-D.; Crozier, S.; Connelly, A. & Salvado, O. "
=======
  REFERENCES 
    + "* If FOD reorientation is being performed:\n"
    "Raffelt, D.; Tournier, J.-D.; Crozier, S.; Connelly, A. & Salvado, O. " // Internal
>>>>>>> f1b3a0b9
    "Reorientation of fiber orientation distributions using apodized point spread functions. "
    "Magnetic Resonance in Medicine, 2012, 67, 844-855"

    + "* If FOD modulation is being performed:\n"
    "Raffelt, D.; Tournier, J.-D.; Rose, S.; Ridgway, G.R.; Henderson, R.; Crozier, S.; Salvado, O.; Connelly, A.; " // Internal
    "Apparent Fibre Density: a novel measure for the analysis of diffusion-weighted magnetic resonance images. "
    "NeuroImage, 2012, 15;59(4), 3976-94.";

  ARGUMENTS
  + Argument ("input", "input image to be transformed.").type_image_in ()
  + Argument ("output", "the output image.").type_image_out ();

  OPTIONS
    + OptionGroup ("Affine transformation options")

    + Option ("linear",
        "specify a 4x4 linear transform to apply, in the form "
        "of a 4x4 ascii file. Note the standard 'reverse' convention "
        "is used, where the transform maps points in the template image "
        "to the moving image. Note that the reverse convention is still "
        "assumed even if no -template image is supplied")
    +   Argument ("transform").type_file_in ()

    + Option ("flip",
        "flip the specified axes, provided as a comma-separated list of indices (0:x, 1:y, 2:z).")
    +   Argument ("axes").type_sequence_int()

    + Option ("inverse",
        "apply the inverse transformation")

    + Option ("half",
        "apply the matrix square root of the transformation. This can be combined with the inverse option.")

    + Option ("replace",
        "replace the linear transform of the original image by that specified, "
        "rather than applying it to the original image. If no -linear transform is specified then "
        "the header transform is replaced with an identity transform.")

    + OptionGroup ("Regridding options")

    + Option ("template",
        "reslice the input image to match the specified template image grid.")
    + Argument ("image").type_image_in ()

    + Option ("midway_space",
        "reslice the input image to the midway space between the input image and the template image. "
        "requires the template option.")

    + Option ("interp",
        "set the interpolation method to use when reslicing (choices: nearest, linear, cubic, sinc. Default: cubic).")
    + Argument ("method").type_choice (interp_choices)

    + OptionGroup ("Non-linear transformation options")

    + Option ("warp",
        "apply a non-linear deformation field to warp the input image. If the -template image "
        "is also supplied the warp field will be resliced first to the template image grid. If no -template "
        "option is supplied then the output image will have the same image grid as the warp.")
    + Argument ("image").type_image_in ()

    + OptionGroup ("Fibre orientation distribution handling options")

    + Option ("modulate",
        "modulate the FOD during reorientation to preserve the apparent fibre density")

    + Option ("directions",
        "directions defining the number and orientation of the apodised point spread functions used in FOD reorientation"
        "(Default: 60 directions)")
    + Argument ("file", "a list of directions [az el] generated using the dirgen command.").type_file_in()

    + Option ("noreorientation",
        "turn off FOD reorientation. Reorientation is on by default if the number "
        "of volumes in the 4th dimension corresponds to the number of coefficients in an "
        "antipodally symmetric spherical harmonic series (i.e. 6, 15, 28, 45, 66 etc")

    + DWI::GradImportOptions()

    + DataType::options ()

    + Option ("nan",
      "Use NaN as the out of bounds value (Default: 0.0)");
}


void run ()
{
  auto input_header = Header::open (argument[0]);
  Header output_header (input_header);
  output_header.datatype() = DataType::from_command_line (output_header.datatype());

  // Linear
  transform_type linear_transform;
  bool linear = false;
  auto opt = get_options ("linear");
  if (opt.size()) {
    linear = true;
    linear_transform = load_transform (opt[0][0]);
  } else {
    linear_transform.setIdentity();
  }

  // Replace
  const bool replace = get_options ("replace").size();
  if (replace && !linear) {
    INFO ("no linear is supplied so replace with the default (identity) transform");
    linear = true;
  }

  // Warp
  opt = get_options ("warp");
  std::shared_ptr<Image<default_type> > warp_ptr;
  if (opt.size())
    warp_ptr = std::make_shared<Image<default_type> > (Image<default_type>::open(opt[0][0]));

  // Inverse
  const bool inverse = get_options ("inverse").size();
  if (inverse) {
    if (!(linear || warp_ptr))
      throw Exception ("no linear or warp transformation provided for option '-inverse'");
    linear_transform = linear_transform.inverse();
  }

  // Half
  const bool half = get_options ("half").size();
  if (half) {
    if (!(linear || warp_ptr))
      throw Exception ("no linear or warp transformation provided for option '-half'");
    {
      Eigen::Matrix<default_type, 4, 4> temp;
      temp.row(3) << 0, 0, 0, 1.0;
      temp.topLeftCorner(3,4) = linear_transform.matrix().topLeftCorner(3,4);
      linear_transform.matrix() = temp.sqrt().topLeftCorner(3,4);
    }
  }


  // Flip
  opt = get_options ("flip");
  if (opt.size()) {
    std::vector<int> axes = opt[0][0];
    transform_type flip;
    flip.setIdentity();
    for (size_t i = 0; i < axes.size(); ++i) {
      if (axes[i] < 0 || axes[i] > 2)
        throw Exception ("axes supplied to -flip are out of bounds (" + std::string (opt[0][0]) + ")");
      flip(axes[i],3) += flip(axes[i],axes[i]) * input_header.spacing(axes[i]) * (input_header.size(axes[i])-1);
      flip(axes[i], axes[i]) *= -1.0;
    }
    if (!replace)
      flip = input_header.transform() * flip * input_header.transform().inverse();
    linear_transform = linear_transform * flip;
    linear = true;
  }

  Stride::List stride = Stride::get (input_header);

  // Detect FOD image for reorientation
  opt = get_options ("noreorientation");
  bool fod_reorientation = false;
  Eigen::MatrixXd directions_cartesian;
  if (!opt.size() && (linear || warp_ptr) && input_header.ndim() == 4 &&
      input_header.size(3) >= 6 &&
      input_header.size(3) == (int) Math::SH::NforL (Math::SH::LforN (input_header.size(3)))) {
    CONSOLE ("SH series detected, performing apodised PSF reorientation");
    fod_reorientation = true;

    Eigen::MatrixXd directions_az_el;
    opt = get_options ("directions");
    if (opt.size())
      directions_az_el = load_matrix (opt[0][0]);
    else
      directions_az_el = DWI::Directions::electrostatic_repulsion_300();
    Math::SH::spherical2cartesian (directions_az_el, directions_cartesian);

    // load with SH coeffients contiguous in RAM
    stride = Stride::contiguous_along_axis (3, input_header);
  }

  // Modulate FODs
  bool modulate = false;
  if (get_options ("modulate").size()) {
    modulate = true;
    if (!fod_reorientation)
      throw Exception ("modulation can only be performed with FOD reorientation");
  }

  // Rotate/Flip gradient directions if present
  if (linear && input_header.ndim() == 4 && !warp_ptr && !fod_reorientation) {
    try {
      auto grad = DWI::get_DW_scheme (input_header);
      if (input_header.size(3) == (ssize_t) grad.rows()) {
        INFO ("DW gradients detected and will be reoriented");
        Eigen::MatrixXd rotation = linear_transform.linear();
        Eigen::MatrixXd test = rotation.transpose() * rotation;
        test = test.array() / test.diagonal().mean();
        if (!test.isIdentity (0.001))
        WARN ("the input linear transform contains shear or anisotropic scaling and "
              "therefore should not be used to reorient diffusion gradients");
        if (replace)
          rotation = linear_transform.linear() * input_header.transform().linear().inverse();
        for (ssize_t n = 0; n < grad.rows(); ++n) {
          Eigen::Vector3 grad_vector = grad.block<1,3>(n,0);
          grad.block<1,3>(n,0) = rotation * grad_vector;
        }
        output_header.set_DW_scheme(grad);
      }
    }
    catch (Exception& e) {
      e.display (2);
    }
  }


  auto input = input_header.get_image<float>().with_direct_io (stride);

  // Reslice the image onto template or warp grid
  opt = get_options ("template");
  if (opt.size() || warp_ptr) {
    INFO ("image will be regridded");

    if (replace)
      throw Exception ("you cannot use the -replace option with the -template or -warp option");

    if (opt.size()) {
      auto template_header = Header::open (opt[0][0]);
      if (get_options ("midway_space").size()){
        INFO("regridding to midway space");
        std::vector<Header> headers;
        headers.push_back(input_header);
        headers.push_back(template_header);
        std::vector<transform_type> void_trafo;
        auto padding = Eigen::Matrix<double, 4, 1>(1.0, 1.0, 1.0, 1.0);
        double resolution = 1.0;
        auto midway_header = compute_minimum_average_header<double,transform_type>(headers, resolution, padding, void_trafo);
        template_header = midway_header;
      }
      for (size_t i = 0; i < 3; ++i) {
        output_header.size(i) = template_header.size(i);
        output_header.spacing(i) = template_header.spacing(i);
      }
      output_header.transform() = template_header.transform();
      add_line (output_header.keyval()["comments"], std::string ("resliced to template image \"" + template_header.name() + "\""));
    } else {
      for (size_t i = 0; i < 3; ++i) {
        output_header.size(i) = warp_ptr->size(i);
        output_header.spacing(i) = warp_ptr->spacing(i);
      }
      output_header.transform() = warp_ptr->transform();
      add_line (output_header.keyval()["comments"], std::string ("resliced using warp image \"" + warp_ptr->name() + "\""));
    }

    int interp = 2;  // cubic
    opt = get_options ("interp");
    if (opt.size())
      interp = opt[0][0];

    float out_of_bounds_value = 0.0;
    opt = get_options ("nan");
    if (opt.size())
      out_of_bounds_value = NAN;

    // compose warp with affine
    std::shared_ptr<Image<default_type> > warp_composed_ptr;
    if (warp_ptr && linear) {
      warp_composed_ptr = std::make_shared<Image<default_type> > (Image<default_type>::scratch (*warp_ptr));
      Registration::Transform::compose_affine_deformation (linear_transform, *warp_ptr, *warp_composed_ptr);
    } else {
      warp_composed_ptr = warp_ptr;
    }

    auto output = Image<float>::create (argument[1], output_header);

      switch (interp) {
      case 0:
        if (!warp_ptr)
          Filter::reslice<Interp::Nearest> (input, output, linear_transform, Adapter::AutoOverSample, out_of_bounds_value);
        else
          Filter::warp<Interp::Nearest> (input, output, *warp_composed_ptr, out_of_bounds_value);
        break;
      case 1:
        if (!warp_ptr)
          Filter::reslice<Interp::Linear> (input, output, linear_transform, Adapter::AutoOverSample, out_of_bounds_value);
        else
          Filter::warp<Interp::Linear> (input, output, *warp_composed_ptr, out_of_bounds_value);
        break;
      case 2:
        if (!warp_ptr)
          Filter::reslice<Interp::Cubic> (input, output, linear_transform, Adapter::AutoOverSample, out_of_bounds_value);
        else
          Filter::warp<Interp::Cubic> (input, output, *warp_composed_ptr, out_of_bounds_value);
        break;
      case 3:
        if (!warp_ptr)
          Filter::reslice<Interp::Sinc> (input, output, linear_transform, Adapter::AutoOverSample, out_of_bounds_value);
        else
          Filter::warp<Interp::Sinc> (input, output, *warp_composed_ptr, out_of_bounds_value);
        break;
      default:
        assert (0);
        break;
    }

    // only reorient FODs if linear or warp input
    if (fod_reorientation && linear && !warp_ptr)
      Registration::Transform::reorient ("reorienting", output, linear_transform, directions_cartesian.transpose(), modulate);
    else if (fod_reorientation && warp_ptr)
      Registration::Transform::reorient_warp ("reorienting", output, *warp_composed_ptr, directions_cartesian.transpose(), modulate);

  // No reslicing required, so just modify the header and do a straight copy of the data
  } else {

    if (get_options ("midway").size())
      throw Exception ("midway option given but no template image defined");

    INFO ("image will not be regridded");
    Eigen::MatrixXd rotation = linear_transform.linear();
    Eigen::MatrixXd temp = rotation.transpose() * rotation;
    if (!temp.isIdentity (0.001))
      WARN("the input linear transform is not orthonormal and therefore applying this without the -template"
           "option will mean the output header transform will also be not orthonormal");

    add_line (output_header.keyval()["comments"], std::string ("transform modified"));
    if (replace)
      output_header.transform() = linear_transform;
    else
      output_header.transform() = linear_transform.inverse() * output_header.transform();
    auto output = Image<float>::create (argument[1], output_header);
    copy_with_progress (input, output);

    if (fod_reorientation) {
      transform_type transform = linear_transform;
      if (replace)
        transform = linear_transform * output_header.transform().inverse();
      Registration::Transform::reorient ("reorienting", output, transform, directions_cartesian.transpose());
    }
  }
}
<|MERGE_RESOLUTION|>--- conflicted
+++ resolved
@@ -1,16 +1,16 @@
 /*
  * Copyright (c) 2008-2016 the MRtrix3 contributors
- * 
+ *
  * This Source Code Form is subject to the terms of the Mozilla Public
  * License, v. 2.0. If a copy of the MPL was not distributed with this
  * file, You can obtain one at http://mozilla.org/MPL/2.0/
- * 
+ *
  * MRtrix is distributed in the hope that it will be useful,
  * but WITHOUT ANY WARRANTY; without even the implied warranty of
  * MERCHANTABILITY or FITNESS FOR A PARTICULAR PURPOSE.
- * 
+ *
  * For more details, see www.mrtrix.org
- * 
+ *
  */
 
 
@@ -61,15 +61,9 @@
     "the number of directions matches the number of volumes in the images, any "
     "transformation applied using the -linear option will be also be applied to the directions.";
 
-<<<<<<< HEAD
   REFERENCES
-    + "If FOD reorientation is being performed:\n"
-    "Raffelt, D.; Tournier, J.-D.; Crozier, S.; Connelly, A. & Salvado, O. "
-=======
-  REFERENCES 
     + "* If FOD reorientation is being performed:\n"
     "Raffelt, D.; Tournier, J.-D.; Crozier, S.; Connelly, A. & Salvado, O. " // Internal
->>>>>>> f1b3a0b9
     "Reorientation of fiber orientation distributions using apodized point spread functions. "
     "Magnetic Resonance in Medicine, 2012, 67, 844-855"
 
