/*
 * Copyright (c) 2008-2016 the MRtrix3 contributors
 * 
 * This Source Code Form is subject to the terms of the Mozilla Public
 * License, v. 2.0. If a copy of the MPL was not distributed with this
 * file, You can obtain one at http://mozilla.org/MPL/2.0/
 * 
 * MRtrix is distributed in the hope that it will be useful,
 * but WITHOUT ANY WARRANTY; without even the implied warranty of
 * MERCHANTABILITY or FITNESS FOR A PARTICULAR PURPOSE.
 * 
 * For more details, see www.mrtrix.org
 * 
 */


#include "command.h"
#include "exception.h"
#include "mrtrix.h"
#include "progressbar.h"

#include "image.h"
#include "algo/loop.h"

#include "math/math.h"
#include "math/SH.h"
#include "math/ZSH.h"

#include "dwi/gradient.h"
#include "dwi/shells.h"





using namespace MR;
using namespace App;






void usage ()
{
  AUTHOR = "J-Donald Tournier (jdtournier@gmail.com)";

  DESCRIPTION 
    + "generate an appropriate response function from the image data for spherical deconvolution";

  ARGUMENTS
    + Argument ("SH", "the spherical harmonic decomposition of the diffusion-weighted images").type_image_in()
    + Argument ("mask", "the mask containing the voxels from which to estimate the response function").type_image_in()
    + Argument ("directions", "a 4D image containing the direction vectors along which to estimate the response function").type_image_in()
    + Argument ("response", "the output axially-symmetric spherical harmonic coefficients").type_file_out();

  OPTIONS

    + Option ("lmax", "specify the maximum harmonic degree of the response function to estimate")
      + Argument ("value").type_integer (0, 20);
}



typedef double value_type;



void run () 
{
  auto SH = Image<value_type>::open(argument[0]);
  Math::SH::check (SH);
  auto mask = Image<bool>::open(argument[1]);
  auto dir = Image<value_type>::open(argument[2]).with_direct_io();

  int lmax = get_option_value ("lmax", Math::SH::LforN (SH.size(3)));

  check_dimensions (SH, mask, 0, 3);
  check_dimensions (SH, dir, 0, 3);
  if (dir.ndim() != 4)
    throw Exception ("input direction image \"" + std::string (argument[2]) + "\" must be a 4D image");
  if (dir.size(3) != 3)
    throw Exception ("input direction image \"" + std::string (argument[2]) + "\" must contain precisely 3 volumes");

  Eigen::VectorXd delta;
<<<<<<< HEAD
  vector<value_type> response (lmax/2 + 1, 0.0);
=======
  std::vector<value_type> response (Math::ZSH::NforL (lmax), 0.0);
>>>>>>> de773ec5
  size_t count = 0;

  auto loop = Loop ("estimating response function", SH, 0, 3);
  for (auto l = loop(mask, SH, dir); l; ++l) {

    if (!mask.value()) 
      continue;

    Eigen::Vector3d d = dir.row(3);
    if (!d.allFinite()) {
      WARN ("voxel with invalid direction [ " + str(dir.index(0)) + " " + str(dir.index(1)) + " " + str(dir.index(2)) + " ]; skipping");
      continue;
    }
    d.normalize();
    // Uncertainty regarding Eigen's behaviour when normalizing a zero vector; may change behaviour between versions
    if (!d.allFinite() || !d.squaredNorm()) {
      WARN ("voxel with zero direction [ " + str(dir.index(0)) + " " + str(dir.index(1)) + " " + str(dir.index(2)) + " ]; skipping");
      continue;
    }

    Math::SH::delta (delta, d, lmax);

    for (int l = 0; l <= lmax; l += 2) {
      value_type d_dot_s = 0.0;
      value_type d_dot_d = 0.0;
      for (int m = -l; m <= l; ++m) {
        size_t i = Math::SH::index (l,m);
        SH.index(3) = i;
        value_type s = SH.value();
        // TODO: currently this does NOT handle the non-orthonormal basis
        d_dot_s += s*delta[i];
        d_dot_d += Math::pow2 (delta[i]);
      }
      response[Math::ZSH::index(l)] += d_dot_s / d_dot_d;
    }
    ++count;
  }

  Eigen::Matrix<value_type,Eigen::Dynamic,1,0,64> AL (lmax+1);
  Math::Legendre::Plm_sph (AL, lmax, 0, value_type (1.0));
  for (size_t l = 0; l < response.size(); l++)
    response[l] *= AL[2*l] / count;

  if (std::string(argument[3]) == "-") {
    for (auto r : response)
      std::cout << r << " ";
    std::cout << "\n";
  }
  else {
    save_vector(response, argument[3]);
  }
}<|MERGE_RESOLUTION|>--- conflicted
+++ resolved
@@ -83,11 +83,7 @@
     throw Exception ("input direction image \"" + std::string (argument[2]) + "\" must contain precisely 3 volumes");
 
   Eigen::VectorXd delta;
-<<<<<<< HEAD
-  vector<value_type> response (lmax/2 + 1, 0.0);
-=======
-  std::vector<value_type> response (Math::ZSH::NforL (lmax), 0.0);
->>>>>>> de773ec5
+  vector<value_type> response (Math::ZSH::NforL (lmax), 0.0);
   size_t count = 0;
 
   auto loop = Loop ("estimating response function", SH, 0, 3);
