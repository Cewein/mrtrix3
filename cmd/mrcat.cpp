/* Copyright (c) 2008-2024 the MRtrix3 contributors.
 *
 * This Source Code Form is subject to the terms of the Mozilla Public
 * License, v. 2.0. If a copy of the MPL was not distributed with this
 * file, You can obtain one at http://mozilla.org/MPL/2.0/.
 *
 * Covered Software is provided under this License on an "as is"
 * basis, without warranty of any kind, either expressed, implied, or
 * statutory, including, without limitation, warranties that the
 * Covered Software is free of defects, merchantable, fit for a
 * particular purpose or non-infringing.
 * See the Mozilla Public License v. 2.0 for more details.
 *
 * For more details, see http://www.mrtrix.org/.
 */

#include "algo/loop.h"
#include "command.h"
#include "dwi/gradient.h"
#include "image.h"
#include "phase_encoding.h"
#include "progressbar.h"

using namespace MR;
using namespace App;

// clang-format off
void usage() {

  AUTHOR = "J-Donald Tournier (jdtournier@gmail.com)"
           " and Robert E. Smith (robert.smith@florey.edu.au)";

  SYNOPSIS = "Concatenate several images into one";

  ARGUMENTS
<<<<<<< HEAD
  +Argument("input", "the input images.").type_image_in().allow_multiple()

      + Argument("output", "the output image.").type_image_out();
=======
    + Argument ("image1", "the first input image.").type_image_in()
    + Argument ("image2", "additional input image(s).").type_image_in().allow_multiple()
    + Argument ("output", "the output image.").type_image_out ();
>>>>>>> 65e4e123

  EXAMPLES
  + Example ("Concatenate individual 3D volumes into a single 4D image series",
             "mrcat volume*.mif series.mif",
             "The wildcard characters will find all images in the current working directory"
             " with names that begin with \"volume\" and end with \".mif\";"
             " the mrcat command will receive these as a list of input file names,"
             " from which it will produce a 4D image"
             " where the input volumes have been concatenated along axis 3"
             " (the fourth axis; the spatial axes are 0, 1 & 2).");

  OPTIONS
  + Option ("axis",
            "specify axis along which concatenation should be performed."
            " By default, the program will use the last non-singleton, non-spatial axis"
            " of any of the input images;"
            " in other words, axis 3,"
            " or whichever axis (greater than 3) of the input images has size greater than one.")
    + Argument ("index").type_integer (0)

  + DataType::options();
}
// clang-format on

template <typename value_type> void write(std::vector<Header> &in, const size_t axis, Header &header_out) {
  auto image_out = Image<value_type>::create(header_out.name(), header_out);
  size_t axis_offset = 0;

  for (size_t i = 0; i != in.size(); i++) {
    auto image_in = in[i].get_image<value_type>();

    auto copy_func = [&axis, &axis_offset](decltype(image_in) &in, decltype(image_out) &out) {
      out.index(axis) = axis < in.ndim() ? in.index(axis) + axis_offset : axis_offset;
      out.value() = in.value();
    };

    ThreadedLoop(
        "concatenating \"" + image_in.name() + "\"", image_in, 0, std::min<size_t>(image_in.ndim(), image_out.ndim()))
        .run(copy_func, image_in, image_out);
    if (axis < image_in.ndim())
      axis_offset += image_in.size(axis);
    else {
      ++axis_offset;
      image_out.index(axis) = axis_offset;
    }
  }
}

void run() {
  const size_t num_images = argument.size() - 1;
  if (num_images == 1) {
    CONSOLE("Only one input image provided; no concatenation to occur");
    CONSOLE("(output image will be identical to input image)");
  }
  std::vector<Header> headers;
  ssize_t max_axis_nonunity = 0;
  for (size_t i = 0; i != num_images; ++i) {
    Header H = Header::open(argument[i]);
    ssize_t a;
    for (a = ssize_t(H.ndim()) - 1; a >= 0 && H.size(a) <= 1; a--)
      ;
    max_axis_nonunity = std::max(max_axis_nonunity, a);
    headers.push_back(std::move(H));
  }
  const size_t axis = get_option_value("axis", std::max(size_t(3), size_t(std::max(ssize_t(0), max_axis_nonunity))));

  Header header_out = concatenate(headers, axis, true);
  header_out.name() = std::string(argument[num_images]);
  header_out.datatype() = DataType::from_command_line(header_out.datatype());

  if (header_out.intensity_offset() == 0.0 && header_out.intensity_scale() == 1.0 &&
      !header_out.datatype().is_floating_point()) {
    switch (header_out.datatype()() & DataType::Type) {
    case DataType::Bit:
    case DataType::UInt8:
    case DataType::UInt16:
    case DataType::UInt32:
      if (header_out.datatype().is_signed())
        write<int32_t>(headers, axis, header_out);
      else
        write<uint32_t>(headers, axis, header_out);
      break;
    case DataType::UInt64:
      if (header_out.datatype().is_signed())
        write<int64_t>(headers, axis, header_out);
      else
        write<uint64_t>(headers, axis, header_out);
      break;
    }
  } else {
    if (header_out.datatype().is_complex())
      write<cdouble>(headers, axis, header_out);
    else
      write<double>(headers, axis, header_out);
  }
}<|MERGE_RESOLUTION|>--- conflicted
+++ resolved
@@ -33,15 +33,8 @@
   SYNOPSIS = "Concatenate several images into one";
 
   ARGUMENTS
-<<<<<<< HEAD
-  +Argument("input", "the input images.").type_image_in().allow_multiple()
-
-      + Argument("output", "the output image.").type_image_out();
-=======
-    + Argument ("image1", "the first input image.").type_image_in()
-    + Argument ("image2", "additional input image(s).").type_image_in().allow_multiple()
+    + Argument ("inputs", "the input images.").type_image_in().allow_multiple()
     + Argument ("output", "the output image.").type_image_out ();
->>>>>>> 65e4e123
 
   EXAMPLES
   + Example ("Concatenate individual 3D volumes into a single 4D image series",
