--- conflicted
+++ resolved
@@ -284,18 +284,6 @@
 
 namespace std
 {
-<<<<<<< HEAD
-  // these are not defined in the standard, but are needed
-  // for use in generic templates
-  // Note: Get defined in std_abs.h on GCC7.1, so need to skip
-#ifndef _GLIBCXX_BITS_STD_ABS_H
-  FORCE_INLINE uint8_t abs (uint8_t x) { return x; }
-  FORCE_INLINE uint16_t abs (uint16_t x) { return x; }
-  FORCE_INLINE uint32_t abs (uint32_t x) { return x; }
-  FORCE_INLINE uint64_t abs (uint64_t x) { return x; }
-#endif
-=======
->>>>>>> 57e351eb
 
   template <class T> inline ostream& operator<< (ostream& stream, const vector<T>& V)
   {
