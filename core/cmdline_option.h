--- conflicted
+++ resolved
@@ -56,11 +56,7 @@
       TracksOut,
       ImageSeqIn,
       ImageSeqOut
-<<<<<<< HEAD
-    } ArgType;
-=======
     };
->>>>>>> 78f45753
 
     using ArgFlags = int;
     constexpr ArgFlags None = 0;
