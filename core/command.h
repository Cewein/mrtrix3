/* Copyright (c) 2008-2023 the MRtrix3 contributors.
 *
 * This Source Code Form is subject to the terms of the Mozilla Public
 * License, v. 2.0. If a copy of the MPL was not distributed with this
 * file, You can obtain one at http://mozilla.org/MPL/2.0/.
 *
 * Covered Software is provided under this License on an "as is"
 * basis, without warranty of any kind, either expressed, implied, or
 * statutory, including, without limitation, warranties that the
 * Covered Software is free of defects, merchantable, fit for a
 * particular purpose or non-infringing.
 * See the Mozilla Public License v. 2.0 for more details.
 *
 * For more details, see http://www.mrtrix.org/.
 */

#ifndef __command_h__
#define __command_h__

#ifdef FLUSH_TO_ZERO
#include <xmmintrin.h>
#endif

#include "app.h"
#include "exec_version.h"
#include "mrtrix.h"
#ifdef MRTRIX_PROJECT
namespace MR {
namespace App {
void set_project_version();
}
} // namespace MR
#endif

#define MRTRIX_UPDATED_API

#ifdef MRTRIX_AS_R_LIBRARY

extern "C" void R_main(int *cmdline_argc, char **cmdline_argv) {
  ::MR::App::set_executable_uses_mrtrix_version();
#ifdef MRTRIX_PROJECT
  ::MR::App::set_project_version();
#endif
  ::MR::App::DESCRIPTION.clear();
  ::MR::App::ARGUMENTS.clear();
  ::MR::App::OPTIONS.clear();
  try {
    usage();
    ::MR::App::verify_usage();
    ::MR::App::init(*cmdline_argc, cmdline_argv);
    ::MR::App::parse();
    run();
  } catch (MR::Exception &E) {
    E.display();
    return;
  } catch (int retval) {
    return;
  }
}

extern "C" void R_usage(char **output) {
  ::MR::App::DESCRIPTION.clear();
  ::MR::App::ARGUMENTS.clear();
  ::MR::App::OPTIONS.clear();
  usage();
  std::string s = MR::App::full_usage();
  *output = new char[s.size() + 1];
  strncpy(*output, s.c_str(), s.size() + 1);
}

#else

int main(int cmdline_argc, char **cmdline_argv) {
#ifdef FLUSH_TO_ZERO
  // use gcc switches: -msse -mfpmath=sse -ffast-math
  int mxcsr = _mm_getcsr();
  // Sets denormal results from floating-point calculations to zero:
  mxcsr |= (1 << 15) | (1 << 11); // flush-to-zero
  // Treats denormal values used as input to floating-point instructions as zero:
  mxcsr |= (1 << 6); // denormals-are-zero
  _mm_setcsr(mxcsr);
#endif
  ::MR::App::set_executable_uses_mrtrix_version();
#ifdef MRTRIX_PROJECT
  ::MR::App::set_project_version();
#endif
  try {
    ::MR::App::init(cmdline_argc, cmdline_argv);
    usage();
    ::MR::App::verify_usage();
    ::MR::App::parse_special_options();
#ifdef __gui_app_h__
    ::MR::GUI::App app(cmdline_argc, cmdline_argv);
#endif
<<<<<<< HEAD
    ::MR::App::parse ();

    //ENVVAR name: MRTRIX_CLI_PARSE_ONLY
    //ENVVAR Set the command to parse the provided inputs and then quit
    //ENVVAR if it is 1. This can be used in the CI of wrapping code,
    //ENVVAR such as the automatically generated Pydra interfaces
    char* parse_only = std::getenv("MRTRIX_CLI_PARSE_ONLY");
    if (parse_only && ::MR::to<bool>(parse_only)) {
      INFO(
        "Quitting after parsing command-line arguments successfully due to environment variable 'MRTRIX_CLI_PARSE_ONLY'"
      );
      return 0;
    }
    run ();
  }
  catch (::MR::Exception& E) {
=======
    ::MR::App::parse();
    run();
  } catch (::MR::Exception &E) {
>>>>>>> 5b0ec654
    E.display();
    return 1;
  } catch (int retval) {
    return retval;
  }
  return ::MR::App::exit_error_code;
}

#endif

#endif<|MERGE_RESOLUTION|>--- conflicted
+++ resolved
@@ -92,7 +92,6 @@
 #ifdef __gui_app_h__
     ::MR::GUI::App app(cmdline_argc, cmdline_argv);
 #endif
-<<<<<<< HEAD
     ::MR::App::parse ();
 
     //ENVVAR name: MRTRIX_CLI_PARSE_ONLY
@@ -106,14 +105,8 @@
       );
       return 0;
     }
-    run ();
-  }
-  catch (::MR::Exception& E) {
-=======
-    ::MR::App::parse();
     run();
   } catch (::MR::Exception &E) {
->>>>>>> 5b0ec654
     E.display();
     return 1;
   } catch (int retval) {
