/* Copyright (c) 2008-2024 the MRtrix3 contributors.
 *
 * This Source Code Form is subject to the terms of the Mozilla Public
 * License, v. 2.0. If a copy of the MPL was not distributed with this
 * file, You can obtain one at http://mozilla.org/MPL/2.0/.
 *
 * Covered Software is provided under this License on an "as is"
 * basis, without warranty of any kind, either expressed, implied, or
 * statutory, including, without limitation, warranties that the
 * Covered Software is free of defects, merchantable, fit for a
 * particular purpose or non-infringing.
 * See the Mozilla Public License v. 2.0 for more details.
 *
 * For more details, see http://www.mrtrix.org/.
 */

#include <limits>
#include <unistd.h>

#include "header.h"
#include "image_io/pipe.h"
#include "signal_handler.h"

namespace MR::ImageIO {

void Pipe::load(const Header &header, size_t) {
  assert(files.size() == 1);
  DEBUG("mapping piped image \"" + files[0].name + "\"...");

  segsize /= files.size();
  int64_t bytes_per_segment = (header.datatype().bits() * segsize + 7) / 8;

  if (double(bytes_per_segment) >= double(std::numeric_limits<size_t>::max()))
    throw Exception("image \"" + header.name() + "\" is larger than maximum accessible memory");

  mmap.reset(new File::MMap(files[0], writable, !is_new, bytes_per_segment));
  addresses.resize(1);
  addresses[0].reset(mmap->address());
}

void Pipe::unload(const Header &) {
  if (mmap) {
    mmap.reset();
    if (is_new) {
      std::cout << files[0].name << "\n";
      SignalHandler::unmark_file_for_deletion(files[0].name);
    }
<<<<<<< HEAD

    //ENVVAR name: MRTRIX_PRESERVE_TMPFILE
    //ENVVAR This variable decides whether the temporary piped image
    //ENVVAR should be preserved rather than the usual behaviour of
    //ENVVAR deletion at command completion.
    //ENVVAR For example, in case of piped commands from Python API,
    //ENVVAR it is necessary to retain the temp files until all
    //ENVVAR the piped commands are executed.
    namespace {
      bool preserve_tmpfile() {
        const char* const MRTRIX_PRESERVE_TMPFILE = getenv("MRTRIX_PRESERVE_TMPFILE");
        return (MRTRIX_PRESERVE_TMPFILE && to<bool>(std::string(MRTRIX_PRESERVE_TMPFILE)));
      }
    }
    bool Pipe::delete_piped_images = !preserve_tmpfile();

=======
    addresses[0].release();
>>>>>>> 0d55bb5d
  }
}

bool Pipe::delete_piped_images = true;

} // namespace MR::ImageIO<|MERGE_RESOLUTION|>--- conflicted
+++ resolved
@@ -45,29 +45,23 @@
       std::cout << files[0].name << "\n";
       SignalHandler::unmark_file_for_deletion(files[0].name);
     }
-<<<<<<< HEAD
-
-    //ENVVAR name: MRTRIX_PRESERVE_TMPFILE
-    //ENVVAR This variable decides whether the temporary piped image
-    //ENVVAR should be preserved rather than the usual behaviour of
-    //ENVVAR deletion at command completion.
-    //ENVVAR For example, in case of piped commands from Python API,
-    //ENVVAR it is necessary to retain the temp files until all
-    //ENVVAR the piped commands are executed.
-    namespace {
-      bool preserve_tmpfile() {
-        const char* const MRTRIX_PRESERVE_TMPFILE = getenv("MRTRIX_PRESERVE_TMPFILE");
-        return (MRTRIX_PRESERVE_TMPFILE && to<bool>(std::string(MRTRIX_PRESERVE_TMPFILE)));
-      }
-    }
-    bool Pipe::delete_piped_images = !preserve_tmpfile();
-
-=======
     addresses[0].release();
->>>>>>> 0d55bb5d
   }
 }
 
-bool Pipe::delete_piped_images = true;
+//ENVVAR name: MRTRIX_PRESERVE_TMPFILE
+//ENVVAR This variable decides whether the temporary piped image
+//ENVVAR should be preserved rather than the usual behaviour of
+//ENVVAR deletion at command completion.
+//ENVVAR For example, in case of piped commands from Python API,
+//ENVVAR it is necessary to retain the temp files until all
+//ENVVAR the piped commands are executed.
+namespace {
+  bool preserve_tmpfile() {
+    const char* const MRTRIX_PRESERVE_TMPFILE = getenv("MRTRIX_PRESERVE_TMPFILE");
+    return (MRTRIX_PRESERVE_TMPFILE && to<bool>(std::string(MRTRIX_PRESERVE_TMPFILE)));
+  }
+}
+bool Pipe::delete_piped_images = !preserve_tmpfile();
 
 } // namespace MR::ImageIO