--- conflicted
+++ resolved
@@ -98,13 +98,8 @@
         auto it = keyval().find (item.first);
         if (it == keyval().end() || it->second == item.second) {
           new_keyval.insert (item);
-<<<<<<< HEAD
-        else if (item.first == "SliceTiming")
+        } else if (item.first == "SliceTiming") {
           new_keyval["SliceTiming"] = Metadata::SliceEncoding::resolve_slice_timing (item.second, it->second);
-        else
-=======
-        } else if (item.first == "SliceTiming") {
-          new_keyval["SliceTiming"] = resolve_slice_timing (item.second, it->second);
         } else if (item.first == "dw_scheme") {
           try {
             auto scheme = DWI::resolve_DW_scheme (parse_matrix (item.second), parse_matrix (it->second));
@@ -114,7 +109,6 @@
             new_keyval["dw_scheme"] = "variable";
           }
         } else {
->>>>>>> 70da0072
           new_keyval[item.first] = "variable";
         }
       }
