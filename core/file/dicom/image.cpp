--- conflicted
+++ resolved
@@ -616,30 +616,17 @@
         std::string dw_scheme;
         const size_t nDW = frames.size() / nslices;
 
-<<<<<<< HEAD
-        const bool rotate_DW_scheme = frames[0]->DW_scheme_wrt_image;
         bool report_negative_bvalues = false;
         for (size_t n = 0; n < nDW; ++n) {
           const Frame& frame (*frames[n*nslices]);
-          std::array<default_type,4> g = {{ 0.0, 0.0, 0.0, frame.bvalue }};
-          if (g[3] < 0) {
-            g[3] = 0;
+          Eigen::Vector3d g = Eigen::Vector3d::Zero();
+          double bvalue = frame.bvalue;
+          if (bvalue < 0) {
+            bvalue = 0;
             report_negative_bvalues = true;
           }
-          if (g[3] && std::isfinite (frame.G[0]) && std::isfinite (frame.G[1]) && std::isfinite (frame.G[2])) {
-
-            if (rotate_DW_scheme) {
-              g[0] = image_transform(0,0)*frame.G[0] + image_transform(0,1)*frame.G[1] - image_transform(0,2)*frame.G[2];
-              g[1] = image_transform(1,0)*frame.G[0] + image_transform(1,1)*frame.G[1] - image_transform(1,2)*frame.G[2];
-              g[2] = image_transform(2,0)*frame.G[0] + image_transform(2,1)*frame.G[1] - image_transform(2,2)*frame.G[2];
-            } else {
-=======
-        for (size_t n = 0; n < nDW; ++n) {
-          const Frame& frame (*frames[n*nslices]);
-          Eigen::Vector3d g = Eigen::Vector3d::Zero();
-          if (frame.bvalue) {
+          if (bvalue) {
            if (frame.G.allFinite()) {
->>>>>>> 04b277f0
               g[0] = -frame.G[0];
               g[1] = -frame.G[1];
               g[2] =  frame.G[2];
@@ -655,7 +642,7 @@
              g = T * frame.G_prs;
             }
           }
-          add_line (dw_scheme, str(g[0]) + "," + str(g[1]) + "," + str(g[2]) + "," + str(frame.bvalue));
+          add_line (dw_scheme, str(g[0]) + "," + str(g[1]) + "," + str(g[2]) + "," + str(bvalue));
         }
 
         if (report_negative_bvalues)
