--- conflicted
+++ resolved
@@ -44,112 +44,62 @@
         series_number = bits_alloc = dim[0] = dim[1] = data = 0;
         transfer_syntax_supported = true;
 
-<<<<<<< HEAD
-        Element item;
-        try {
-          item.set (filename, force_read);
-          std::string current_image_type;
-          bool in_frames = false;
-
-          while (item.read()) {
-            if      (item.is (0x0008U, 0x0008U)) current_image_type = join (item.get_string(), " ");
-            else if (item.is (0x0008U, 0x0020U)) study_date = item.get_string (0);
-            else if (item.is (0x0008U, 0x0021U)) series_date = item.get_string (0);
-            else if (item.is (0x0008U, 0x0030U)) study_time = item.get_string (0);
-            else if (item.is (0x0008U, 0x0031U)) series_time = item.get_string (0);
-            else if (item.is (0x0008U, 0x0060U)) modality = item.get_string (0);
-            else if (item.is (0x0008U, 0x1030U)) study = item.get_string (0);
-            else if (item.is (0x0008U, 0x103EU)) series = item.get_string (0);
-            else if (item.is (0x0010U, 0x0010U)) patient = item.get_string (0);
-            else if (item.is (0x0010U, 0x0020U)) patient_ID = item.get_string (0);
-            else if (item.is (0x0010U, 0x0030U)) patient_DOB = item.get_string (0);
-            else if (item.is (0x0018U, 0x0024U)) sequence = item.get_string (0);
-            else if (item.is (0x0020U, 0x0010U)) study_ID = item.get_string (0);
-            else if (item.is (0x0020U, 0x0011U)) series_number = item.get_uint (0);
-            else if (item.is (0x0028U, 0x0010U)) dim[1] = item.get_uint (0);
-            else if (item.is (0x0028U, 0x0011U)) dim[0] = item.get_uint (0);
-            else if (item.is (0x0028U, 0x0100U)) bits_alloc = item.get_uint (0);
-            else if (item.is (0x7FE0U, 0x0010U)) data = item.offset (item.data);
-            else if (item.is (0xFFFEU, 0xE000U)) {
-              if (item.parents.size() &&
-                  item.parents.back().group ==  0x5200U &&
-                  item.parents.back().element == 0x9230U) { // multi-frame item
-                if (in_frames) ++image_type[current_image_type];
-                else in_frames = true;
-=======
         {
           Element item;
           try {
             item.set (filename, force_read);
+            std::string current_image_type;
+            bool in_frames = false;
 
             while (item.read()) {
-              if      (item.is (0x0008U, 0x0020U)) study_date = item.get_string()[0];
-              else if (item.is (0x0008U, 0x0021U)) series_date = item.get_string()[0];
-              else if (item.is (0x0008U, 0x0030U)) study_time = item.get_string()[0];
-              else if (item.is (0x0008U, 0x0031U)) series_time = item.get_string()[0];
-              else if (item.is (0x0008U, 0x0060U)) modality = item.get_string()[0];
-              else if (item.is (0x0008U, 0x1030U)) study = item.get_string()[0];
-              else if (item.is (0x0008U, 0x103EU)) series = item.get_string()[0];
-              else if (item.is (0x0010U, 0x0010U)) patient = item.get_string()[0];
-              else if (item.is (0x0010U, 0x0020U)) patient_ID = item.get_string()[0];
-              else if (item.is (0x0010U, 0x0030U)) patient_DOB = item.get_string()[0];
-              else if (item.is (0x0018U, 0x0024U)) sequence = item.get_string()[0];
-              else if (item.is (0x0020U, 0x0010U)) study_ID = item.get_string()[0];
-              else if (item.is (0x0020U, 0x0011U)) series_number = item.get_uint()[0];
-              else if (item.is (0x0028U, 0x0010U)) dim[1] = item.get_uint()[0];
-              else if (item.is (0x0028U, 0x0011U)) dim[0] = item.get_uint()[0];
-              else if (item.is (0x0028U, 0x0100U)) bits_alloc = item.get_uint()[0];
+              if      (item.is (0x0008U, 0x0008U)) current_image_type = join (item.get_string(), " ");
+              else if (item.is (0x0008U, 0x0020U)) study_date = item.get_string (0);
+              else if (item.is (0x0008U, 0x0021U)) series_date = item.get_string (0);
+              else if (item.is (0x0008U, 0x0030U)) study_time = item.get_string (0);
+              else if (item.is (0x0008U, 0x0031U)) series_time = item.get_string (0);
+              else if (item.is (0x0008U, 0x0060U)) modality = item.get_string (0);
+              else if (item.is (0x0008U, 0x1030U)) study = item.get_string (0);
+              else if (item.is (0x0008U, 0x103EU)) series = item.get_string (0);
+              else if (item.is (0x0010U, 0x0010U)) patient = item.get_string (0);
+              else if (item.is (0x0010U, 0x0020U)) patient_ID = item.get_string (0);
+              else if (item.is (0x0010U, 0x0030U)) patient_DOB = item.get_string (0);
+              else if (item.is (0x0018U, 0x0024U)) sequence = item.get_string (0);
+              else if (item.is (0x0020U, 0x0010U)) study_ID = item.get_string (0);
+              else if (item.is (0x0020U, 0x0011U)) series_number = item.get_uint (0);
+              else if (item.is (0x0028U, 0x0010U)) dim[1] = item.get_uint (0);
+              else if (item.is (0x0028U, 0x0011U)) dim[0] = item.get_uint (0);
+              else if (item.is (0x0028U, 0x0100U)) bits_alloc = item.get_uint (0);
               else if (item.is (0x7FE0U, 0x0010U)) data = item.offset (item.data);
-              else if (item.is (0x0008U, 0x0008U)) {
-                // exclude Siemens MPR info image:
-                // TODO: could handle this by splitting on basis on this entry
-                vector<std::string> V (item.get_string());
-                for (size_t n = 0; n < V.size(); n++) {
-                  if (uppercase (V[n]) == "CSAPARALLEL")
-                    return true;
+              else if (item.is (0xFFFEU, 0xE000U)) {
+                if (item.parents.size() &&
+                    item.parents.back().group ==  0x5200U &&
+                    item.parents.back().element == 0x9230U) { // multi-frame item
+                  if (in_frames) ++image_type[current_image_type];
+                  else in_frames = true;
                 }
->>>>>>> 7544ade2
               }
 
-<<<<<<< HEAD
-            if (print_DICOM_fields)
-              print (str(item));
-
-            if (print_CSA_fields && item.group == 0x0029U) {
-              if (item.element == 0x1010U ||
-                  item.element == 0x1020U ||
-                  item.element == 0x1110U ||
-                  item.element == 0x1120U ||
-                  item.element == 0x1210U ||
-                  item.element == 0x1220U) {
-                CSAEntry entry (item.data, item.data + item.size);
-                while (entry.parse())
-                  print (str (entry));
-=======
               if (print_DICOM_fields)
                 print (str(item));
 
               if (print_CSA_fields && item.group == 0x0029U) {
-                if (item.element == 0x1010U || item.element == 0x1020U) {
+                if (item.element == 0x1010U ||
+                    item.element == 0x1020U ||
+                    item.element == 0x1110U ||
+                    item.element == 0x1120U ||
+                    item.element == 0x1210U ||
+                    item.element == 0x1220U) {
                   CSAEntry entry (item.data, item.data + item.size);
                   while (entry.parse())
                     print (str (entry));
                 }
->>>>>>> 7544ade2
               }
             }
 
-<<<<<<< HEAD
-          ++image_type[current_image_type];
+            ++image_type[current_image_type];
 
-          transfer_syntax_supported = item.transfer_syntax_supported;
+            transfer_syntax_supported = item.transfer_syntax_supported;
 
-        }
-        catch (Exception& E) {
-          E.display (3);
-          return true;
-        }
-=======
           }
           catch (Exception& E) {
             E.display (3);
@@ -157,7 +107,6 @@
           }
         }
         check_app_exit_code();
->>>>>>> 7544ade2
 
         return false;
       }
@@ -182,17 +131,12 @@
           << file.series_number << "] "
           << ( file.series.size() ? file.series : "[unspecified]" ) << " - "
           << format_date (file.series_date) << " "
-<<<<<<< HEAD
           << format_time (file.series_time) << "\n";
         for (const auto& type : file.image_type)
           stream << "      image type: " << type.first << " [ " << type.second << " frames ]\n";
         stream << "    sequence: " << ( file.sequence.size() ? file.sequence : "[unspecified]" ) << "\n";
-=======
-          << format_time (file.series_time) << "\n    sequence: "
-          << ( file.sequence.size() ? file.sequence : "[unspecified]" ) << "\n";
->>>>>>> 7544ade2
 
-        return stream;
+          return stream;
       }
 
     }
