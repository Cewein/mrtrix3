--- conflicted
+++ resolved
@@ -53,7 +53,6 @@
       //CONF /tmp/, which is typically a RAM file system and should therefore
       //CONF be fast; but may cause issues on machines with little RAM
       //CONF capacity or where write-access to this location is not permitted.
-<<<<<<< HEAD
       //CONF Note that this location can also be manipulated using the
       //CONF `MRTRIX_TMPFILE_DIR` environment variable, without editing the
       //CONF config file. Note also that this setting does not influence the
@@ -66,13 +65,6 @@
           return from_env_mrtrix;
 
         const char* default_tmpdir =
-=======
-      //CONF Note that this setting does not influence the location in which
-      //CONF Python scripts construct their temporary directories; that is
-      //CONF determined based on config file option :option:`ScriptTmpDir`.
-      const std::string& tmpfile_dir () {
-        static const std::string __tmpfile_dir = File::Config::get ("TmpFileDir",
->>>>>>> 538f905c
 #ifdef MRTRIX_WINDOWS
             "."
 #else
