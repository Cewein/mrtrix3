/* Copyright (c) 2008-2019 the MRtrix3 contributors.
 *
 * This Source Code Form is subject to the terms of the Mozilla Public
 * License, v. 2.0. If a copy of the MPL was not distributed with this
 * file, You can obtain one at http://mozilla.org/MPL/2.0/.
 *
 * Covered Software is provided under this License on an "as is"
 * basis, without warranty of any kind, either expressed, implied, or
 * statutory, including, without limitation, warranties that the
 * Covered Software is free of defects, merchantable, fit for a
 * particular purpose or non-infringing.
 * See the Mozilla Public License v. 2.0 for more details.
 *
 * For more details, see http://www.mrtrix.org/.
 */

#include <fstream>
#include <sstream>

#include "file/json_utils.h"
#include "file/nifti_utils.h"

#include "formats/nifti_utils.h"

#include "axes.h"
#include "exception.h"
#include "header.h"
#include "mrtrix.h"
#include "phase_encoding.h"
#include "types.h"
#include "file/ofstream.h"

namespace MR
{
  namespace File
  {
    namespace JSON
    {



      void load (Header& H, const std::string& path)
      {
        std::ifstream in (path);
        if (!in)
          throw Exception ("Error opening JSON file \"" + path + "\"");
        nlohmann::json json;
        try {
          in >> json;
        } catch (std::logic_error& e) {
          throw Exception ("Error parsing JSON file \"" + path + "\": " + e.what());
        }
        read (json, H, true);
        const auto intendedfor_it = H.keyval().find ("IntendedFor");
        if (intendedfor_it != H.keyval().end()) {
          if (Path::basename (H.name()) != intendedfor_it->second) {
            WARN ("JSON file \"" + path + "\" intended for \"" + intendedfor_it->second + "\", but opened in conjunction with image \"" + H.name() + "\"");
          }
          H.keyval().erase (intendedfor_it);
        }
      }



      void save (const Header& H, const std::string& json_path, const std::string& image_path)
      {
        nlohmann::json json;
        write (H, json, image_path);
        File::OFStream out (json_path);
        out << json.dump(4);
      }





      KeyValues read (const nlohmann::json& json, const KeyValues& preexisting)
      {
        KeyValues result;
        for (auto i = json.cbegin(); i != json.cend(); ++i) {
          if (i->is_boolean()) {
            result.insert (std::make_pair (i.key(), i.value() ? "true" : "false"));
          } else if (i->is_number_integer()) {
            result.insert (std::make_pair (i.key(), str<int>(i.value())));
          } else if (i->is_number_float()) {
            result.insert (std::make_pair (i.key(), str<float>(i.value())));
          } else if (i->is_string()) {
            const std::string s = unquote(i.value());
            result.insert (std::make_pair (i.key(), s));
          } else if (i->is_array()) {
            size_t num_subarrays = 0;
            for (const auto& j : *i)
              if (j.is_array())
                ++num_subarrays;
            if (num_subarrays == 0) {
              bool all_string = true;
              bool all_numeric = true;
              for (const auto& k : *i) {
                if (!k.is_string())
                  all_string = false;
                if (!(k.is_number()))
                  all_numeric = false;
              }
              if (all_string) {
                vector<std::string> lines;
                for (const auto& k : *i)
                  lines.push_back (unquote(k));
                result.insert (std::make_pair (i.key(), join (lines, "\n")));
              } else if (all_numeric) {
                vector<std::string> line;
                for (const auto& k : *i)
                  line.push_back (str(k));
                result.insert (std::make_pair (i.key(), join (line, ",")));
              } else {
                throw Exception ("JSON entry \"" + i.key() + "\" is array but contains mixed data types");
              }
            }
            else if (num_subarrays == i->size()) {
              vector<std::string> s;
              for (const auto& j : *i) {
                vector<std::string> line;
                for (const auto& k : j)
                  line.push_back (unquote(str(k)));
                s.push_back (join(line, ","));
              }
              result.insert (std::make_pair (i.key(), join(s, "\n")));
            }
            else
              throw Exception ("JSON entry \"" + i.key() + "\" contains mixture of elements and arrays");
          }
        }
        for (const auto& kv : preexisting) {
          if (kv.first == "comments" && result.find ("comments") != result.end()) {
            add_line (result["comments"], kv.second);
          } else {
            // Will not overwrite existing entries
            result.insert (kv);
          }
        }
        return result;
      }



      void read (const nlohmann::json& json, Header& header, const bool realign)
      {
        header.keyval() = read (json, header.keyval());
        const bool do_realign = realign && Header::do_realign_transform;

        // The corresponding header may have been rotated on image load prior to the JSON
        //   being loaded. If this is the case, any fields that indicate an image axis
        //   number / direction need to be correspondingly modified.
        std::array<size_t, 3> perm;
        std::array<bool, 3> flip;
        header.realignment (perm, flip);
        if (perm[0] == 0 && perm[1] == 1 && perm[2] == 2 && !flip[0] && !flip[1] && !flip[2])
          return;

        auto pe_scheme = PhaseEncoding::get_scheme (header);
        if (pe_scheme.rows()) {
          if (do_realign) {
            for (ssize_t row = 0; row != pe_scheme.rows(); ++row) {
              Eigen::VectorXd new_line = pe_scheme.row (row);
              for (ssize_t axis = 0; axis != 3; ++axis) {
                new_line[axis] = pe_scheme(row, perm[axis]);
                if (new_line[axis] && flip[perm[axis]])
                  new_line[axis] = -new_line[axis];
              }
              pe_scheme.row (row) = new_line;
            }
            PhaseEncoding::set_scheme (header, pe_scheme);
            INFO ("Phase encoding information read from JSON file modified to conform to prior MRtrix3 internal transform realignment of input image");
          } else {
            INFO ("Phase encoding information read from JSON file not modified");
          }
        }

        auto slice_encoding_it = header.keyval().find ("SliceEncodingDirection");
        if (slice_encoding_it != header.keyval().end()) {
          if (do_realign) {
            const Eigen::Vector3 orig_dir (Axes::id2dir (slice_encoding_it->second));
            Eigen::Vector3 new_dir;
            for (size_t axis = 0; axis != 3; ++axis)
              new_dir[axis] = flip[perm[axis]] ? -orig_dir[perm[axis]] : orig_dir[perm[axis]];
            slice_encoding_it->second = Axes::dir2id (new_dir);
            INFO ("Slice encoding direction read from JSON file modified to conform to prior MRtrix3 internal transform realignment of input image");
          } else {
            INFO ("Slice encoding information read from JSON file not modified");
          }
        }

      }



      namespace {
        template <typename T>
        bool attempt_scalar (const std::pair<std::string, std::string>& kv, nlohmann::json& json)
        {
          try {
            const T temp = to<T> (kv.second);
            json[kv.first] = temp;
            return true;
          } catch (...) { }
          return false;
        }
        bool attempt_matrix (const std::pair<std::string, std::string>& kv, nlohmann::json& json)
        {
          try {
            auto M_float = parse_matrix<default_type> (kv.second);
            if (M_float.cols() == 1)
              M_float.transposeInPlace();
            nlohmann::json temp;
            bool noninteger = false;
            for (ssize_t row = 0; row != M_float.rows(); ++row) {
              vector<default_type> data (M_float.cols());
              for (ssize_t i = 0; i != M_float.cols(); ++i) {
                data[i] = M_float (row, i);
                if (std::floor (data[i]) != data[i])
                  noninteger = true;
              }
              if (row)
                temp[kv.first].push_back (data);
              else if (M_float.rows() == 1)
                temp[kv.first] = data;
              else
                temp[kv.first] = { data };
            }
            if (noninteger) {
              json[kv.first] = temp[kv.first];
            } else {
              // No non-integer values found;
              // Write the data natively as integers
              auto M_int = parse_matrix<int> (kv.second);
              if (M_int.cols() == 1)
                M_int.transposeInPlace();
              temp[kv.first] = nlohmann::json({});
              for (ssize_t row = 0; row != M_int.rows(); ++row) {
                vector<int> data (M_int.cols());
                for (ssize_t i = 0; i != M_int.cols(); ++i)
                  data[i] = M_int (row, i);
                if (row)
                  temp[kv.first].push_back (data);
                else if (M_int.rows() == 1)
                  temp[kv.first] = data;
                else
                  temp[kv.first] = { data };
              }
              json[kv.first] = temp[kv.first];
            }
            return true;
          } catch (...) { return false; }
        }
      }


      void write (const KeyValues& keyval, nlohmann::json& json)
      {
        auto write_string = [] (const std::pair<std::string, std::string>& kv,
                                nlohmann::json& json)
        {
          const auto lines = split_lines (kv.second);
          if (lines.size() > 1)
            json[kv.first] = lines;
          else
            json[kv.first] = kv.second;
        };

        for (const auto& kv : keyval) {
          if (attempt_scalar<int> (kv, json)) continue;
          if (attempt_scalar<default_type> (kv, json)) continue;
          if (attempt_scalar<bool> (kv, json)) continue;
          if (attempt_matrix (kv, json)) continue;
          if (json.find (kv.first) == json.end()) {
            write_string (kv, json);
          } else {
            nlohmann::json temp;
            write_string (kv, temp);
            if (json[kv.first] != temp[kv.first])
              json[kv.first] = "variable";
          }
        }
      }



      void write (const Header& header, nlohmann::json& json, const std::string& image_path)
      {
<<<<<<< HEAD
        if (realign && !Header::do_not_realign_transform) {
          auto pe_scheme = PhaseEncoding::get_scheme (header);
          vector<size_t> order;
          File::NIfTI::adjust_transform (header, order);
          Header H_adj (header);
          const bool axes_adjusted = (order[0] != 0 || order[1] != 1 || order[2] != 2 || header.stride(0) < 0 || header.stride(1) < 0 || header.stride(2) < 0);
          if (pe_scheme.rows() && axes_adjusted) {
            // Assume that image being written to disk is going to have its transform adjusted,
            //   so modify the phase encoding scheme appropriately before writing to JSON
            for (ssize_t row = 0; row != pe_scheme.rows(); ++row) {
              Eigen::VectorXd new_line = pe_scheme.row (row);
              for (ssize_t axis = 0; axis != 3; ++axis)
                new_line[axis] = pe_scheme(row, order[axis]) && header.stride (order[axis]) < 0 ?
                                 -pe_scheme(row, order[axis]) :
                                 pe_scheme(row, order[axis]);
              pe_scheme.row (row) = new_line;
            }
            PhaseEncoding::set_scheme (H_adj, pe_scheme);
            INFO ("Phase encoding information written to JSON file modified according to expected output NIfTI header transform realignment");
          }
          auto slice_encoding_it = H_adj.keyval().find ("SliceEncodingDirection");
          if (slice_encoding_it != H_adj.keyval().end() && axes_adjusted) {
            const Eigen::Vector3 orig_dir (Axes::id2dir (slice_encoding_it->second));
            Eigen::Vector3 new_dir;
            for (size_t axis = 0; axis != 3; ++axis)
              new_dir[order[axis]] = header.stride (order[axis]) > 0 ? orig_dir[order[axis]] : -orig_dir[order[axis]];
            slice_encoding_it->second = Axes::dir2id (new_dir);
            INFO ("Slice encoding direction written to JSON file modified according to expected output NIfTI header transform realignment");
          }
=======
        Header H_adj (header);
        H_adj.name() = image_path;
        if (image_path.size())
          H_adj.keyval()["IntendedFor"] = image_path;
        if (!Formats::is_nifti (image_path)) {
>>>>>>> df6078df
          write (H_adj.keyval(), json);
          return;
        }

        vector<size_t> order;
        File::NIfTI::adjust_transform (header, order);
        if (!(order[0] != 0 || order[1] != 1 || order[2] != 2 || header.stride(0) < 0 || header.stride(1) < 0 || header.stride(2) < 0)) {
          write (H_adj.keyval(), json);
          return;
        }

        auto pe_scheme = PhaseEncoding::get_scheme (header);
        if (pe_scheme.rows()) {
          // Assume that image being written to disk is going to have its transform adjusted,
          //   so modify the phase encoding scheme appropriately before writing to JSON
          for (ssize_t row = 0; row != pe_scheme.rows(); ++row) {
            Eigen::VectorXd new_line = pe_scheme.row (row);
            for (ssize_t axis = 0; axis != 3; ++axis)
              new_line[axis] = header.stride (order[axis]) > 0 ? pe_scheme(row, order[axis]) : -pe_scheme(row, order[axis]);
            pe_scheme.row (row) = new_line;
          }
          PhaseEncoding::set_scheme (H_adj, pe_scheme);
          INFO ("Phase encoding information written to JSON file modified according to expected output NIfTI header transform realignment");
        }
        auto slice_encoding_it = H_adj.keyval().find ("SliceEncodingDirection");
        if (slice_encoding_it != H_adj.keyval().end()) {
          const Eigen::Vector3 orig_dir (Axes::id2dir (slice_encoding_it->second));
          Eigen::Vector3 new_dir;
          for (size_t axis = 0; axis != 3; ++axis)
            new_dir[axis] = header.stride (order[axis]) > 0 ? orig_dir[order[axis]] : -orig_dir[order[axis]];
          slice_encoding_it->second = Axes::dir2id (new_dir);
          INFO ("Slice encoding direction written to JSON file modified according to expected output NIfTI header transform realignment");
        }

        write (H_adj.keyval(), json);
      }



    }
  }
}
<|MERGE_RESOLUTION|>--- conflicted
+++ resolved
@@ -286,43 +286,11 @@
 
       void write (const Header& header, nlohmann::json& json, const std::string& image_path)
       {
-<<<<<<< HEAD
-        if (realign && !Header::do_not_realign_transform) {
-          auto pe_scheme = PhaseEncoding::get_scheme (header);
-          vector<size_t> order;
-          File::NIfTI::adjust_transform (header, order);
-          Header H_adj (header);
-          const bool axes_adjusted = (order[0] != 0 || order[1] != 1 || order[2] != 2 || header.stride(0) < 0 || header.stride(1) < 0 || header.stride(2) < 0);
-          if (pe_scheme.rows() && axes_adjusted) {
-            // Assume that image being written to disk is going to have its transform adjusted,
-            //   so modify the phase encoding scheme appropriately before writing to JSON
-            for (ssize_t row = 0; row != pe_scheme.rows(); ++row) {
-              Eigen::VectorXd new_line = pe_scheme.row (row);
-              for (ssize_t axis = 0; axis != 3; ++axis)
-                new_line[axis] = pe_scheme(row, order[axis]) && header.stride (order[axis]) < 0 ?
-                                 -pe_scheme(row, order[axis]) :
-                                 pe_scheme(row, order[axis]);
-              pe_scheme.row (row) = new_line;
-            }
-            PhaseEncoding::set_scheme (H_adj, pe_scheme);
-            INFO ("Phase encoding information written to JSON file modified according to expected output NIfTI header transform realignment");
-          }
-          auto slice_encoding_it = H_adj.keyval().find ("SliceEncodingDirection");
-          if (slice_encoding_it != H_adj.keyval().end() && axes_adjusted) {
-            const Eigen::Vector3 orig_dir (Axes::id2dir (slice_encoding_it->second));
-            Eigen::Vector3 new_dir;
-            for (size_t axis = 0; axis != 3; ++axis)
-              new_dir[order[axis]] = header.stride (order[axis]) > 0 ? orig_dir[order[axis]] : -orig_dir[order[axis]];
-            slice_encoding_it->second = Axes::dir2id (new_dir);
-            INFO ("Slice encoding direction written to JSON file modified according to expected output NIfTI header transform realignment");
-          }
-=======
         Header H_adj (header);
         H_adj.name() = image_path;
         if (image_path.size())
           H_adj.keyval()["IntendedFor"] = image_path;
         if (!Formats::is_nifti (image_path)) {
->>>>>>> df6078df
           write (H_adj.keyval(), json);
           return;
         }
@@ -341,7 +309,9 @@
           for (ssize_t row = 0; row != pe_scheme.rows(); ++row) {
             Eigen::VectorXd new_line = pe_scheme.row (row);
             for (ssize_t axis = 0; axis != 3; ++axis)
-              new_line[axis] = header.stride (order[axis]) > 0 ? pe_scheme(row, order[axis]) : -pe_scheme(row, order[axis]);
+              new_line[axis] = pe_scheme(row, order[axis]) && header.stride (order[axis]) < 0 ?
+                               -pe_scheme(row, order[axis]) :
+                               pe_scheme(row, order[axis]);
             pe_scheme.row (row) = new_line;
           }
           PhaseEncoding::set_scheme (H_adj, pe_scheme);
