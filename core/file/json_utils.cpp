--- conflicted
+++ resolved
@@ -204,7 +204,6 @@
 
       void write (const KeyValues& keyval, nlohmann::json& json)
       {
-<<<<<<< HEAD
         auto write_string = [] (const std::pair<std::string, std::string>& kv,
                                 nlohmann::json& json)
         {
@@ -227,24 +226,6 @@
             write_string (kv, temp);
             if (json[kv.first] != temp[kv.first])
               json[kv.first] = "variable";
-=======
-        nlohmann::json json;
-        auto pe_scheme = PhaseEncoding::get_scheme (H);
-        vector<size_t> order;
-        File::NIfTI::adjust_transform (H, order);
-        Header H_adj (H);
-        const bool axes_adjusted = (order[0] != 0 || order[1] != 1 || order[2] != 2 || H.stride(0) < 0 || H.stride(1) < 0 || H.stride(2) < 0);
-        if (pe_scheme.rows() && axes_adjusted) {
-          // Assume that image being written to disk is going to have its transform adjusted,
-          //   so modify the phase encoding scheme appropriately before writing to JSON
-          for (ssize_t row = 0; row != pe_scheme.rows(); ++row) {
-            Eigen::Matrix<default_type, Eigen::Dynamic, 1> new_line = pe_scheme.row (row);
-            for (ssize_t axis = 0; axis != 3; ++axis)
-              new_line[axis] = pe_scheme(row, order[axis]) && H.stride (order[axis]) < 0 ?
-                               -pe_scheme(row, order[axis]) :
-                               pe_scheme(row, order[axis]);
-            pe_scheme.row (row) = new_line;
->>>>>>> d411e6c5
           }
         }
       }
@@ -265,7 +246,9 @@
             for (ssize_t row = 0; row != pe_scheme.rows(); ++row) {
               Eigen::VectorXd new_line = pe_scheme.row (row);
               for (ssize_t axis = 0; axis != 3; ++axis)
-                new_line[axis] = header.stride (order[axis]) > 0 ? pe_scheme(row, order[axis]) : -pe_scheme(row, order[axis]);
+                new_line[axis] = pe_scheme(row, order[axis]) && header.stride (order[axis]) < 0 ?
+                                 -pe_scheme(row, order[axis]) :
+                                 pe_scheme(row, order[axis]);
               pe_scheme.row (row) = new_line;
             }
             PhaseEncoding::set_scheme (H_adj, pe_scheme);
