/*
 * Copyright (c) 2008-2018 the MRtrix3 contributors.
 *
 * This Source Code Form is subject to the terms of the Mozilla Public
 * License, v. 2.0. If a copy of the MPL was not distributed with this
 * file, you can obtain one at http://mozilla.org/MPL/2.0/
 *
 * MRtrix3 is distributed in the hope that it will be useful,
 * but WITHOUT ANY WARRANTY; without even the implied warranty
 * of MERCHANTABILITY or FITNESS FOR A PARTICULAR PURPOSE.
 *
 * For more details, see http://www.mrtrix.org/
 */


#ifndef __math_SH_h__
#define __math_SH_h__

<<<<<<< HEAD
=======
#ifdef USE_NON_ORTHONORMAL_SH_BASIS
# warning using non-orthonormal SH basis
#endif

#include "debug.h"
>>>>>>> 9e4d4572
#include "math/legendre.h"
#include "math/least_squares.h"

#define MAX_DIR_CHANGE 0.2
#define ANGLE_TOLERANCE 1e-4

namespace MR
{
  namespace Math
  {
    namespace SH
    {

      /** \defgroup spherical_harmonics Spherical Harmonics
       * \brief Classes & functions to manage spherical harmonics. */

      /** \addtogroup spherical_harmonics
       * @{ */


      //! a string containing a description of the SH storage convention
      /*! This can used directly in the DESCRIPTION field of a command's
       * usage() function. */
      extern const char* encoding_description;

      //! the number of (even-degree) coefficients for the given value of \a lmax
      inline size_t NforL (int lmax)
      {
        return (lmax+1) * (lmax+2) /2;
      }

      //! compute the index for coefficient (l,m)
      inline size_t index (int l, int m)
      {
        return l * (l+1) /2 + m;
      }

      //! same as NforL(), but consider only non-negative orders \e m
      inline size_t NforL_mpos (int lmax)
      {
        return (lmax/2+1) * (lmax/2+1);
      }

      //! same as index(), but consider only non-negative orders \e m
      inline size_t index_mpos (int l, int m)
      {
        return l*l/4 + m;
      }

      //! returns the largest \e lmax given \a N parameters
      inline size_t LforN (int N)
      {
        return N ? 2 * std::floor<size_t> ( (std::sqrt (float (1+8*N))-3.0) /4.0) : 0;
      }



      //! form the SH->amplitudes matrix
      /*! This computes the matrix \a SHT mapping spherical harmonic
       * coefficients up to maximum harmonic degree \a lmax onto directions \a
       * dirs (in spherical coordinates, with columns [ azimuth elevation ]). */
      template <class MatrixType>
        Eigen::Matrix<typename MatrixType::Scalar,Eigen::Dynamic, Eigen::Dynamic> init_transform (const MatrixType& dirs, const int lmax)
        {
          using namespace Eigen;
          using value_type = typename MatrixType::Scalar;
          if (dirs.cols() != 2)
            throw Exception ("direction matrix should have 2 columns: [ azimuth elevation ]");
          Matrix<value_type,Dynamic,Dynamic> SHT (dirs.rows(), NforL (lmax));
          Matrix<value_type,Dynamic,1,0,64> AL (lmax+1);
          for (ssize_t i = 0; i < dirs.rows(); i++) {
            const value_type x = std::cos (dirs (i,1));
            Legendre::Plm_sph (AL, lmax, 0, x);
            for (int l = 0; l <= lmax; l+=2)
              SHT (i,index (l,0)) = AL[l];
            for (int m = 1; m <= lmax; m++) {
              Legendre::Plm_sph (AL, lmax, m, x);
              for (int l = ( (m&1) ? m+1 : m); l <= lmax; l+=2) {
                SHT(i, index(l, m)) = Math::sqrt2 * AL[l]*std::cos (m*dirs (i,0));
                SHT(i, index(l,-m)) = Math::sqrt2 * AL[l]*std::sin (m*dirs (i,0));
              }
            }
          }
          return SHT;
        }




      //! scale the coefficients of each SH degree by the corresponding value in \a coefs
      template <class MatrixType, class VectorType>
        inline void scale_degrees_forward (MatrixType& SH2amp_mapping, const VectorType& coefs)
        {
          ssize_t l = 0, nl = 1;
          for (ssize_t col = 0; col < SH2amp_mapping.cols(); ++col) {
            if (col >= nl) {
              l++;
              nl = NforL (2*l);
            }
            SH2amp_mapping.col(col) *= coefs[l];
          }
        }



      //! scale the coefficients of each SH degree by the corresponding value in \a coefs
      template <typename MatrixType, class VectorType>
        inline void scale_degrees_inverse (MatrixType& amp2SH_mapping, const VectorType& coefs)
        {
          ssize_t l = 0, nl = 1;
          for (ssize_t row = 0; row < amp2SH_mapping.rows(); ++row) {
            if (row >= nl) {
              l++;
              nl = NforL (2*l);
            }
            amp2SH_mapping.row(row) *= coefs[l];
          }
        }




      //! invert any non-zero coefficients in \a coefs
      template <typename VectorType>
        inline Eigen::Matrix<typename VectorType::Scalar,Eigen::Dynamic,1> invert (const VectorType& coefs)
        {
          Eigen::Matrix<typename VectorType::Scalar,Eigen::Dynamic,1> ret (coefs.size());
          for (size_t n = 0; n < coefs.size(); ++n)
            ret[n] = ( coefs[n] ? 1.0 / coefs[n] : 0.0 );
          return ret;
        }

      template <typename ValueType>
      class Transform { MEMALIGN(Transform<ValueType>)
        public:
          using matrix_type = Eigen::Matrix<ValueType,Eigen::Dynamic,Eigen::Dynamic>;

          template <class MatrixType>
            Transform (const MatrixType& dirs, int lmax) :
              SHT (init_transform (dirs, lmax)),
              iSHT (pinv (SHT)) { }

          template <class VectorType>
            void set_filter (const VectorType& filter) {
              scale_degrees_forward (SHT, invert (filter));
              scale_degrees_inverse (iSHT, filter);
            }
          template <class VectorType1, class VectorType2>
            void A2SH (VectorType1& sh, const VectorType2& amplitudes) const {
              sh.noalias() = iSHT * amplitudes;
            }
          template <class VectorType1, class VectorType2>
            void SH2A (VectorType1& amplitudes, const VectorType2& sh) const {
              amplitudes.noalias() = SHT * sh;
            }

          size_t n_SH () const {
            return SHT.cols();
          }
          size_t n_amp () const  {
            return SHT.rows();
          }

          const matrix_type& mat_A2SH () const {
            return iSHT;
          }
          const matrix_type& mat_SH2A () const {
            return SHT;
          }

        protected:
          matrix_type SHT, iSHT;
      };



      template <class VectorType>
        inline typename VectorType::Scalar value (const VectorType& coefs,
            typename VectorType::Scalar cos_elevation,
            typename VectorType::Scalar cos_azimuth,
            typename VectorType::Scalar sin_azimuth,
            int lmax)
        {
          using value_type = typename VectorType::Scalar;
          value_type amplitude = 0.0;
          Eigen::Matrix<value_type,Eigen::Dynamic,1,0,64> AL (lmax+1);
          Legendre::Plm_sph (AL, lmax, 0, cos_elevation);
          for (int l = 0; l <= lmax; l+=2)
            amplitude += AL[l] * coefs[index (l,0)];
          value_type c0 (1.0), s0 (0.0);
          for (int m = 1; m <= lmax; m++) {
            Legendre::Plm_sph (AL, lmax, m, cos_elevation);
            value_type c = c0 * cos_azimuth - s0 * sin_azimuth;  // std::cos(m*azimuth)
            value_type s = s0 * cos_azimuth + c0 * sin_azimuth;  // std::sin(m*azimuth)
            for (int l = ( (m&1) ? m+1 : m); l <= lmax; l+=2)
              amplitude += AL[l] * Math::sqrt2 * (c * coefs[index (l,m)] + s * coefs[index (l,-m)]);
            c0 = c;
            s0 = s;
          }
          return amplitude;
        }

      template <class VectorType>
        inline typename VectorType::Scalar value (const VectorType& coefs,
            typename VectorType::Scalar cos_elevation,
            typename VectorType::Scalar azimuth,
            int lmax)
        {
          return value (coefs, cos_elevation, std::cos(azimuth), std::sin(azimuth), lmax);
        }

      template <class VectorType1, class VectorType2>
        inline typename VectorType1::Scalar value (const VectorType1& coefs, const VectorType2& unit_dir, int lmax)
        {
          using value_type = typename VectorType1::Scalar;
          value_type rxy = std::sqrt ( pow2(unit_dir[1]) + pow2(unit_dir[0]) );
          value_type cp = (rxy) ? unit_dir[0]/rxy : 1.0;
          value_type sp = (rxy) ? unit_dir[1]/rxy : 0.0;
          return value (coefs, unit_dir[2], cp, sp, lmax);
        }


      template <class VectorType1, class VectorType2>
        inline VectorType1& delta (VectorType1& delta_vec, const VectorType2& unit_dir, int lmax)
        {
          using value_type = typename VectorType1::Scalar;
          delta_vec.resize (NforL (lmax));
          value_type rxy = std::sqrt ( pow2(unit_dir[1]) + pow2(unit_dir[0]) );
          value_type cp = (rxy) ? unit_dir[0]/rxy : 1.0;
          value_type sp = (rxy) ? unit_dir[1]/rxy : 0.0;
          Eigen::Matrix<value_type,Eigen::Dynamic,1,0,64> AL (lmax+1);
          Legendre::Plm_sph (AL, lmax, 0, unit_dir[2]);
          for (int l = 0; l <= lmax; l+=2)
            delta_vec[index (l,0)] = AL[l];
          value_type c0 (1.0), s0 (0.0);
          for (int m = 1; m <= lmax; m++) {
            Legendre::Plm_sph (AL, lmax, m, unit_dir[2]);
            value_type c = c0 * cp - s0 * sp;
            value_type s = s0 * cp + c0 * sp;
            for (int l = ( (m&1) ? m+1 : m); l <= lmax; l+=2) {
              delta_vec[index (l,m)]  = AL[l] * Math::sqrt2 * c;
              delta_vec[index (l,-m)] = AL[l] * Math::sqrt2 * s;
            }
            c0 = c;
            s0 = s;
          }
          return delta_vec;
        }



      template <class VectorType1, class VectorType2>
        inline VectorType1& SH2RH (VectorType1& RH, const VectorType2& sh)
        {
          using value_type = typename VectorType2::Scalar;
          RH.resize (sh.size());
          int lmax = 2*sh.size() +1;
          Eigen::Matrix<value_type,Eigen::Dynamic,1,0,64> AL (lmax+1);
          Legendre::Plm_sph (AL, lmax, 0, 1.0);
          for (ssize_t l = 0; l < sh.size(); l++)
            RH[l] = sh[l]/ AL[2*l];
          return RH;
        }

      template <class VectorType>
        inline Eigen::Matrix<typename VectorType::Scalar,Eigen::Dynamic,1> SH2RH (const VectorType& sh)
        {
          Eigen::Matrix<typename VectorType::Scalar,Eigen::Dynamic,1> RH (sh.size());
          SH2RH (RH, sh);
          return RH;
        }


      //! perform spherical convolution, in place
      /*! perform spherical convolution of SH coefficients \a sh with response
       * function \a RH, storing the results in place in vector \a sh. */
      template <class VectorType1, class VectorType2>
        inline VectorType1& sconv (VectorType1& sh, const VectorType2& RH)
        {
          assert (sh.size() >= ssize_t (NforL (2* (RH.size()-1))));
          for (ssize_t i = 0; i < RH.size(); ++i) {
            int l = 2*i;
            for (int m = -l; m <= l; ++m)
              sh[index (l,m)] *= RH[i];
          }
          return sh;
        }


      //! perform spherical convolution
      /*! perform spherical convolution of SH coefficients \a sh with response
       * function \a RH, storing the results in vector \a C. */
      template <class VectorType1, class VectorType2, class VectorType3>
        inline VectorType1& sconv (VectorType1& C, const VectorType2& RH, const VectorType3& sh)
        {
          assert (sh.size() >= ssize_t (NforL (2* (RH.size()-1))));
          C.resize (NforL (2* (RH.size()-1)));
          for (ssize_t i = 0; i < RH.size(); ++i) {
            int l = 2*i;
            for (int m = -l; m <= l; ++m)
              C[index (l,m)] = RH[i] * sh[index (l,m)];
          }
          return C;
        }


      namespace {
        template <typename> struct __dummy { NOMEMALIGN using type = int; };
      }






      //! used to speed up SH calculation
      template <typename ValueType> class PrecomputedFraction
      { NOMEMALIGN
        public:
          PrecomputedFraction () : f1 (0.0), f2 (0.0) { }
          ValueType f1, f2;
          typename vector<ValueType>::const_iterator p1, p2;
      };


      //! Precomputed Associated Legrendre Polynomials - used to speed up SH calculation
      template <typename ValueType> class PrecomputedAL
      { NOMEMALIGN
        public:
          using value_type = ValueType;

          PrecomputedAL () : lmax (0), ndir (0), nAL (0), inc (0.0) { }
          PrecomputedAL (int up_to_lmax, int num_dir = 512) {
            init (up_to_lmax, num_dir);
          }

          bool operator! () const {
            return AL.empty();
          }
          operator bool () const {
            return AL.size();
          }

          void init (int up_to_lmax, int num_dir = 512) {
            lmax = up_to_lmax;
            ndir = num_dir;
            nAL = NforL_mpos (lmax);
            inc = Math::pi / (ndir-1);
            AL.resize (ndir*nAL);
            Eigen::Matrix<value_type,Eigen::Dynamic,1,0,64> buf (lmax+1);

            for (int n = 0; n < ndir; n++) {
              typename vector<value_type>::iterator p = AL.begin() + n*nAL;
              value_type cos_el = std::cos (n*inc);
              for (int m = 0; m <= lmax; m++) {
                Legendre::Plm_sph (buf, lmax, m, cos_el);
                for (int l = ( (m&1) ?m+1:m); l <= lmax; l+=2)
                  p[index_mpos (l,m)] = (m ? Math::sqrt2 : 1.0) * buf[l];
              }
            }
          }

          void set (PrecomputedFraction<ValueType>& f, const ValueType elevation) const {
            f.f2 = elevation / inc;
            int i = int (f.f2);
            if (i < 0) {
              i = 0;
              f.f1 = 1.0;
              f.f2 = 0.0;
            }
            else if (i >= ndir-1) {
              i = ndir-1;
              f.f1 = 1.0;
              f.f2 = 0.0;
            }
            else {
              f.f2 -= i;
              f.f1 = 1.0 - f.f2;
            }

            f.p1 = AL.begin() + i*nAL;
            f.p2 = f.p1 + nAL;
          }

          ValueType get (const PrecomputedFraction<ValueType>& f, int i) const {
            ValueType v = f.f1*f.p1[i];
            if (f.f2) v += f.f2*f.p2[i];
            return v;
          }
          ValueType get (const PrecomputedFraction<ValueType>& f, int l, int m) const {
            return get (f, index_mpos (l,m));
          }

          void get (ValueType* dest, const PrecomputedFraction<ValueType>& f) const {
            for (int l = 0; l <= lmax; l+=2) {
              for (int m = 0; m <= l; m++) {
                int i = index_mpos (l,m);
                dest[i] = get (f,i);
              }
            }
          }

          template <class VectorType, class UnitVectorType>
            ValueType value (const VectorType& val, const UnitVectorType& unit_dir) const {
              PrecomputedFraction<ValueType> f;
              set (f, std::acos (unit_dir[2]));
              ValueType rxy = std::sqrt ( pow2(unit_dir[1]) + pow2(unit_dir[0]) );
              ValueType cp = (rxy) ? unit_dir[0]/rxy : 1.0;
              ValueType sp = (rxy) ? unit_dir[1]/rxy : 0.0;
              ValueType v = 0.0;
              for (int l = 0; l <= lmax; l+=2)
                v += get (f,l,0) * val[index (l,0)];
              ValueType c0 (1.0), s0 (0.0);
              for (int m = 1; m <= lmax; m++) {
                ValueType c = c0 * cp - s0 * sp;
                ValueType s = s0 * cp + c0 * sp;
                for (int l = ( (m&1) ? m+1 : m); l <= lmax; l+=2)
                  v += get (f,l,m) * (c * val[index (l,m)] + s * val[index (l,-m)]);
                c0 = c;
                s0 = s;
              }
              return v;
            }

        protected:
          int lmax, ndir, nAL;
          ValueType inc;
          vector<ValueType> AL;
      };






      //! estimate direction & amplitude of SH peak
      /*! find a peak of an SH series using Gauss-Newton optimisation, modified
       * to operate directly in spherical coordinates. The initial search
       * direction is \a unit_init_dir. If \a precomputer is not nullptr, it
       * will be used to speed up the calculations, at the cost of a minor
       * reduction in accuracy. */
      template <class VectorType, class UnitVectorType, class ValueType = float>
        inline typename VectorType::Scalar get_peak (
            const VectorType& sh,
            int lmax,
            UnitVectorType& unit_init_dir,
            PrecomputedAL<typename VectorType::Scalar>* precomputer = nullptr)
        {
          using value_type = typename VectorType::Scalar;
          assert (std::isfinite (unit_init_dir[0]));
          for (int i = 0; i < 50; i++) {
            value_type az = std::atan2 (unit_init_dir[1], unit_init_dir[0]);
            value_type el = std::acos (unit_init_dir[2]);
            value_type amplitude, dSH_del, dSH_daz, d2SH_del2, d2SH_deldaz, d2SH_daz2;
            derivatives (sh, lmax, el, az, amplitude, dSH_del, dSH_daz, d2SH_del2, d2SH_deldaz, d2SH_daz2, precomputer);

            value_type del = sqrt (dSH_del*dSH_del + dSH_daz*dSH_daz);
            value_type daz = 0.0;
            if (del != 0.0) {
              daz = dSH_daz/del;
              del = dSH_del/del;
            }


            value_type dSH_dt = daz*dSH_daz + del*dSH_del;
            value_type d2SH_dt2 = daz*daz*d2SH_daz2 + 2.0*daz*del*d2SH_deldaz + del*del*d2SH_del2;
            value_type dt = d2SH_dt2 ? (-dSH_dt / d2SH_dt2) : 0.0;

            if (dt < 0.0) dt = -dt;
            if (dt > MAX_DIR_CHANGE) dt = MAX_DIR_CHANGE;

            del *= dt;
            daz *= dt;

            unit_init_dir[0] += del*std::cos (az) *std::cos (el) - daz*std::sin (az);
            unit_init_dir[1] += del*std::sin (az) *std::cos (el) + daz*std::cos (az);
            unit_init_dir[2] -= del*std::sin (el);
            unit_init_dir.normalize();

            if (dt < ANGLE_TOLERANCE)
              return amplitude;
          }

          unit_init_dir = { NaN, NaN, NaN };
          DEBUG ("failed to find SH peak!");
          return NaN;
        }






      //! computes first and second order derivatives of SH series
      /*! This is used primarily in the get_peak() function. */
      template <class VectorType>
        inline void derivatives (
            const VectorType& sh,
            const int lmax,
            const typename VectorType::Scalar elevation,
            const typename VectorType::Scalar azimuth,
            typename VectorType::Scalar& amplitude,
            typename VectorType::Scalar& dSH_del,
            typename VectorType::Scalar& dSH_daz,
            typename VectorType::Scalar& d2SH_del2,
            typename VectorType::Scalar& d2SH_deldaz,
            typename VectorType::Scalar& d2SH_daz2,
            PrecomputedAL<typename VectorType::Scalar>* precomputer)
        {
          using value_type = typename VectorType::Scalar;
          value_type sel = std::sin (elevation);
          value_type cel = std::cos (elevation);
          bool atpole = sel < 1e-4;

          dSH_del = dSH_daz = d2SH_del2 = d2SH_deldaz = d2SH_daz2 = 0.0;
          VLA_MAX (AL, value_type, NforL_mpos (lmax), 64);

          if (precomputer) {
            PrecomputedFraction<value_type> f;
            precomputer->set (f, elevation);
            precomputer->get (AL, f);
          }
          else {
            Eigen::Matrix<value_type,Eigen::Dynamic,1,0,64> buf (lmax+1);
            for (int m = 0; m <= lmax; m++) {
              Legendre::Plm_sph (buf, lmax, m, cel);
              for (int l = ( (m&1) ?m+1:m); l <= lmax; l+=2)
                AL[index_mpos (l,m)] = buf[l];
            }
          }

          amplitude = sh[0] * AL[0];
          for (int l = 2; l <= (int) lmax; l+=2) {
            const value_type& v (sh[index (l,0)]);
            amplitude += v * AL[index_mpos (l,0)];
            dSH_del += v * sqrt (value_type (l* (l+1))) * AL[index_mpos (l,1)];
            d2SH_del2 += v * (sqrt (value_type (l* (l+1) * (l-1) * (l+2))) * AL[index_mpos (l,2)] - l* (l+1) * AL[index_mpos (l,0)]) /2.0;
          }

          for (int m = 1; m <= lmax; m++) {
            value_type caz = Math::sqrt2 * std::cos (m*azimuth);
            value_type saz = Math::sqrt2 * std::sin (m*azimuth);
            for (int l = ( (m&1) ? m+1 : m); l <= lmax; l+=2) {
              const value_type& vp (sh[index (l,m)]);
              const value_type& vm (sh[index (l,-m)]);
              amplitude += (vp*caz + vm*saz) * AL[index_mpos (l,m)];

              value_type tmp = sqrt (value_type ( (l+m) * (l-m+1))) * AL[index_mpos (l,m-1)];
              if (l > m) tmp -= sqrt (value_type ( (l-m) * (l+m+1))) * AL[index_mpos (l,m+1)];
              tmp /= -2.0;
              dSH_del += (vp*caz + vm*saz) * tmp;

              value_type tmp2 = - ( (l+m) * (l-m+1) + (l-m) * (l+m+1)) * AL[index_mpos (l,m)];
              if (m == 1) tmp2 -= sqrt (value_type ( (l+m) * (l-m+1) * (l+m-1) * (l-m+2))) * AL[index_mpos (l,1)];
              else tmp2 += sqrt (value_type ( (l+m) * (l-m+1) * (l+m-1) * (l-m+2))) * AL[index_mpos (l,m-2)];
              if (l > m+1) tmp2 += sqrt (value_type ( (l-m) * (l+m+1) * (l-m-1) * (l+m+2))) * AL[index_mpos (l,m+2)];
              tmp2 /= 4.0;
              d2SH_del2 += (vp*caz + vm*saz) * tmp2;

              if (atpole) dSH_daz += (vm*caz - vp*saz) * tmp;
              else {
                d2SH_deldaz += m * (vm*caz - vp*saz) * tmp;
                dSH_daz += m * (vm*caz - vp*saz) * AL[index_mpos (l,m)];
                d2SH_daz2 -= (vp*caz + vm*saz) * m*m * AL[index_mpos (l,m)];
              }

            }
          }

          if (!atpole) {
            dSH_daz /= sel;
            d2SH_deldaz /= sel;
            d2SH_daz2 /= sel*sel;
          }
        }



      //! a class to hold the coefficients for an apodised point-spread function.
      template <typename ValueType> class aPSF
      { MEMALIGN(aPSF<ValueType>)
        public:
          aPSF (const size_t lmax) :
            lmax (lmax),
            RH (lmax/2 + 1)
        {
          switch (lmax) {
            case 2:
              RH[0] = ValueType(1.00000000);
              RH[1] = ValueType(0.41939279);
              break;
            case 4:
              RH[0] = ValueType(1.00000000);
              RH[1] = ValueType(0.63608543);
              RH[2] = ValueType(0.18487087);
              break;
            case 6:
              RH[0] = ValueType(1.00000000);
              RH[1] = ValueType(0.75490341);
              RH[2] = ValueType(0.37126442);
              RH[3] = ValueType(0.09614699);
              break;
            case 8:
              RH[0] = ValueType(1.00000000);
              RH[1] = ValueType(0.82384816);
              RH[2] = ValueType(0.51261696);
              RH[3] = ValueType(0.22440563);
              RH[4] = ValueType(0.05593079);
              break;
            case 10:
              RH[0] = ValueType(1.00000000);
              RH[1] = ValueType(0.86725945);
              RH[2] = ValueType(0.61519436);
              RH[3] = ValueType(0.34570667);
              RH[4] = ValueType(0.14300355);
              RH[5] = ValueType(0.03548062);
              break;
            case 12:
              RH[0] = ValueType(1.00000000);
              RH[1] = ValueType(0.89737759);
              RH[2] = ValueType(0.69278503);
              RH[3] = ValueType(0.45249879);
              RH[4] = ValueType(0.24169922);
              RH[5] = ValueType(0.09826171);
              RH[6] = ValueType(0.02502481);
              break;
            case 14:
              RH[0] = ValueType(1.00000000);
              RH[1] = ValueType(0.91717853);
              RH[2] = ValueType(0.74685644);
              RH[3] = ValueType(0.53467773);
              RH[4] = ValueType(0.33031863);
              RH[5] = ValueType(0.17013825);
              RH[6] = ValueType(0.06810155);
              RH[7] = ValueType(0.01754930);
              break;
            case 16:
              RH[0] = ValueType(1.00000000);
              RH[1] = ValueType(0.93261196);
              RH[2] = ValueType(0.79064858);
              RH[3] = ValueType(0.60562880);
              RH[4] = ValueType(0.41454703);
              RH[5] = ValueType(0.24880754);
              RH[6] = ValueType(0.12661242);
              RH[7] = ValueType(0.05106681);
              RH[8] = ValueType(0.01365433);
              break;
            default:
              throw Exception ("No aPSF RH data for lmax " + str(lmax));
          }
        }


          template <class VectorType, class UnitVectorType>
          VectorType& operator() (VectorType& sh, const UnitVectorType& dir) const
          {
            sh.resize (RH.size());
            delta (sh, dir, lmax);
            return sconv (sh, RH);
          }

          inline const Eigen::Matrix<ValueType,Eigen::Dynamic,1>& RH_coefs() const { return RH; }


        private:
          const size_t lmax;
          Eigen::Matrix<ValueType,Eigen::Dynamic,1> RH;

      };


      //! convenience function to check if an input image can contain SH coefficients
      template <class ImageType>
        void check (const ImageType& H) {
          if (H.ndim() < 4)
            throw Exception ("image \"" + H.name() + "\" does not contain SH coefficients - not 4D");
          size_t l = LforN (H.size(3));
          if (l%2 || NforL (l) != size_t (H.size(3)))
            throw Exception ("image \"" + H.name() + "\" does not contain SH coefficients - unexpected number of coefficients");
        }
      /** @} */

    }
  }
}

#endif<|MERGE_RESOLUTION|>--- conflicted
+++ resolved
@@ -16,14 +16,6 @@
 #ifndef __math_SH_h__
 #define __math_SH_h__
 
-<<<<<<< HEAD
-=======
-#ifdef USE_NON_ORTHONORMAL_SH_BASIS
-# warning using non-orthonormal SH basis
-#endif
-
-#include "debug.h"
->>>>>>> 9e4d4572
 #include "math/legendre.h"
 #include "math/least_squares.h"
 
