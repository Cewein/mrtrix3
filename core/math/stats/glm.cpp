--- conflicted
+++ resolved
@@ -31,12 +31,6 @@
       namespace GLM
       {
 
-<<<<<<< HEAD
-
-
-
-=======
->>>>>>> c2e3a6f7
         matrix_type solve_betas (const matrix_type& measurements, const matrix_type& design)
         {
           return design.jacobiSvd(Eigen::ComputeThinU | Eigen::ComputeThinV).solve(measurements.transpose());
@@ -104,26 +98,17 @@
       GLMTTestFixed::GLMTTestFixed (const matrix_type& measurements, const matrix_type& design, const matrix_type& contrasts) :
           GLMTestBase (measurements, design, contrasts),
           pinvX (Math::pinv (X)),
-<<<<<<< HEAD
-          scaled_contrasts (calc_scaled_contrasts()) { }
-=======
-          scaled_contrasts_t (scale_contrasts().transpose())
+          scaled_contrasts_t (calc_scaled_contrasts().transpose())
       {
         assert (contrasts.cols() == design.cols());
       }
->>>>>>> c2e3a6f7
 
 
 
       void GLMTTestFixed::operator() (const vector<size_t>& perm_labelling, matrix_type& output) const
       {
-<<<<<<< HEAD
         output = matrix_type::Zero (num_elements(), num_outputs());
-        matrix_type tvalues, betas, residuals, SX, pinvSX;
-=======
-        output = vector_type::Zero (y.rows());
         matrix_type tvalues, betas, residuals_t, SX_t, pinvSX_t;
->>>>>>> c2e3a6f7
 
         // TODO Currently the entire design matrix is permuted;
         //   we may instead prefer Freedman-Lane
@@ -141,9 +126,8 @@
         SX_t.transposeInPlace();
         pinvSX_t.transposeInPlace();
         for (ssize_t i = 0; i < y.rows(); i += GLM_BATCH_SIZE) {
-<<<<<<< HEAD
           const auto tmp = y.block (i, 0, std::min (GLM_BATCH_SIZE, (int)(y.rows()-i)), y.cols());
-          ttest (tvalues, SX, pinvSX, tmp, betas, residuals);
+          ttest (tvalues, SX_t, pinvSX_t, tmp, betas, residuals_t);
           for (size_t col = 0; col != num_outputs(); ++col) {
             for (size_t n = 0; n != size_t(tvalues.rows()); ++n) {
               value_type val = tvalues(n, col);
@@ -157,26 +141,10 @@
 
 
 
-      // scale contrasts for use in ttest() member function
-      /* This pre-scales the contrast matrix in order to make conversion from GLM betas
-=======
-          const matrix_type tmp = y.block (i, 0, std::min (GLM_BATCH_SIZE, (int)(y.rows()-i)), y.cols());
-          ttest (tvalues, SX_t, pinvSX_t, tmp, betas, residuals_t);
-          for (ssize_t n = 0; n < tvalues.rows(); ++n) {
-            value_type val = tvalues(n,0);
-            if (!std::isfinite (val))
-              val = value_type(0);
-            output[i+n] = val;
-          }
-        }
-      }
-
-
-
       void GLMTTestFixed::ttest (matrix_type& tvalues,
                                  const matrix_type& design_t,
                                  const matrix_type& pinv_design_t,
-                                 const matrix_type& measurements,
+                                 Eigen::Block<const matrix_type> measurements,
                                  matrix_type& betas,
                                  matrix_type& residuals_t) const
       {
@@ -191,8 +159,7 @@
 
 
       // scale contrasts for use in ttest() member function
-      /* This function pre-scales a contrast matrix in order to make conversion from GLM betas
->>>>>>> c2e3a6f7
+      /* This function pre-scales the contrast matrix in order to make conversion from GLM betas
        * to t-values more computationally efficient.
        *
        * For design matrix X, contrast matrix c, beta vector b and variance o^2, the t-value is calculated as:
@@ -219,58 +186,17 @@
        * Note each row of the contrast matrix will still be treated as an independent contrast. The number
        * of elements in each contrast vector must equal the number of columns in the design matrix.
        */
-<<<<<<< HEAD
-    matrix_type GLMTTestFixed::calc_scaled_contrasts() const
-    {
-      const size_t dof = X.rows() - rank(X);
-      const matrix_type XtX = X.transpose() * X;
-      const matrix_type pinv_XtX = (XtX.transpose() * XtX).fullPivLu().solve (XtX.transpose());
-      matrix_type result = c;
-      for (size_t n = 0; n < size_t(c.rows()); ++n) {
-        auto pinv_XtX_c = pinv_XtX * c.row(n).transpose();
-        result.row(n) *= std::sqrt (value_type(dof) / c.row(n).dot (pinv_XtX_c));
-      }
-      return result.transpose();
-    }
-
-
-
-      void GLMTTestFixed::ttest (matrix_type& tvalues,
-                                 const matrix_type& design,
-                                 const matrix_type& pinv_design,
-                                 Eigen::Block<const matrix_type> measurements,
-                                 matrix_type& betas,
-                                 matrix_type& residuals) const
-      {
-        betas.noalias() = measurements * pinv_design;
-        residuals.noalias() = measurements - betas * design;
-        tvalues.noalias() = betas * scaled_contrasts;
-        for (size_t n = 0; n < size_t(tvalues.rows()); ++n)
-          tvalues.row(n).array() /= residuals.row(n).norm();
-      }
-
-
-
-
-
-
-
-
-
-
-      GLMTTestVariable::GLMTTestVariable (const vector<CohortDataImport>& importers, const matrix_type& measurements, const matrix_type& design, const matrix_type& contrasts) :
-=======
-      matrix_type GLMTTestFixed::scale_contrasts() const
-      {
+      matrix_type GLMTTestFixed::calc_scaled_contrasts() const
+      {
+        const size_t dof = X.rows() - Math::rank(X);
         const matrix_type XtX = X.transpose() * X;
         const matrix_type pinv_XtX = (XtX.transpose() * XtX).fullPivLu().solve (XtX.transpose());
-        const size_t degrees_of_freedom = X.rows() - Math::rank (X);
-        matrix_type scaled_contrasts (c);
+        matrix_type result = c;
         for (size_t n = 0; n < size_t(c.rows()); ++n) {
-          const auto ct_pinv_XtX_c = c.row(n).dot (pinv_XtX * c.row(n).transpose());
-          scaled_contrasts.row(n) *= std::sqrt (value_type(degrees_of_freedom) / ct_pinv_XtX_c);
-        }
-        return scaled_contrasts;
+          auto pinv_XtX_c = pinv_XtX * c.row(n).transpose();
+          result.row(n) *= std::sqrt (value_type(dof) / c.row(n).dot (pinv_XtX_c));
+        }
+        return result;
       }
 
 
@@ -282,7 +208,6 @@
 
 
       GLMTTestVariable::GLMTTestVariable (const vector<CohortDataImport>& importers, const matrix_type& measurements, const matrix_type& design, const matrix_type& contrasts, const bool nans_in_data, const bool nans_in_columns) :
->>>>>>> c2e3a6f7
           GLMTestBase (measurements, design, contrasts),
           importers (importers),
           nans_in_data (nans_in_data),
@@ -297,13 +222,8 @@
 
       void GLMTTestVariable::operator() (const vector<size_t>& perm_labelling, matrix_type& output) const
       {
-<<<<<<< HEAD
         output = matrix_type::Zero (num_elements(), num_outputs());
         matrix_type tvalues, betas, residuals;
-=======
-        output = vector_type::Zero (y.rows());
-        vector_type tvalues, betas, residuals;
->>>>>>> c2e3a6f7
 
         // Set the size of the permuted design matrix to include the additional columns
         //   that will be imported from external files
@@ -329,11 +249,11 @@
           // If there are non-finite values present either in the input
           //   data or the element-wise design matrix columns (or both),
           //   need to track which rows are being kept / discarded
-          BitSet row_mask (X.rows(), true);
+          BitSet element_mask (X.rows(), true);
           if (nans_in_data) {
             for (ssize_t row = 0; row != y.rows(); ++row) {
               if (!std::isfinite (y (row, element)))
-                row_mask[row] = false;
+                element_mask[row] = false;
             }
           }
           if (nans_in_columns) {
@@ -342,23 +262,41 @@
             //   the permutation labelling
             for (ssize_t row = 0; row != extra_data.rows(); ++row) {
               if (!extra_data.row (perm_labelling[row]).allFinite())
-                row_mask[row] = false;
+                element_mask[row] = false;
             }
           }
 
           // Do we need to reduce the size of our matrices / vectors
           //   based on the presence of non-finite values?
-          if (row_mask.full()) {
+          if (element_mask.full()) {
 
             // Make sure the data from the additional columns is appropriately permuted
             //   (i.e. in the same way as what the fixed portion of the design matrix experienced)
             for (ssize_t row = 0; row != X.rows(); ++row)
               SX.block(row, X.cols(), 1, importers.size()) = extra_data.row (perm_labelling[row]);
 
-<<<<<<< HEAD
-          // This call doesn't need pre-scaling of contrasts,
-          //   nor does it need a pre-computed pseudo-inverse of the design matrix
-          ttest (tvalues, SX.transpose(), y.row(element), betas, residuals);
+            ttest (tvalues, SX, y.row(element), betas, residuals);
+
+          } else {
+
+            const ssize_t new_num_elements = element_mask.count();
+            matrix_type y_masked (1, new_num_elements);
+            matrix_type SX_masked (new_num_elements, X.cols() + importers.size());
+            ssize_t new_index = 0;
+            for (ssize_t old_index = 0; old_index != X.rows(); ++old_index) {
+              if (element_mask[old_index]) {
+                y_masked(0, new_index) = y(old_index, element);
+                SX_masked.block (new_index, 0, 1, X.cols()) = SX.block (old_index, 0, 1, X.cols());
+                SX_masked.block (new_index, X.cols(), 1, importers.size()) = extra_data.row (perm_labelling[old_index]);
+                ++new_index;
+              }
+            }
+            assert (new_index == new_num_elements);
+
+            // const_cast required as Eigen does not know how to convert from RowXpr to ConstRowXpr
+            ttest (tvalues, SX_masked, const_cast<const matrix_type*>(&y_masked)->row(0), betas, residuals);
+
+          }
 
           for (size_t col = 0; col != num_outputs(); ++col) {
             value_type val = tvalues (element, col);
@@ -366,49 +304,17 @@
               val = value_type(0);
             output(element, col) = val;
           }
-=======
-            ttest (tvalues, SX, y.row(element), betas, residuals);
-
-          } else {
-
-            const ssize_t new_num_rows = row_mask.count();
-            vector_type y_masked (new_num_rows);
-            matrix_type SX_masked (new_num_rows, X.cols() + importers.size());
-            ssize_t new_row = 0;
-            for (ssize_t old_row = 0; old_row != X.rows(); ++old_row) {
-              if (row_mask[old_row]) {
-                y_masked[new_row] = y(old_row, element);
-                SX_masked.block (new_row, 0, 1, X.cols()) = SX.block (old_row, 0, 1, X.cols());
-                SX_masked.block (new_row, X.cols(), 1, importers.size()) = extra_data.row (perm_labelling[old_row]);
-                ++new_row;
-              }
-            }
-            assert (new_row == new_num_rows);
-
-            ttest (tvalues, SX_masked, y_masked, betas, residuals);
-
-          }
-
-          // FIXME
-          // Currently output only the first contrast, as is done in GLMTTestFixed
-          // tvalues should have one row only (since we're only testing a single row), and
-          //   number of columns equal to the number of contrasts
-          value_type val = tvalues[0];
-          if (!std::isfinite (val))
-            val = value_type(0);
-          output[element] = val;
->>>>>>> c2e3a6f7
-
-        }
-      }
-
-
-
-      void GLMTTestVariable::ttest (vector_type& tvalues,
+
+        }
+      }
+
+
+
+      void GLMTTestVariable::ttest (matrix_type& tvalues,
                                     const matrix_type& design,
-                                    const vector_type& measurements,
-                                    vector_type& betas,
-                                    vector_type& residuals) const
+                                    matrix_type::ConstRowXpr measurements,
+                                    matrix_type& betas,
+                                    matrix_type& residuals) const
       {
         //std::cerr << "Design: " << design.rows() << " x " << design.cols() << ", max " << design.array().maxCoeff() << "\n";
         //std::cerr << "Measurements: " << measurements.rows() << " x " << measurements.cols() << ", max " << measurements.array().maxCoeff() << "\n";
@@ -420,9 +326,9 @@
         //std::cerr << "PINV XtX: " << pinv_XtX.rows() << " x " << pinv_XtX.cols() << ", max " << pinv_XtX.array().maxCoeff() << "\n";
         betas = pinv_design * measurements.matrix();
         //std::cerr << "Betas: " << betas.rows() << " x " << betas.cols() << ", max " << betas.array().maxCoeff() << "\n";
-        residuals = measurements - (design * betas.matrix()).array();
+        residuals = measurements - (design * betas);
         //std::cerr << "Residuals: " << residuals.rows() << " x " << residuals.cols() << ", max " << residuals.array().maxCoeff() << "\n";
-        tvalues = c * betas.matrix();
+        tvalues = c * betas;
         //std::cerr << "T-values: " << tvalues.rows() << " x " << tvalues.cols() << ", max " << tvalues.array().maxCoeff() << "\n";
         //VAR (Math::rank (design));
         const default_type variance = residuals.matrix().squaredNorm() / default_type(design.rows() - Math::rank(design));
@@ -431,10 +337,10 @@
         //   placing a restriction on the dimensionality of tvalues
         // Previously, could be (number of elements) * (number of contrasts);
         //   now can only reflect the number of contrasts
-        for (size_t n = 0; n != size_t(tvalues.size()); ++n) {
+        for (size_t n = 0; n != num_outputs(); ++n) {
           const default_type ct_pinv_XtX_c = c.row(n).dot (pinv_XtX * c.row(n).transpose());
           //VAR (ct_pinv_XtX_c);
-          tvalues[n] /= std::sqrt (variance * ct_pinv_XtX_c);
+          tvalues.row(n) /= std::sqrt (variance * ct_pinv_XtX_c);
         }
         //std::cerr << "T-values: " << tvalues.rows() << " x " << tvalues.cols() << ", max " << tvalues.array().maxCoeff() << "\n";
       }
@@ -452,27 +358,6 @@
 
 
 
-      void GLMTTestVariable::ttest (matrix_type& tvalues,
-                                    const matrix_type& design,
-                                    const matrix_type& measurements,
-                                    matrix_type& betas,
-                                    matrix_type& residuals) const
-      {
-        const matrix_type pinv_design = Math::pinv (design);
-        betas.noalias() = measurements * pinv_design;
-        residuals.noalias() = measurements - betas * design;
-        const matrix_type XtX = design.transpose() * design;
-        const matrix_type pinv_XtX = (XtX.transpose() * XtX).fullPivLu().solve (XtX.transpose());
-        const size_t degrees_of_freedom = design.rows() - rank(design);
-        tvalues.noalias() = betas * c;
-        for (size_t n = 0; n != size_t(tvalues.rows()); ++n) {
-          const default_type variance = residuals.row(n).squaredNorm() / degrees_of_freedom;
-          tvalues.row(n).array() /= sqrt(variance * c.row(n).dot (pinv_XtX * c.row(n).transpose()));
-        }
-      }
-
-
-
 
 
 
