/* Copyright (c) 2008-2023 the MRtrix3 contributors.
 *
 * This Source Code Form is subject to the terms of the Mozilla Public
 * License, v. 2.0. If a copy of the MPL was not distributed with this
 * file, You can obtain one at http://mozilla.org/MPL/2.0/.
 *
 * Covered Software is provided under this License on an "as is"
 * basis, without warranty of any kind, either expressed, implied, or
 * statutory, including, without limitation, warranties that the
 * Covered Software is free of defects, merchantable, fit for a
 * particular purpose or non-infringing.
 * See the Mozilla Public License v. 2.0 for more details.
 *
 * For more details, see http://www.mrtrix.org/.
 */


#include "math/stats/shuffle.h"

#include <algorithm>
#include <random>

#include "file/matrix.h"
#include "math/factorial.h"
<<<<<<< HEAD
=======
#include "math/rng.h"
>>>>>>> 5a3a8bf6

namespace MR
{
  namespace Math
  {
    namespace Stats
    {



      const char* error_types[] = { "ee", "ise", "both", nullptr };


      App::OptionGroup shuffle_options (const bool include_nonstationarity, const default_type default_skew)
      {
        using namespace App;

        OptionGroup result = OptionGroup ("Options relating to shuffling of data for nonparametric statistical inference")

        + Option ("notest", "don't perform statistical inference; only output population statistics (effect size, stdev etc)")

        + Option ("errors", "specify nature of errors for shuffling; options are: " + join(error_types, ",") + " (default: ee)")
          + Argument ("spec").type_choice (error_types)

        + Option ("exchange_within", "specify blocks of observations within each of which data may undergo restricted exchange")
          + Argument ("file").type_file_in()

        + Option ("exchange_whole", "specify blocks of observations that may be exchanged with one another "
                                    "(for independent and symmetric errors, sign-flipping will occur block-wise)")
          + Argument ("file").type_file_in()

        + Option ("strong", "use strong familywise error control across multiple hypotheses")

        + Option ("nshuffles", "the number of shuffles (default: " + str(DEFAULT_NUMBER_SHUFFLES) + ")")
          + Argument ("number").type_integer (1)

        + Option ("permutations", "manually define the permutations (relabelling). The input should be a text file defining a m x n matrix, "
                                  "where each relabelling is defined as a column vector of size m, and the number of columns, n, defines "
                                  "the number of permutations. Can be generated with the palm_quickperms function in PALM (http://fsl.fmrib.ox.ac.uk/fsl/fslwiki/PALM). "
                                  "Overrides the -nshuffles option.")
          + Argument ("file").type_file_in();

        if (include_nonstationarity) {

          result
          + Option ("nonstationarity", "perform non-stationarity correction")

          + Option ("skew_nonstationarity", "specify the skew parameter for empirical statistic calculation (default for this command is " + str(default_skew) + ")")
            + Argument ("value").type_float (0.0)

          + Option ("nshuffles_nonstationarity", "the number of shuffles to use when precomputing the empirical statistic image for non-stationarity correction (default: " + str(DEFAULT_NUMBER_SHUFFLES_NONSTATIONARITY) + ")")
            + Argument ("number").type_integer (1)

          + Option ("permutations_nonstationarity", "manually define the permutations (relabelling) for computing the emprical statistics for non-stationarity correction. "
                                                    "The input should be a text file defining a m x n matrix, where each relabelling is defined as a column vector of size m, "
                                                    "and the number of columns, n, defines the number of permutations. Can be generated with the palm_quickperms function in PALM "
                                                    "(http://fsl.fmrib.ox.ac.uk/fsl/fslwiki/PALM) "
                                                    "Overrides the -nshuffles_nonstationarity option.")
            + Argument ("file").type_file_in();

        }

        return result;
      }




      Shuffler::Shuffler (const size_t num_rows, const bool is_nonstationarity, const std::string msg) :
          rows (num_rows),
          nshuffles (is_nonstationarity ? DEFAULT_NUMBER_SHUFFLES_NONSTATIONARITY : DEFAULT_NUMBER_SHUFFLES),
          counter (0)
      {
        using namespace App;
        auto opt = get_options ("errors");
        error_t error_types = error_t::EE;
        if (opt.size()) {
          switch (int(opt[0][0])) {
            case 0: error_types = error_t::EE; break;
            case 1: error_types = error_t::ISE; break;
            case 2: error_types = error_t::BOTH; break;
          }
        }

        bool nshuffles_explicit = false;
        opt = get_options (is_nonstationarity ? "nshuffles_nonstationarity" : "nshuffles");
        if (opt.size()) {
          nshuffles = opt[0][0];
          nshuffles_explicit = true;
        }

        opt = get_options (is_nonstationarity ? "permutations_nonstationarity" : "permutations");
        if (opt.size()) {
          if (error_types == error_t::EE || error_types == error_t::BOTH) {
            load_permutations (opt[0][0]);
            if (permutations[0].size() != rows)
              throw Exception ("Number of entries per shuffle in file \"" + std::string (opt[0][0]) + "\" does not match number of rows in design matrix (" + str(rows) + ")");
            if (nshuffles_explicit && nshuffles != permutations.size())
              throw Exception ("Number of shuffles explicitly requested (" + str(nshuffles) + ") does not match number of shuffles in file \"" + std::string (opt[0][0]) + "\" (" + str(permutations.size()) + ")");
            nshuffles = permutations.size();
          } else {
            throw Exception ("Cannot manually provide permutations if errors are not exchangeable");
          }
        }

        opt = get_options ("exchange_within");
        index_array_type eb_within;
        if (opt.size()) {
          try {
            eb_within = load_blocks (std::string (opt[0][0]), false);
          } catch (Exception& e) {
            throw Exception (e, "Unable to read file \"" + std::string(opt[0][0]) + "\" as within-block exchangeability");
          }
        }

        opt = get_options ("exchange_whole");
        index_array_type eb_whole;
        if (opt.size()) {
          if (eb_within.size())
            throw Exception ("Cannot specify both \"within\" and \"whole\" exchangeability block data");
          try {
            eb_whole = load_blocks (std::string (opt[0][0]), true);
          } catch (Exception& e) {
            throw Exception (e, "Unable to read file \"" + std::string(opt[0][0]) + "\" as whole-block exchangeability");
          }
        }


        initialise (error_types, nshuffles_explicit, is_nonstationarity, eb_within, eb_whole);

        if (msg.size())
          progress.reset (new ProgressBar (msg, nshuffles));
      }




      Shuffler::Shuffler (const size_t num_rows,
                          const size_t num_shuffles,
                          const error_t error_types,
                          const bool is_nonstationarity,
                          const std::string msg) :
          Shuffler (num_rows, num_shuffles, error_types, is_nonstationarity, index_array_type(), index_array_type(), msg) { }




      Shuffler::Shuffler (const size_t num_rows,
                          const size_t num_shuffles,
                          const error_t error_types,
                          const bool is_nonstationarity,
                          const index_array_type& eb_within,
                          const index_array_type& eb_whole,
                          const std::string msg) :
          rows (num_rows),
          nshuffles (num_shuffles)
      {
        initialise (error_types, true, is_nonstationarity, eb_within, eb_whole);
        if (msg.size())
          progress.reset (new ProgressBar (msg, nshuffles));
      }





      bool Shuffler::operator() (Shuffle& output)
      {
        output.index = counter;
        if (counter >= nshuffles) {
          if (progress)
            progress.reset (nullptr);
          output.data.resize (0, 0);
          return false;
        }
        // TESTME Think I need to adjust the signflips application based on the permutations
        if (permutations.size()) {
          output.data = matrix_type::Zero (rows, rows);
          for (size_t i = 0; i != rows; ++i)
            output.data (i, permutations[counter][i]) = 1.0;
        } else {
          output.data = matrix_type::Identity (rows, rows);
        }
        if (signflips.size()) {
          for (size_t r = 0; r != rows; ++r) {
            if (signflips[counter][r]) {
              for (size_t c = 0; c != rows; ++c) {
                if (output.data (r, c))
                  output.data (r, c) *= -1.0;
              }
            }
          }
        }
        ++counter;
        if (progress)
          ++(*progress);
        return true;
      }





      void Shuffler::reset()
      {
        counter = 0;
        progress.reset();
      }






      void Shuffler::initialise (const error_t error_types,
                                 const bool nshuffles_explicit,
                                 const bool is_nonstationarity,
                                 const index_array_type& eb_within,
                                 const index_array_type& eb_whole)
      {
        assert (!(eb_within.size() && eb_whole.size()));
        if (eb_within.size()) {
          assert (size_t(eb_within.size()) == rows);
          assert (!eb_within.minCoeff());
        }
        if (eb_whole.size()) {
          assert (size_t(eb_whole.size()) == rows);
          assert (!eb_whole.minCoeff());
        }

        const bool ee = (error_types == error_t::EE || error_types == error_t::BOTH);
        const bool ise = (error_types == error_t::ISE || error_types == error_t::BOTH);

        size_t max_num_permutations;
        if (eb_within.size()) {
          vector<size_t> counts (eb_within.maxCoeff()+1, 0);
          for (ssize_t i = 0; i != eb_within.size(); ++i)
            counts[eb_within[i]]++;
          max_num_permutations = 1;
          for (const auto& b : counts) {
            const size_t old_value = max_num_permutations;
            const size_t max_permutations_within_block = factorial (b);
            max_num_permutations *= factorial (b);
            if (max_num_permutations / max_permutations_within_block != old_value) {
              max_num_permutations = std::numeric_limits<size_t>::max();
              break;
            }
          }
        } else if (eb_whole.size()) {
          max_num_permutations = factorial (eb_whole.maxCoeff()+1);
        } else {
          max_num_permutations = factorial (rows);
        }

        auto safe2pow = [] (const size_t i) { return (i >= 8*sizeof(size_t)) ? (std::numeric_limits<size_t>::max()) : ((size_t(1) << i)); };
        const size_t max_num_signflips = eb_whole.size() ?
                                         safe2pow (eb_whole.maxCoeff()+1) :
                                         safe2pow (rows);

        size_t max_shuffles;
        if (ee) {
          if (ise) {
            max_shuffles = max_num_permutations * max_num_signflips;
            if (max_shuffles / max_num_signflips != max_num_permutations)
              max_shuffles = std::numeric_limits<size_t>::max();
          } else {
            max_shuffles = max_num_permutations;
          }
        } else {
          max_shuffles = max_num_signflips;
        }

        if (max_shuffles < nshuffles) {
          if (nshuffles_explicit) {
            WARN ("User requested " + str(nshuffles) + " shuffles for " +
                  (is_nonstationarity ? "non-stationarity correction" : "null distribution generation") +
                  ", but only " + str(max_shuffles) + " unique shuffles can be generated; "
                  "this will restrict the minimum achievable p-value to " + str(1.0/max_shuffles));
          } else {
            WARN ("Only " + str(max_shuffles) + " unique shuffles can be generated, which is less than the default number of " +
                  str(nshuffles) + " for " + (is_nonstationarity ? "non-stationarity correction" : "null distribution generation"));
          }
          nshuffles = max_shuffles;
        }

        // Need special handling of cases where both ee and ise are used
        // - If forced to use all shuffles, need to:
        //   - Generate all permutations, but duplicate each according to the number of signflips
        //   - Generate all signflips, but duplicate each according to the number of permutations
        //   - Interleave one of the two of them, so that every combination of paired permutation-signflip is unique
        // - If using a fixed number of shuffles:
        //   - If fixed number is less than the maximum number of permutations, generate that number randomly
        //   - If fixed number is equal to the maximum number of permutations, generate the full set
        //   - If fixed number is greater than the maximum number of permutations, generate that number randomly,
        //     while disabling detection of duplicates
        //   - Repeat the three steps above for signflips

        if (ee && !permutations.size()) {
          if (ise) {
            if (nshuffles == max_shuffles) {
              generate_all_permutations (rows, eb_within, eb_whole);
              assert (permutations.size() == max_num_permutations);
              vector<PermuteLabels> duplicated_permutations;
              duplicated_permutations.reserve (max_shuffles);
              for (const auto& p : permutations) {
                for (size_t i = 0; i != max_num_signflips; ++i)
                  duplicated_permutations.push_back (p);
              }
              std::swap (permutations, duplicated_permutations);
              assert (permutations.size() == max_shuffles);
            } else if (nshuffles == max_num_permutations) {
              generate_all_permutations (rows, eb_within, eb_whole);
              assert (permutations.size() == max_num_permutations);
            } else {
              // - Only include the default shuffling if this is the actual permutation testing;
              //   if we're doing nonstationarity correction, don't include the default
              // - Permit duplicates (specifically of permutations only) if an adequate number cannot be generated
              generate_random_permutations (nshuffles, rows, eb_within, eb_whole, !is_nonstationarity, nshuffles > max_num_permutations);
            }
          } else if (nshuffles < max_shuffles) {
            generate_random_permutations (nshuffles, rows, eb_within, eb_whole, !is_nonstationarity, false);
          } else {
            generate_all_permutations (rows, eb_within, eb_whole);
            assert (permutations.size() == max_shuffles);
          }
        }

        if (ise) {
          if (ee) {
            if (nshuffles == max_shuffles) {
              generate_all_signflips (rows, eb_whole);
              assert (signflips.size() == max_num_signflips);
              vector<BitSet> duplicated_signflips;
              duplicated_signflips.reserve (max_shuffles);
              for (size_t i = 0; i != max_num_permutations; ++i)
                duplicated_signflips.insert (duplicated_signflips.end(), signflips.begin(), signflips.end());
              std::swap (signflips, duplicated_signflips);
              assert (signflips.size() == max_shuffles);
            } else if (nshuffles == max_num_signflips) {
              generate_all_signflips (rows, eb_whole);
              assert (signflips.size() == max_num_signflips);
            } else {
              generate_random_signflips (nshuffles, rows, eb_whole, !is_nonstationarity, nshuffles > max_num_signflips);
            }
          } else if (nshuffles < max_shuffles) {
            generate_random_signflips (nshuffles, rows, eb_whole, !is_nonstationarity, false);
          } else {
            generate_all_signflips (rows, eb_whole);
            assert (signflips.size() == max_shuffles);
          }
        }

        nshuffles = std::min (nshuffles, max_shuffles);
      }





      index_array_type Shuffler::load_blocks (const std::string& filename, const bool equal_sizes)
      {
        index_array_type data = File::Matrix::load_vector<size_t> (filename).array();
        if (size_t(data.size()) != rows)
          throw Exception ("Number of entries in file \"" + filename + "\" (" + str(data.size()) + ") does not match number of inputs (" + str(rows) + ")");
        const size_t min_coeff = data.minCoeff();
        size_t max_coeff = data.maxCoeff();
        if (min_coeff > 1)
          throw Exception ("Minimum index in file \"" + filename + "\" must be either 0 or 1");
        if (min_coeff) {
          data.array() -= 1;
          max_coeff--;
        }
        vector<size_t> counts (max_coeff+1, 0);
        for (size_t i = 0; i != size_t(data.size()); ++i)
          counts[data[i]]++;
        for (size_t i = 0; i <= max_coeff; ++i) {
          if (counts[i] < 2)
            throw Exception ("Sequential indices in file \"" + filename + "\" must contain at least two entries each");
        }
        if (equal_sizes) {
          for (size_t i = 1; i <= max_coeff; ++i) {
            if (counts[i] != counts[0])
              throw Exception ("Indices in file \"" + filename + "\" do not contain the same number of elements each");
          }
        }
        return data;
      }





      bool Shuffler::is_duplicate (const PermuteLabels& v1, const PermuteLabels& v2) const
      {
        assert (v1.size() == v2.size());
        for (size_t i = 0; i < v1.size(); i++) {
          if (v1[i] != v2[i])
            return false;
        }
        return true;
      }



      bool Shuffler::is_duplicate (const PermuteLabels& perm) const
      {
        for (const auto& p : permutations) {
          if (is_duplicate (perm, p))
            return true;
        }
        return false;
      }



      void Shuffler::generate_random_permutations (const size_t num_perms,
                                                   const size_t num_rows,
                                                   const index_array_type& eb_within,
                                                   const index_array_type& eb_whole,
                                                   const bool include_default,
                                                   const bool permit_duplicates)
      {
        Math::RNG rng;

        permutations.clear();
        permutations.reserve (num_perms);

        PermuteLabels default_labelling (num_rows);
        for (size_t i = 0; i < num_rows; ++i)
          default_labelling[i] = i;

        size_t p = 0;
        if (include_default) {
          permutations.push_back (default_labelling);
          ++p;
        }

        // Unrestricted exchangeability
        if (!eb_within.size() && !eb_whole.size()) {
          for (; p != num_perms; ++p) {
            PermuteLabels permuted_labelling (default_labelling);
            do {
              std::shuffle (permuted_labelling.begin(), permuted_labelling.end(), rng);
            } while (!permit_duplicates && is_duplicate (permuted_labelling));
            permutations.push_back (permuted_labelling);
          }
          return;
        }

        vector<vector<size_t>> blocks;

        // Within-block exchangeability
        if (eb_within.size()) {
          blocks = indices2blocks (eb_within);
          PermuteLabels permuted_labelling (default_labelling);
          for (; p != num_perms; ++p) {
            do {
              permuted_labelling = default_labelling;
              // Random permutation within each block independently
              for (size_t ib = 0; ib != blocks.size(); ++ib) {
                vector<size_t> permuted_block (blocks[ib]);
                std::shuffle (permuted_block.begin(), permuted_block.end(), rng);
                for (size_t i = 0; i != permuted_block.size(); ++i)
                  permuted_labelling[blocks[ib][i]] = permuted_block[i];
              }
            } while (!permit_duplicates && is_duplicate (permuted_labelling));
            permutations.push_back (permuted_labelling);
          }
          return;
        }

        // Whole-block exchangeability
        blocks = indices2blocks (eb_whole);
        const size_t num_blocks = blocks.size();
        assert (!(num_rows % num_blocks));
        const size_t block_size = num_rows / num_blocks;
        PermuteLabels default_blocks (num_blocks);
        for (size_t i = 0; i != num_blocks; ++i)
          default_blocks[i] = i;
        PermuteLabels permuted_labelling (default_labelling);
        for (; p != num_perms; ++p) {
          do {
            // Randomly order a list corresponding to the block indices, and then
            //   generate the full permutation label listing accordingly
            PermuteLabels permuted_blocks (default_blocks);
            std::shuffle (permuted_blocks.begin(), permuted_blocks.end(), rng);
            for (size_t ib = 0; ib != num_blocks; ++ib) {
              for (size_t i = 0; i != block_size; ++i)
                permuted_labelling[blocks[ib][i]] = blocks[permuted_blocks[ib]][i];
            }
          } while (!permit_duplicates && is_duplicate (permuted_labelling));
          permutations.push_back (permuted_labelling);
        }

      }



      void Shuffler::generate_all_permutations (const size_t num_rows,
                                                const index_array_type& eb_within,
                                                const index_array_type& eb_whole)
      {
        permutations.clear();

        // Unrestricted exchangeability
        if (!eb_within.size() && !eb_whole.size()) {
          permutations.reserve (factorial (num_rows));
          PermuteLabels temp (num_rows);
          for (size_t i = 0; i < num_rows; ++i)
            temp[i] = i;
          permutations.push_back (temp);
          while (std::next_permutation (temp.begin(), temp.end()))
            permutations.push_back (temp);
          return;
        }

        vector<vector<size_t>> original;

        // Within-block exchangeability
        if (eb_within.size()) {

          original = indices2blocks (eb_within);

          auto write = [&] (const vector<vector<size_t>>& data)
          {
            PermuteLabels temp (num_rows);
            for (size_t block = 0; block != data.size(); ++block) {
              for (size_t i = 0; i != data[block].size(); ++i)
                temp[original[block][i]] = data[block][i];
            }
            permutations.push_back (std::move (temp));
          };

          vector<vector<size_t>> blocks (original);
          write (blocks);
          do {
            size_t ib = 0;
            // Go to the next valid permutation within the first block;
            //   if there are no more permutations left, the data within that block becomes
            //   re-sorted (i.e. the first within-block permutation), and we get the
            //   next permutation of the next block; if there's also no more permutations
            //   within that block, go to the next block, and so on.
            while (!std::next_permutation (blocks[ib].begin(), blocks[ib].end())) {
              if (++ib == blocks.size())
                return;
            }
            write (blocks);
          } while (true);

        }

        // Whole-block exchangeability
        original = indices2blocks (eb_whole);
        const size_t num_blocks = original.size();
        PermuteLabels indices (num_blocks);
        for (size_t i = 0; i != num_blocks; ++i)
          indices[i] = i;

        auto write = [&] (const PermuteLabels& data)
        {
          PermuteLabels temp (num_rows);
          for (size_t ib = 0; ib != original.size(); ++ib) {
            for (size_t i = 0; i != original[ib].size(); ++i)
              temp[original[ib][i]] = original[data[ib]][i];
          }
          permutations.push_back (std::move (temp));
        };

        // All possible permutations of blocks;
        //   preserving data within each block is handled within write()
        write (indices);
        while (std::next_permutation (indices.begin(), indices.end()))
          write (indices);

      }



      void Shuffler::load_permutations (const std::string& filename)
      {
        vector<vector<size_t> > temp = File::Matrix::load_matrix_2D_vector<size_t> (filename);
        if (!temp.size())
          throw Exception ("no data found in permutations file: " + str(filename));

        const size_t min_value = *std::min_element (std::begin (temp[0]), std::end (temp[0]));
        if (min_value > 1)
          throw Exception ("indices for relabelling in permutations file must start from either 0 or 1");

        // TODO Support transposed permutations
        permutations.assign (temp[0].size(), PermuteLabels (temp.size()));
        for (size_t i = 0; i != temp[0].size(); i++) {
          for (size_t j = 0; j != temp.size(); j++)
            permutations[i][j] = temp[j][i] - min_value;
        }
      }




      bool Shuffler::is_duplicate (const BitSet& sign) const
      {
        for (const auto& s : signflips) {
          if (sign == s)
            return true;
        }
        return false;
      }



      void Shuffler::generate_random_signflips (const size_t num_signflips,
                                                const size_t num_rows,
                                                const index_array_type& block_indices,
                                                const bool include_default,
                                                const bool permit_duplicates)
      {
        signflips.clear();
        signflips.reserve (num_signflips);
        size_t s = 0;
        if (include_default) {
          BitSet default_labelling (num_rows, false);
          signflips.push_back (default_labelling);
          ++s;
        }
        std::random_device rd;
        std::mt19937 generator (rd());
        std::uniform_int_distribution<> distribution (0, 1);

        BitSet rows_to_flip (num_rows);

        // Whole-block sign-flipping
        if (block_indices.size()) {
          const auto blocks = indices2blocks (block_indices);
          for (; s != num_signflips; ++s) {
            do {
              for (size_t ib = 0; ib != blocks.size(); ++ib) {
                const bool value = distribution (generator);
                for (const auto i : blocks[ib])
                  rows_to_flip[i] = value;
              }
            } while (!permit_duplicates && is_duplicate (rows_to_flip));
            signflips.push_back (rows_to_flip);
          }
          return;
        }

        // Unrestricted sign-flipping
        for (; s != num_signflips; ++s) {
          do {
            // TODO Should be a faster mechanism for generating / storing random bits
            for (size_t ir = 0; ir != num_rows; ++ir)
              rows_to_flip[ir] = distribution (generator);
          } while (!permit_duplicates && is_duplicate (rows_to_flip));
          signflips.push_back (rows_to_flip);
        }
      }



      void Shuffler::generate_all_signflips (const size_t num_rows,
                                             const index_array_type& block_indices)
      {
        signflips.clear();

        // Whole-block sign-flipping
        if (block_indices.size()) {
          const auto blocks = indices2blocks (block_indices);

          auto write = [&] (const BitSet& data)
          {
            BitSet temp (num_rows);
            for (size_t ib = 0; ib != blocks.size(); ++ib) {
              if (data[ib]) {
                for (const auto i : blocks[ib])
                  temp[i] = true;
              }
            }
            signflips.push_back (std::move (temp));
          };

          BitSet temp (blocks.size());
          write (temp);
          do {
            ssize_t ib = 0;
            while (temp[ib]) {
              if (size_t(++ib) == blocks.size())
                return;
            }
            temp[ib] = true;
            for (--ib; ib >= 0; --ib)
              temp[ib] = false;
            write (temp);
          } while (true);
        }

        // Unrestricted sign-flipping
        signflips.reserve (size_t(1) << num_rows);
        BitSet temp (num_rows, false);
        signflips.push_back (temp);
        while (!temp.full()) {
          size_t last_zero_index;
          for (last_zero_index = num_rows - 1; temp[last_zero_index]; --last_zero_index);
          temp[last_zero_index] = true;
          for (size_t indices_zeroed = last_zero_index + 1; indices_zeroed != num_rows; ++indices_zeroed)
            temp[indices_zeroed] = false;
          signflips.push_back (temp);
        }
      }







      vector<vector<size_t>> Shuffler::indices2blocks (const index_array_type& indices) const
      {
        const size_t num_blocks = indices.maxCoeff()+1;
        vector<vector<size_t>> result;
        result.resize (num_blocks);
        for (ssize_t i = 0; i != indices.size(); ++i)
          result[indices[i]].push_back (i);
        return result;
      }



    }
  }
}<|MERGE_RESOLUTION|>--- conflicted
+++ resolved
@@ -22,10 +22,7 @@
 
 #include "file/matrix.h"
 #include "math/factorial.h"
-<<<<<<< HEAD
-=======
 #include "math/rng.h"
->>>>>>> 5a3a8bf6
 
 namespace MR
 {
