--- conflicted
+++ resolved
@@ -138,15 +138,9 @@
     {
       DEBUG ("saving " + str(M.rows()) + "x" + str(M.cols()) + " matrix to file \"" + filename + "\"...");
       File::OFStream out (filename);
-<<<<<<< HEAD
-      write_header (out, keyvals, add_to_command_history);
+      File::KeyValue::write (out, keyvals, "# ", add_to_command_history);
       Eigen::IOFormat fmt (Eigen::FullPrecision, Eigen::DontAlignCols, std::string (1, Path::delimiter (filename)), "\n", "", "", "", "");
       out << M.format (fmt);
-=======
-      File::KeyValue::write (out, keyvals, "# ", add_to_command_history);
-      Eigen::IOFormat fmt(Eigen::FullPrecision, Eigen::DontAlignCols, " ", "\n", "", "", "", "");
-      out << M.format(fmt);
->>>>>>> f5a5d817
       out << "\n";
     }
 
@@ -289,17 +283,11 @@
   {
     DEBUG ("saving transform to file \"" + filename + "\"...");
     File::OFStream out (filename);
-<<<<<<< HEAD
-    write_header (out, keyvals, add_to_command_history);
+    File::KeyValue::write (out, keyvals, "# ", add_to_command_history);
     const char d (Path::delimiter (filename));
     Eigen::IOFormat fmt (Eigen::FullPrecision, Eigen::DontAlignCols, std::string (1, d), "\n", "", "", "", "");
     out << M.matrix().format (fmt);
     out << "\n0" << d << "0" << d << "0" << d << "1\n";
-=======
-    File::KeyValue::write (out, keyvals, "# ", add_to_command_history);
-    Eigen::IOFormat fmt(Eigen::FullPrecision, Eigen::DontAlignCols, " ", "\n", "", "", "", "");
-    out << M.matrix().format(fmt);
-    out << "\n0 0 0 1\n";
   }
 
   template <class Derived>
@@ -314,7 +302,6 @@
     out << centre.transpose().format(centrefmt) << "\n";
     out << M.matrix().format(fmt);
     out << "\n0 0 0 1\n";
->>>>>>> f5a5d817
   }
 
   //! write the vector \a V to file
@@ -323,12 +310,8 @@
     {
       DEBUG ("saving vector of size " + str(V.size()) + " to file \"" + filename + "\"...");
       File::OFStream out (filename);
-<<<<<<< HEAD
-      write_header (out, keyvals, add_to_command_history);
+      File::KeyValue::write (out, keyvals, "# ", add_to_command_history);
       const char d (Path::delimiter (filename));
-=======
-      File::KeyValue::write (out, keyvals, "# ", add_to_command_history);
->>>>>>> f5a5d817
       for (decltype(V.size()) i = 0; i < V.size() - 1; i++)
         out << str(V[i], 10) << d;
       out << str(V[V.size() - 1], 10) << "\n";
