#!/usr/bin/env python

# Copyright (c) 2008-2021 the MRtrix3 contributors.
#
# This Source Code Form is subject to the terms of the Mozilla Public
# License, v. 2.0. If a copy of the MPL was not distributed with this
# file, You can obtain one at http://mozilla.org/MPL/2.0/.
#
# Covered Software is provided under this License on an "as is"
# basis, without warranty of any kind, either expressed, implied, or
# statutory, including, without limitation, warranties that the
# Covered Software is free of defects, merchantable, fit for a
# particular purpose or non-infringing.
# See the Mozilla Public License v. 2.0 for more details.
#
# For more details, see http://www.mrtrix.org/.

# pylint: disable=redefined-outer-name,invalid-name,consider-using-f-string,consider-using-with

usage_string = '''
USAGE

    ./build [-verbose] [-showdep[=target|all]] [target ...]

DESCRIPTION

    This script will compile and link the MRtrix3 source tree. It relies on the
    configuration file produced by ./configure - please ensure you have run
    this first.

    In most cases, a simple invocation is all that is required:

      $ ./build

    If no targets are provided, the command will default to building all
    applications by scanning through the cmd/ folder.

    The target executables will be located in the bin/ folder, and the shared
    library (if requested - the default) will be located in the lib/ folder (or
    in bin/ on Windows). All intermediate temporary files will be located
    within the tmp/ folder.

SPECIAL TARGETS

    clean
       used to remove all compiler-generated files, including objects,
       executables, and shared libraries.

    bash
       used to update the bash completion script. Note that automatic updating
       of this script can be enabled at the configure stage, by running
       './configure -dev' prior to invoking './build'.

    doc
       used to update the command documentation, so that any modifications to
       the inline documentation in commands can be propagated through to the
       user documentation site.

    select name
       used to switch between configs / builds. This stores the current config
       and all compiler-generated files in a folder (called "build.oldname"),
       and restores the config in "build.name". If the named config does not
       already exist, an empty one is created. If "name" is not given the
       currently active config name is reported.

PARALLELISED BUILD

    By default, 'build' will use all available cores to run a parallel build.
    In some instances, this can cause problems (notably out of RAM errors). You
    can control how many jobs 'build' will run concurrently using the
    NUMBER_OF_PROCESSORS environment variable. For example:

      $ NUMBER_OF_PROCESSORS=1 ./build

OPTIONS

    -verbose
       print each command as it is being invoked

    -nowarnings
       do not print out non-fatal compiler messages (warnings, etc)

    -dryrun
       do not actually execute the compiler and linking commands (used for testing)

    -showdep[=target|all]
       print the list of dependencies for every target (with -showdep=target;
       the default) or for all files

    -tree
       [only used with -showdep] print full dependency tree for each file

    -persistent
       keep trying to build regardless of failures, until none of the remaining
       jobs succeed.

    -timings
       write compile times out to timings.log file.

    -nopaginate
       do not feed error log to the paginator, even if running in a TTY

'''



############################################################################
#                          COMMON DEFINITIONS                              #
############################################################################

import atexit, codecs, copy, glob, os, platform, re, shutil, subprocess, sys, tempfile, time, threading, io
from timeit import default_timer as timer

# on Windows, need to use MSYS2 version of python - not MinGW version:
if sys.executable[0].isalpha() and sys.executable[1] == ':':
  python_cmd = subprocess.check_output ([ 'cygpath.exe', '-w', '/usr/bin/python' ]).decode(errors='ignore').splitlines()[0].strip()
  sys.exit (subprocess.call ([ python_cmd ] + sys.argv))


bin_dir = 'bin'
cmd_dir = 'cmd'
lib_dir = 'core'
misc_dir = 'src'
script_dir = os.path.join('lib', 'mrtrix3')
tmp_dir = 'tmp'

cpp_suffix = '.cpp'
h_suffix = '.h'
libname = 'mrtrix'

include_paths = [ misc_dir ]
config_file = None


system = None
dependencies = 0
dep_recursive = False
verbose = False
dryrun = False
persistent = False
nowarnings = False
paginate = True
targets = []


todo, headers, object_deps, file_flags = {}, {}, {}, {}
lock = threading.Lock()
print_lock = threading.Lock()
stop = False
error_stream = None
main_cindex = 0

logfile = open ('build.log', 'wb') #pylint: disable=consider-using-with
timingfile = None


bcolors = {
    "candidate" : '\033[94m',
    "no known conversion" : '\033[94m',
    "expected" : '\033[93m',
    "^" : '\033[91m',
    "static assertion" : '\033[91m',
    "Linking" : '\033[01;32m',
    "In function" : '\033[01;32m',
    "WARNING" : '\033[95m',
    "Warning" : '\033[95m',
    "warning" : '\033[95m',
    "required from" : '\033[94m',
    "In instantiation of" : '\033[01;32m',
    "In member" : '\033[01;32m',
    "ERROR" : '\033[01;95m',
    "error" : '\033[01;31m',
    "failed" : '\033[91m',
    "note" : '\033[94m'}







def colorize(s):
  out = ''
  for l in s.splitlines():
    for st, bc in bcolors.items():
      if st in l:
        l = l.replace (st, bc + st) + '\033[0m'
        break
    out += l + '\n'
  return out




def pipe_errors_to_less_handler():
  if error_stream:
    with tempfile.NamedTemporaryFile() as tf:
      tf.write (colorize(error_stream).encode (errors='ignore'))
      tf.flush()
      os.system ("less -RX " + tf.name)





def disp (msg):
<<<<<<< HEAD
  print_lock.acquire()
  logfile.write (msg.encode (errors='ignore')) # pylint:
  sys.stdout.write (msg)
  sys.stdout.flush()
  print_lock.release()
=======
  with print_lock:
    logfile.write (msg.encode (errors='ignore'))
    sys.stdout.write (msg)
    sys.stdout.flush()
>>>>>>> b8de292c


def log (msg):
  with print_lock:
    logfile.write (msg.encode (errors='ignore'))
    if verbose:
      sys.stdout.write (msg)
      sys.stdout.flush()



def logtime (msg):
  with print_lock:
    timingfile.write (msg.encode (errors='ignore'))
    timingfile.flush()



def error (msg):
  global error_stream
  with print_lock:
    logfile.write (msg.encode (errors='ignore'))
    if error_stream is not None:
      error_stream += msg
    else:
      sys.stdout.write (msg)
      sys.stdout.flush()


def fail (msg):
  with print_lock:
    logfile.write (msg.encode (errors='ignore'))
    sys.stdout.write (msg)
    sys.stdout.flush()
  sys.exit (1)



def split_path (path):
  return path.replace ('\\', '/').split ('/')


def get_real_name (path):
  if os.path.islink (path):
    return os.readlink (path)
  return path


def _get_expected_bin_filenames (exe_suffix, cmd_directory=cmd_dir):
  binary_apps = { 'mrtrix3.pyc' }
  if exe_suffix:
    binary_apps.add('mrtrix.dll')
  for entry in os.listdir(cmd_directory):
    if entry.endswith(cpp_suffix):
      binary_apps.add (entry[:-len(cpp_suffix)] + exe_suffix)
  return binary_apps


def list_expected_bin_files (exe_suffix, cmd_directory=cmd_dir, bin_directory=bin_dir):
  bin_files = []
  binary_apps = _get_expected_bin_filenames(exe_suffix, cmd_directory=cmd_directory)
  for app in sorted(binary_apps):
    if os.path.isfile(os.path.join(bin_directory, app)):
      bin_files.append(os.path.join(bin_directory, app))
  return bin_files


def list_unexpected_bin_files (exe_suffix, cmd_directory=cmd_dir, bin_directory=bin_dir):
  unexpected = []
  if os.path.isdir(bin_directory):
    binary_apps = _get_expected_bin_filenames(exe_suffix, cmd_directory=cmd_directory)
    for filename in sorted(os.listdir(bin_directory)):
      filepath = os.path.normpath(os.path.join(bin_directory, filename))
      if os.path.isfile(filepath) and filename not in binary_apps and not is_likely_text(filepath):
        unexpected.append(filepath)
  return unexpected


def list_untracked_bin_files (directory = '.'):
  process = subprocess.Popen ([ 'git', '-C', directory, 'ls-files', '-x', '.*', '-o', bin_dir ], stdout=subprocess.PIPE, stderr=subprocess.PIPE) #pylint: disable=consider-using-with
  filelist = process.communicate()[0]
  if process.returncode == 0:
    return filelist.decode(errors='ignore').splitlines()
  return []


def is_likely_text(filename, nbytes=1024):
  """ detects if file has a shebang or is utf-8 encoded, empty file is deemed non-text
  :arg filename
  :arg nbytes sample size to analyse
  """
  chunk = b''
  try:
    with open(filename, 'rb') as f:
      chunk = f.read(nbytes)
  except IOError as e:
    log('could not read file ' + filename + '\n' + str(e) + '\n')

  if chunk:
    if chunk.startswith(b'\x23\x21'):  # starts with shebang '#!'
      log('is_likely_text: ' + filename + ': starts with shebang \n')
      return True

    try:
      chunk.decode('utf-8')
      log('is_likely_text: ' + filename + ': utf-8 encoded \n')
      return True
    except UnicodeDecodeError:
      pass
  return False



def modify_path (name, tmp=False, strip=None, add=None):
  if strip is not None:
    name = name[:-len(strip)]
  if add is not None:
    name = name + add
  for project_dir in mrtrix_dir:
    relname = os.path.normpath (os.path.relpath (name, project_dir))
    if relname.startswith ('.'):
      continue
    if tmp:
      relname = os.path.join (tmp_dir, relname)
    elif not os.path.relpath (relname, tmp_dir).startswith ('.'):
      relname = os.sep.join (split_path (relname)[1:])
    name = os.path.normpath (os.path.join (project_dir, relname))
    return name





############################################################################
#                          COMMAND-LINE PARSING                            #
############################################################################

command_doc = False
bash_completion = False

for arg in sys.argv[1:]:
  if '-help'.startswith(arg):
    sys.stdout.write (usage_string)
    sys.exit (0)
  elif '-verbose'.startswith(arg):
    verbose = True
  elif '-dryrun'.startswith(arg):
    dryrun = True
  elif '-persistent'.startswith(arg):
    persistent = True
  elif '-nowarnings'.startswith(arg):
    nowarnings = True
  elif '-showdep'.startswith(arg):
    dependencies = 1
  elif arg.startswith ('-showdep='):
    if arg[9:] == 'target':
      dependencies = 1
    elif arg[9:] == 'all':
      dependencies = 2
    else:
      fail ('invalid specified for option "-showdep" (expected target, all)')
  elif '-tree'.startswith(arg):
    dep_recursive = True
  elif '-timings'.startswith(arg):
    timingfile = open ('timings.log', 'wb') #pylint: disable=consider-using-with
  elif '-nopaginate'.startswith(arg):
    paginate = False
  elif arg[0] == '-':
    fail ('unknown command-line option "' + arg + '"')
  elif arg == 'bash':
    bash_completion = True
  elif arg == 'doc':
    command_doc = True
  elif arg == 'clean':
    targets = [ 'clean' ]
  else:
    targets.append(arg)



if paginate and sys.stdout.isatty():
  error_stream = ''
  atexit.register (pipe_errors_to_less_handler)




############################################################################
#                            PROJECT DETECTION                             #
############################################################################

mrtrix_dir = [ '.' ]
build_script = sys.argv[0]
separate_project = False

while os.path.abspath (os.path.dirname (get_real_name (build_script))) != os.path.abspath (mrtrix_dir[-1]):
  if not separate_project:
    log ('compiling separate project against:' + os.linesep)
  separate_project = True
  build_script = os.path.normpath (os.path.join (mrtrix_dir[-1], get_real_name (build_script)))
  project_dir = os.path.dirname (build_script)
  mrtrix_dir += [ project_dir ]
  include_paths += [ os.path.join (project_dir, misc_dir) ]
  log ('    ' + project_dir + os.linesep + os.linesep)





############################################################################
#                             CONFIG HANDLING                              #
############################################################################

class ConfigException (Exception):
  pass

def get_active_build (directory):
  active_configs = glob.glob (os.path.join (directory, 'build.*.active'))
  if len (active_configs) > 1:
    fail ('ERROR: more than one config is currently marked as active!')
  if active_configs:
    name = active_configs[0]
    if not os.path.isdir (name):
      raise ConfigException ('ERROR: active config (' + name + ') is not a directory')
    if os.listdir (name):
      raise ConfigException ('ERROR: active config directory (' + name + ') is not empty')
    return name[:-len('.active')]
  os.mkdir (os.path.join (directory, 'build.default.active'))
  return os.path.join (directory, 'build.default')



def store_current_build (directory = '.'):
  stored_config = get_active_build (directory)
  os.rename (stored_config + '.active', stored_config)
  disp ('in "' + directory + '": storing "' + stored_config + '"...\n')
  for f in [ tmp_dir, 'config' ] + list_untracked_bin_files (directory) + glob.glob ('lib/libmrtrix*'):
    if os.path.exists (os.path.join (directory, f)):
      os.renames (os.path.join (directory, f), os.path.join (stored_config, f))



def restore_build (config_name, directory = '.'):
  stored_path = os.path.join (directory, 'build.' + config_name)
  active_path = stored_path + '.active'
  if os.path.isdir (stored_path):
    disp ('in "' + directory + '": restoring "' + stored_path + '"...\n')
    os.rename (stored_path, active_path)
    for root, dirs, files in os.walk(active_path, topdown=False):
      for name in files:
        os.renames (os.path.join (root, name), os.path.join (directory, os.path.relpath (root, active_path), name))
      for name in dirs:
        if os.path.isdir (os.path.join (root, name)):
          os.rmdir (os.path.join(root, name))
  else:
    if os.path.exists (stored_path):
      raise ConfigException ('ERROR config to be restored (' + stored_path + ') is not a directory')
    disp ('in "' + directory + '": creating empty "' + stored_path + '"...\n')
  if not os.path.isdir (active_path):
    os.mkdir (active_path)



def activate_build (name, directories):
  for directory in directories:
    config = get_active_build (directory)
    if os.path.realpath (config) == os.path.realpath (os.path.join (directory, 'build.' + name)):
      continue

    store_current_build (directory)
    restore_build (name, directory)






if targets and targets[0] == 'select':

  if len(targets) == 1:
    active_config = os.path.basename (get_active_build ('.'))
    disp ('current config is "' + active_config + '"\n')
    for entry in mrtrix_dir[1:]:
      other_config = os.path.basename (get_active_build (entry))
      if active_config != other_config:
        disp ('WARNING: directory "' + entry + '" contains config "' + other_config + '"\n')
    sys.exit (0)

  if len(targets) != 2:
    fail ('ERROR: select target expects a single configuration name\n')

  activate_build (targets[1], mrtrix_dir)

  sys.exit (0)







active_config = os.path.basename (get_active_build ('.'))[6:]
log ('active config is ' + active_config + '\n\n')
active_config_core = os.path.basename (get_active_build (mrtrix_dir[-1]))[6:]
if active_config_core != active_config:
  disp ('active config differs from core - switching to core active config\n')
activate_build (active_config_core, mrtrix_dir)



############################################################################
#                          LOAD CONFIGURATION FILE                         #
############################################################################

if config_file is None:
  config_file = os.path.normpath (os.path.join (mrtrix_dir[-1], 'config'))

# prevent pylint from generating undefined variable / non-iterable / membership test warnings
PATH = obj_suffix = exe_suffix = lib_prefix = lib_suffix = None
runpath = ld_enabled = moc = rcc = nogui = None
cpp = cpp_flags = ld = ld_flags = ld_lib = ld_lib_flags = eigen_cflags = qt_cflags = qt_ldflags = [ ]

try:
  log ('reading configuration from "' + config_file + '"...' + os.linesep)
  exec (codecs.open (config_file, mode='r', encoding='utf-8').read()) # pylint: disable=exec-used
except IOError:
  fail ('''no configuration file found!
please run "./configure" prior to invoking this script

''')

# renamed internal string substitutions
if 'LDFLAGS' in ld or 'LDLIB_FLAGS' in ld_lib:
  fail ('''configuration file is out of date!
please run "./configure" prior to invoking this script

''')

if separate_project:
  cpp_flags += [ '-DMRTRIX_PROJECT' ]

environ = os.environ.copy()
environ.update ({ 'PATH': PATH })

target_bin_dir = os.path.join (mrtrix_dir[0], bin_dir)
purged_bin_dir = os.path.join (target_bin_dir, 'purged_files')

system = platform.system().lower()
if system.startswith('mingw') or system.startswith('msys'):
  target_lib_dir = os.path.join (mrtrix_dir[-1], bin_dir)
else:
  target_lib_dir = os.path.join (mrtrix_dir[-1], 'lib')
lib_dir = os.path.join (mrtrix_dir[-1], lib_dir)

if ld_enabled and runpath:
  ld_flags += [ runpath+os.path.relpath (target_lib_dir,target_bin_dir) ]




############################################################################
#                            BUILD CLEAN                                   #
############################################################################

if 'clean' in targets:

  for f in [ tmp_dir, 'dev' ]:
    if not os.path.isdir (f):
      continue
    for root, dirs, files in os.walk(f, topdown=False):
      for entry in files:
        filename = os.path.join(root, entry)
        disp ('delete file: ' + filename + '\n')
        try:
          os.remove (filename)
        except OSError as excp:
          disp ('error deleting file "' + filename + '": ' + os.strerror (excp.errno))
      for entry in dirs:
        dirname = os.path.join(root, entry)
        disp ('delete directory: ' + dirname + '\n')
        try:
          os.rmdir (dirname)
        except OSError as excp: # pylint: disable=unused-variable
          disp ('error deleting folder "' + dirname + '": ' + os.strerror (excp.errno))
    disp ('delete directory: ' + f + '\n')
    try:
      os.rmdir (f)
    except OSError as excp: # pylint: disable=unused-variable
      disp ('error deleting folder "' + f + '": ' + os.strerror (excp.errno))

  for filename in list_expected_bin_files(exe_suffix):
    disp ('delete file: ' + filename + '\n')
    try:
      os.remove (filename)
    except OSError as excp: # pylint: disable=unused-variable
      disp ('error deleting file "' + filename + '": ' + os.strerror (excp.errno))

  for filepath in list_unexpected_bin_files(exe_suffix):
    if not os.path.exists(purged_bin_dir):
      os.makedirs(purged_bin_dir)
    move_to = os.path.join(purged_bin_dir, os.path.split(filepath)[1])
    while os.path.isfile(move_to):
      move_to = move_to + '_'
    disp ('WARNING: moving unexpected file ' + filepath + ' to ' + move_to + '\n')
    try:
      shutil.move(filepath, move_to)
    except OSError as excp: # pylint: disable=unused-variable
      disp ('error moving file "' + filepath + '": ' + os.strerror (excp.errno))

  for filename in glob.glob (os.path.join ('lib', 'libmrtrix*')):
    if os.path.isfile (filename):
      disp ('delete file: ' + filename + '\n')
      try:
        os.remove (filename)
      except OSError as excp: # pylint: disable=unused-variable
        disp ('error deleting file "' + filename + '": ' + os.strerror (excp.errno))

  sys.exit (0)




############################################################################
#                          GET VERSION INFORMATION                         #
############################################################################

if ld_enabled:
  ld_flags.insert(0, '-l' + libname)
  libname = lib_prefix + libname + lib_suffix


# other settings:
include_paths += [ lib_dir, cmd_dir ]
cpp_flags += [ '-I' + entry for entry in include_paths ]
ld_flags += [ '-L' + target_lib_dir ]

moc_cpp_suffix = '_moc' + cpp_suffix
moc_obj_suffix = '_moc' + obj_suffix




# remove any files that might have been left over from older installations in
# different locations:
if os.path.isdir ('release'):
  disp ('WARNING: removing \'release/\' folder - most likely left over from a previous installation\n')
  shutil.rmtree ('release')

for entry in glob.glob (os.path.normpath (os.path.join (target_lib_dir, '*' + lib_suffix))):
  if os.path.basename (entry) != libname:
    disp ('WARNING: removing "' + entry + '" - most likely left over from a previous installation\n')
    os.remove (entry)

# move unexpected binary files out of the target bin directory:
for filepath in list_unexpected_bin_files(exe_suffix):
  if not os.path.exists(purged_bin_dir):
    os.makedirs(purged_bin_dir)
  move_to = os.path.join(purged_bin_dir, os.path.split(filepath)[1])
  while os.path.isfile(move_to):
    move_to = move_to + '_'
  disp ('WARNING: moving unexpected binary file ' + filepath + ' to ' + move_to + '\n')
  try:
    shutil.move(filepath, move_to)
  except OSError as excp: # pylint: disable=unused-variable
    disp ('error moving file "' + filepath + '": ' + os.strerror (excp.errno))


###########################################################################
#                           TO-DO LIST ENTRY                              #
###########################################################################

class TargetException (Exception):
  pass

class Entry(object):
  def __init__ (self, name):
    name = os.path.normpath (name)
    if name in todo:
      return
    todo[name] = self


    self.name = name
    self.cmd = []
    self.deps = set()
    self.action = '--'
    self.timestamp = mtime (self.name)
    self.dep_timestamp = self.timestamp
    self.currently_being_processed = False

    if is_executable (self.name):
      self.set_executable()
    elif is_icon (self.name):
      self.set_icon()
    elif is_object (self.name):
      self.set_object()
    elif is_library (self.name):
      self.set_library()
    elif is_moc (self.name):
      self.set_moc()
    elif not os.path.exists (self.name):
      raise TargetException ('unknown target "' + self.name + '"')


    [ Entry(item) for item in self.deps ] # pylint: disable=expression-not-assigned
    dep_timestamp = [ td.timestamp for item, td in todo.items() if item in self.deps and not is_library(item) ]
    dep_timestamp += [ td.dep_timestamp for item, td in todo.items() if item in self.deps and not is_library(item) ]
    if dep_timestamp:
      self.dep_timestamp = max(dep_timestamp)



  def execute (self, cindex, formatstr):
    folder = os.path.dirname (self.name)
    try:
      os.makedirs (folder)
    except OSError as excp:
      if not os.path.isdir (folder):
        fail ('ERROR: can''t create target folder "' + folder + '": ' + os.strerror (excp.errno))

    if self.action == 'RCC':
      with codecs.open (self.cmd[1], mode='w', encoding='utf-8') as fd:
        fd.write ('<!DOCTYPE RCC><RCC version="1.0">\n<qresource>\n')
        for entry in self.deps:
          entry = os.path.basename (entry)
          if not entry.startswith ('config'):
            fd.write ('<file>' + entry + '</file>\n')
        fd.write ('</qresource>\n</RCC>\n')
    if self.cmd:
      return execute (formatstr.format (cindex, self.action, self.name), self.cmd)
    return None


  def set_executable (self):
    self.action = 'LB'
    if exe_suffix and self.name.endswith(exe_suffix):
      cc_file = self.name[:-len(exe_suffix)]
    else:
      cc_file = self.name
    cc_file = modify_path (os.path.join (cmd_dir, os.sep.join (split_path(cc_file)[1:])), add=cpp_suffix)
    self.deps = list_cmd_deps(cc_file)
    if separate_project:
      self.deps = self.deps.union ([ os.path.join (tmp_dir, misc_dir, 'project_version' + obj_suffix) ])

    skip = False
    flags = []
    if 'Q' in file_flags[cc_file]:
      flags += qt_ldflags

    if not skip:
      if not ld_enabled:
        self.deps = self.deps.union (list_lib_deps())

      self.cmd = fillin (ld, {
          'LINKFLAGS': [ s.replace ('LIBNAME', os.path.basename (self.name)) for s in ld_flags ] + flags,
          'OBJECTS': list(self.deps),
          'EXECUTABLE': [ self.name ] })

      try:
        if ld_use_shell:
          self.cmd = [ 'sh', '-c', ' '.join(self.cmd) ]
      except NameError:
        pass

      if ld_enabled:
        self.deps.add (os.path.normpath (os.path.join (target_lib_dir, libname)))



  def set_object (self):
    self.action = 'CC'
    cc_file = self.name[:-len(obj_suffix)] + cpp_suffix

    flags = copy.copy (eigen_cflags)

    if is_moc (cc_file):
      src_header = modify_path (cc_file, strip=moc_cpp_suffix, add=h_suffix)
      list_headers (src_header)
      file_flags[cc_file] = file_flags[src_header]
    elif is_icon (cc_file):
      src_header = modify_path (cc_file, strip=cpp_suffix, add=h_suffix)
      list_headers (src_header)
      file_flags[cc_file] = file_flags[src_header]
    else:
      cc_file = modify_path (cc_file, tmp=False)
      self.deps = self.deps.union (list_headers (cc_file))
    self.deps.add (config_file)

    self.deps.add( cc_file )

    skip = False
    if 'Q' in file_flags[cc_file]:
      flags += qt_cflags

    if not skip:
      self.cmd = fillin (cpp, {
          'CFLAGS': cpp_flags + flags,
          'OBJECT': [ self.name ],
          'SRC': [ cc_file ] })


  def set_moc (self):
    self.action = 'MOC'
    src_file = modify_path (self.name, strip=moc_cpp_suffix, add=h_suffix)
    self.deps = set([ src_file ])
    self.deps = self.deps.union (list_headers (src_file))
    self.deps.add (config_file)
    self.cmd = [ moc ]
    self.cmd += [ src_file, '-o', self.name ]


  def set_library (self):
    if not ld_enabled:
      fail ('ERROR: shared library generation is disabled in this configuration')

    self.action = 'LD'
    self.deps = list_lib_deps()

    self.cmd = fillin (ld_lib, {
        'LINKLIB_FLAGS': [ s.replace ('LIBNAME', os.path.basename (self.name)) for s in ld_lib_flags ],
        'OBJECTS': self.deps,
        'LIB': [ self.name ] })

    try:
      if ld_use_shell:
        self.cmd = [ 'sh', '-c', ' '.join(self.cmd) ]
    except NameError:
      pass


  def set_icon (self):
    self.action = 'RCC'
    with codecs.open (modify_path (self.name, strip=cpp_suffix, add=h_suffix), mode='r', encoding='utf-8') as fd:
      for line in fd:
        if line.startswith ('//RCC:'):
          for entry in line[6:].strip().split():
            self.deps = self.deps.union (glob.glob (os.path.normpath (os.path.join (mrtrix_dir[-1], 'icons', entry))))
    self.deps.add (config_file)
    qrc_file = os.path.normpath (os.path.join (mrtrix_dir[-1], 'icons', os.path.basename (os.path.dirname(self.name)) + '.qrc'))
    self.cmd = [ rcc, qrc_file, '-o', self.name ]


  def need_rebuild (self):
    return self.timestamp == float("inf") or self.timestamp < self.dep_timestamp

  def display (self, indent=''):
    show_rebuild = lambda x: x+' [REBUILD]' if todo[x].need_rebuild() else x
    msg = indent + '[' + self.action + '] ' + show_rebuild (self.name) + ':\n'
    msg += indent + '  timestamp: ' + str(self.timestamp)
    if self.deps:
      msg += ', dep timestamp: ' + str(self.dep_timestamp) + ', diff: ' + str(self.timestamp-self.dep_timestamp)
    msg += '\n'
    if self.cmd:
      msg += indent + '  command:   ' + ' '.join(self.cmd) + '\n'
    if self.deps:
      msg += indent + '  deps:      '
      if dep_recursive:
        disp (msg + '\n')
        for x in self.deps:
          todo[x].display (indent + '    ')
      else:
        disp (msg + (indent+'\n             ').join([ show_rebuild(x) for x in self.deps ]) + '\n')






###########################################################################
#                         FUNCTION DEFINITIONS                            #
###########################################################################


def default_targets():
  if not os.path.isdir (cmd_dir):
    fail ('ERROR: no "cmd" folder - unable to determine default targets' + os.linesep)
  for entry in os.listdir (cmd_dir):
    if entry.endswith(cpp_suffix):
      targets.append (os.path.normpath (os.path.join (target_bin_dir, entry[:-len(cpp_suffix)] + exe_suffix)))
  return targets

def is_executable (target):
  return os.path.normpath (split_path (target)[0]) == os.path.normpath (bin_dir) and not is_moc (target) and not is_library (target)

def is_library (target):
  return target.endswith (lib_suffix) and split_path(target)[-1].startswith (lib_prefix)

def is_object (target):
  return target.endswith (obj_suffix)

def is_moc (target):
  return target.endswith (moc_cpp_suffix)

def is_icon (target):
  return os.path.basename (target) == 'icons'+cpp_suffix

def mtime (target):
  if not os.path.exists (target):
    return float('inf')
  return os.stat(target).st_mtime


def fillin (template, keyvalue):
  cmd = []
  for item in template:
    if item in keyvalue:
      cmd += keyvalue[item]
    else:
      cmd += [ item ]
  return cmd




def execute (message, cmd, working_dir=None):
  disp (message + os.linesep)
  log (' '.join(cmd) + os.linesep)

  if dryrun:
    return 0

  try:
    start = timer()
    process = subprocess.Popen (cmd, stdout=subprocess.PIPE, stderr=subprocess.PIPE, env=environ, cwd=working_dir) #pylint: disable=consider-using-with
    ( stdout, stderr ) = process.communicate()
    end = timer()
    if timingfile is not None:
      logtime ('[{:>8.3f}s] '.format(end-start) + message + os.linesep)

    if process.returncode != 0:
      error ('\nERROR: ' + message + '\n\n' + ' '.join(cmd) + '\n\nfailed with output\n\n' + stderr.decode (errors='ignore'))
      return 1

    errstr = None
    if stdout or stderr:
      errstr = '\n' + ' '.join(cmd) + ':\n\n'

    if stdout:
      errstr += stdout.decode (errors='ignore') + '\n\n'
    if stderr:
      errstr += stderr.decode (errors='ignore') + '\n\n'

    if errstr and not nowarnings:
      disp (errstr)

  except OSError:
    disp (cmd[0] + ': command not found')
    return 1
  return None


def print_deps (current_file, indent=''):
  current_file = os.path.normpath (current_file)
  msg = indent + current_file
  if current_file in file_flags:
    if file_flags[current_file]:
      msg += ' [' + file_flags[current_file] + ']'
  msg += os.linesep
  disp (msg)
  for entry in todo[current_file].deps:
    print_deps (entry, indent + '    ')




def is_GUI_target (current_file):
  if 'gui' in split_path (current_file):
    return True
  if current_file in file_flags:
    if 'Q' in file_flags[current_file]:
      return True
  if todo[current_file].deps:
    for entry in todo[current_file].deps:
      if is_GUI_target (entry):
        return True
  return False



def list_headers (current_file):
  current_file = os.path.normpath (current_file)

  if current_file not in headers.keys():
    headers[current_file] = set()

    if current_file not in file_flags:
      file_flags[current_file] = ''

    if 'gui' in split_path (current_file):
      if 'Q' not in file_flags[current_file]:
        file_flags[current_file] += 'Q'
    if not os.path.exists (current_file):
      if os.path.basename(current_file) == 'icons'+cpp_suffix:
        return headers[current_file]
      fail ('ERROR: cannot find file "' + current_file + '"' + os.linesep)
    with codecs.open (current_file, mode='r', encoding='utf-8') as fd:
      for line in fd:
        line = line.strip()
        if line.startswith('#include'):
          line = line[8:].split ('//')[0].split ('/*')[0].strip()
          if line[0] == '"':
            line = line[1:].rstrip('"')
            for path in include_paths:
              if os.path.exists (os.path.join (path, line)):
                line = os.path.normpath (os.path.join (path, line))
                headers[current_file].add (line)
                for entry in list_headers(line):
                  headers[current_file].add (entry)
                break
            else:
              fail ('ERROR: cannot find header file \"' + line + '\" (from file \"' + current_file + '\")' + os.linesep)
        elif line == 'Q_OBJECT':
          if 'M' not in file_flags[current_file]:
            file_flags[current_file] += 'M'

    for entry in headers[current_file]:
      for c in file_flags[entry]:
        if c != 'M' and c not in file_flags[current_file]:
          file_flags[current_file] += c

  return headers[current_file]






def list_cmd_deps (file_cc):
  file_cc = os.path.normpath (file_cc)

  if file_cc not in object_deps.keys():
    object_deps[file_cc] = set([ modify_path (file_cc, tmp=True, strip=cpp_suffix, add=obj_suffix) ])
    for entry in list_headers (file_cc):
      if os.path.abspath(entry).startswith(os.path.abspath(lib_dir)):
        continue
      if 'M' in file_flags[entry]:
        object_deps[file_cc] = object_deps[file_cc].union ([ modify_path (entry, tmp=True, strip=h_suffix, add=moc_obj_suffix) ])
      entry_cc = entry[:-len(h_suffix)] + cpp_suffix
      if os.path.exists (entry_cc):
        object_deps[file_cc] = object_deps[file_cc].union (list_cmd_deps(entry_cc))
      if os.path.basename (entry) == 'icons'+h_suffix:
        object_deps[file_cc].add (modify_path (entry, tmp=True, strip=h_suffix, add=obj_suffix))
    if file_cc not in file_flags:
      file_flags[file_cc] = ''
    for entry in headers[file_cc]:
      for c in file_flags[entry]:
        if c != 'M' and c not in file_flags[file_cc]:
          file_flags[file_cc] += c

  return object_deps[file_cc]



def list_lib_deps ():
  deps = set()
  for root, dummy_dirs, files in os.walk (lib_dir):
    for current_file in files:
      if current_file[0] == '.':
        continue
      if current_file.endswith (cpp_suffix):
        deps.add (modify_path (os.path.join (root, current_file), tmp=True, strip=cpp_suffix, add=obj_suffix))
  return deps



def build_next ():
  global stop, main_cindex
  total_count = len(todo)
  cindex = 0
  formatstr = '({:>'+str(len(str(total_count)))+'}/'+str(total_count)+') [{}] {}'

  try:
    while not stop:
      current = None
<<<<<<< HEAD
      lock.acquire()
      if todo:
        for item, td in todo.items():
          if td.currently_being_processed:
            continue
          unsatisfied_deps = set(td.deps).intersection (todo.keys())
          if not unsatisfied_deps:
            td.currently_being_processed = True
            current = item
            main_cindex+=1
            cindex = main_cindex
            break
      else:
        stop = max (stop, 1)
      lock.release()
=======
      with lock:
        if todo:
          for item in todo:
            if todo[item].currently_being_processed:
              continue
            unsatisfied_deps = set(todo[item].deps).intersection (todo.keys())
            if not unsatisfied_deps:
              todo[item].currently_being_processed = True
              current = item
              main_cindex+=1
              cindex = main_cindex
              break
        else:
          stop = max (stop, 1)
>>>>>>> b8de292c

      if stop:
        return
      if current is None:
        time.sleep (0.01)
        continue

      target = todo[current]
      if target.execute(cindex, formatstr):
        target.currently_being_processed = False
        stop = 2
        return

      with lock:
        del todo[current]

  except Exception:
    stop = 2
    return

  stop = max(stop, 1)



#def start_html (fid, title, left, up, home, right):
#  fid.write ('<!DOCTYPE HTML PUBLIC "-//W3C//DTD HTML 4.0 Transitional//EN">\n<html>\n<head>\n<meta http-equiv="Content-Type" content="text/html;charset=iso-8859-1">\n')
#  fid.write ('<title>MRtrix documentation</title>\n<link rel="stylesheet" href="../stylesheet.css" type="text/css" media=screen>\n</head>\n<body>\n\n')
#  fid.write ('<table class=nav>\n<tr>\n<td><a href="' + left + '.html"><img src="../left.png"></a></td>\n')
#  fid.write ('<td><a href="' + up + '.html"><img src="../up.png"></a></td>\n')
#  fid.write ('<td><a href="' + home + '.html"><img src="../home.png"></a></td>\n')
#  fid.write ('<th>' + title + '</th>\n')
#  fid.write ('<td><a href="' + right + '.html"><img src="../right.png"></a></td>\n</tr>\n</table>\n')




def version_from_git (folder):
  try:
    log ('fetching version information from git in folder "' + folder + '": ')
    with io.open(os.devnull, 'w', encoding='utf8') as devnull:
      tag = subprocess.check_output ([ 'git', 'describe', '--abbrev=0' ], cwd=folder, stderr=devnull).decode(errors='ignore').strip() #pylint: disable=unexpected-keyword-arg
      commit = subprocess.check_output ([ 'git', 'describe', '--abbrev=8', '--dirty', '--always' ], cwd=folder, stderr=devnull).decode(errors='ignore').strip() #pylint: disable=unexpected-keyword-arg
    log (tag + ', ' + commit + '\n')
    return [ tag, commit ]
  except Exception:
    log ('not found\n')
    raise LookupError



def version_from_file (version_file, version_macro):
  log ('fetching version information from "' + version_macro + '" in "' + version_file + '": ')
  try:
    with io.open (version_file, 'r', encoding='utf8') as fd:
      for line in fd:
        line = line.split ("//")[0]
        if version_macro in line:
          tag = line.split(version_macro)[1].strip().strip('"')
          log (tag + '\n')
          return tag
    if not tag:
      raise NameError
  except Exception:
    log ('not found\n')
    raise LookupError
  return None




def mrtrix_version ():
  try:
    return mrtrix_version.version
  except AttributeError:
    pass

  log ('''
getting MRtrix version from folder "''' + mrtrix_dir[-1] + '"...\n  ')
  try:
    tag = version_from_file (os.path.join (lib_dir, 'version.h'), 'MRTRIX_BASE_VERSION')
  except LookupError:
    fail ('ERROR: failed to read version information from file "' + os.path.join (lib_dir, 'version.h') + '"\n')

  try:
    log ('  ')
    version = version_from_git (mrtrix_dir[-1])
    if version[0] != tag:
      fail ('ERROR: version stored in "' + os.path.join (lib_dir, 'version.h') + '" does not match git tag name\n')
    mrtrix_version.version = version[1]
  except LookupError:
    mrtrix_version.version = tag

  log ('Using MRtrix version "' + mrtrix_version.version + '"\n')
  return mrtrix_version.version




def project_version ():
  try:
    return project_version.version
  except AttributeError:
    pass

  project_version.version = None

  log ('''
getting MRtrix project version from current folder...\n  ''')
  try:
    tag = version_from_file (os.path.join (misc_dir, 'project_version.h'), 'MRTRIX_PROJECT_VERSION')
  except LookupError:
    tag = None

  try:
    log ('  ')
    version = version_from_git ('.')
    if tag and version[0] != tag:
      fail ('ERROR: project version stored in "' + os.path.join (misc_dir, 'project_version.h') + '" does not match tag name\n')
    project_version.version = version[1]
  except LookupError:
    project_version.version = tag

  log ('Using MRtrix project version "' + ( project_version.version  or 'unknown' ) + '"\n')
  return project_version.version





def update_version (version, version_file, template):
  version_file_contents = template.replace ('%%%', version or "unknown")

  try:
    with io.open (version_file, 'r', encoding='utf8') as fd:
      current_version_file_contents = fd.read()
    if ( version is None ) or ( version_file_contents == current_version_file_contents ):
      log ('version file "' + version_file + '" is up to date\n')
      return
  except (IOError, OSError):
    pass

  log ('version file "' + version_file + '" is out of date - updating\n')
  with io.open (version_file, 'w', encoding='utf8') as fd:
    fd.write (version_file_contents)





def update_bash_completion ():
  # Only attempt to generate completion file if POSIX compliant
  if os.name != 'posix':
    return

  # Check whether completion generation script exists
  script_path = os.path.join (mrtrix_dir[-1], 'generate_bash_completion.py')
  completion_path = os.path.join (mrtrix_dir[-1], 'mrtrix_bash_completion')
  if not os.path.isfile (script_path):
    disp (colorize('WARNING: Skipping bash completion generation. Could not find script at ' + script_path + '\n'))
    return

  # Check whether both command files and completion file exist and completion file is newer than commands
  if not os.path.isdir (target_bin_dir):
    return

  # Only look at relevant executables in bin file
  commands = [comm for comm in os.listdir (target_bin_dir) if os.access( os.path.join( target_bin_dir, comm ), os.X_OK)]
  if not commands:
    return

  command_freshness_time = max (commands, key = lambda x: time.ctime ( os.path.getmtime( os.path.join( target_bin_dir, x ) ) ) )
  if os.path.isfile (completion_path) and time.ctime ( os.path.getmtime(completion_path) ) >= command_freshness_time:
    return

  execute ('[SH] ' + completion_path, [ script_path, "-c", completion_path, "-m", target_bin_dir ] )




def update_user_docs ():
  # Only attempt to update docs if POSIX compliant
  if os.name != 'posix':
    return

  scripts_dir = os.path.abspath(os.path.join (mrtrix_dir[-1], 'docs' ))
  script_path = os.path.join (scripts_dir, 'generate_user_docs.sh')

  # Check whether generate docs script exists
  if not os.path.isfile (script_path):
    disp (colorize('WARNING: Skipping user documentation generation. Could not find script at ' + script_path + '\n'))
    return

  # Check whether commands dir exists
  if not os.path.isdir (target_bin_dir):
    return

  # Fetch relevant executables in bin file
  commands = [comm for comm in os.listdir (target_bin_dir) if os.access( os.path.join( target_bin_dir, comm ), os.X_OK) and not re.match (r'^\w+__debug', comm)]

  # Fetch relevant user docs
  rst_files = []

  for root, dummy_subdirs, files in os.walk (scripts_dir):
    for rst_file in files:
      if rst_file.endswith('.rst'):
        rst_files.append(os.path.join(root, rst_file))

  if not commands:
    return

  if rst_files:
    command_freshness_time = max (commands, key = lambda x: time.ctime ( os.path.getmtime( os.path.join( target_bin_dir, x ) ) ) )
    docs_freshness_time = min (rst_files, key = lambda x: time.ctime ( os.path.getmtime( x ) ) )
    if docs_freshness_time >= command_freshness_time:
      return

  if execute ('[DOC] generating user documentation (./docs)', [ script_path ], scripts_dir):
    sys.exit (1)


###########################################################################
#                              SCRIPT VERSION                             #
###########################################################################

with io.open (os.path.join(mrtrix_dir[-1], script_dir, '_version.py'), 'w', encoding='utf8') as vfile:
  vfile.write('__version__ = "'+ mrtrix_version() +'" #pylint: disable=unused-variable\n')


###########################################################################
#                              START BUILDING                             #
###########################################################################


if not targets:
  targets = default_targets()



# get git version info:
update_version (mrtrix_version(), os.path.join (lib_dir, 'version.cpp'), '''
namespace MR {
  namespace App {
    const char* mrtrix_version = "%%%";
    const char* build_date = __DATE__;
  }
}
''')

update_version (mrtrix_version(), os.path.join (mrtrix_dir[-1], misc_dir, 'exec_version.cpp'), '''
namespace MR {
  namespace App {
    extern const char* executable_uses_mrtrix_version;
    void set_executable_uses_mrtrix_version () { executable_uses_mrtrix_version = "%%%"; }
  }
}
''')

if separate_project:
  if not os.path.exists (misc_dir):
    os.mkdir (misc_dir)
  update_version (project_version(), os.path.join (misc_dir, 'project_version.cpp'), '''
namespace MR {
  namespace App {
    extern const char* project_version;
    extern const char* project_build_date;
    void set_project_version () {
      project_version = "%%%";
      project_build_date = __DATE__;
    }
  }
}
''')






log ('''
compiling TODO list...
''')
try:
  [ Entry(item) for item in targets ] # pylint: disable=expression-not-assigned
except TargetException as excp: # pylint: disable=unused-variable
  fail ('ERROR: ' + str(excp) + '\n')



# for nogui config, remove GUI elements from targets and todo list:
if nogui:
  nogui_targets = []
  for entry in targets:
    if not is_GUI_target (entry):
      nogui_targets.append (entry)
  targets = nogui_targets

  nogui_todo = {}
  for item, td in todo.items():
    if not is_GUI_target (td.name):
      nogui_todo[item] = td
  todo = nogui_todo





log ('building targets: ' + ' '.join (targets) + os.linesep)


if dependencies==1:
  disp ('''
Printing dependencies for targets:

''')
  for entry in targets:
    todo[entry].display()
  sys.exit (0)
elif dependencies==2:
  disp ('''
Printing dependencies for all files:

''')
  for td in todo.values():
    td.display()
  sys.exit (0)

todo_tmp = {}
for item, td in todo.items():
  if td.action != '--' and td.need_rebuild():
    todo_tmp[item] = td
todo = todo_tmp

log ('TODO list contains ' + str(len(todo)) + ''' items

''')


#for entry in todo.values():
#  entry.display()
try:
  num_processors = int(os.environ['NUMBER_OF_PROCESSORS'])
except (KeyError, TypeError):
  try:
    num_processors = os.sysconf('SC_NPROCESSORS_ONLN')
  except ValueError:
    num_processors = 1

while todo:

  stop = False
  main_cindex = 0
  num_todo_previous = len(todo)

  log ('''

  launching ''' + str(num_processors) + ''' threads

  ''')

  threads = []
  for i in range (1, num_processors): # pylint: disable=unused-variable
    t = threading.Thread (target=build_next)
    t.start()
    threads.append (t)

  build_next()

  for t in threads:
    t.join()

  if not persistent:
    break

  if len(todo) == num_todo_previous:
    disp ('''
stopping despite errors as no jobs completed successfully

''')
    break

  if todo:
    disp ('''
retrying as running in persistent mode

''')
    if error_stream is not None:
      error_stream = ''


# generate development-specific files (if needed)
# i.e. bash completion and user documentation
if not separate_project and stop <= 1:
  if bash_completion:
    update_bash_completion()
  if command_doc:
    update_user_docs()

sys.exit (stop > 1)<|MERGE_RESOLUTION|>--- conflicted
+++ resolved
@@ -204,18 +204,10 @@
 
 
 def disp (msg):
-<<<<<<< HEAD
-  print_lock.acquire()
-  logfile.write (msg.encode (errors='ignore')) # pylint:
-  sys.stdout.write (msg)
-  sys.stdout.flush()
-  print_lock.release()
-=======
   with print_lock:
     logfile.write (msg.encode (errors='ignore'))
     sys.stdout.write (msg)
     sys.stdout.flush()
->>>>>>> b8de292c
 
 
 def log (msg):
@@ -1090,38 +1082,20 @@
   try:
     while not stop:
       current = None
-<<<<<<< HEAD
-      lock.acquire()
-      if todo:
-        for item, td in todo.items():
-          if td.currently_being_processed:
-            continue
-          unsatisfied_deps = set(td.deps).intersection (todo.keys())
-          if not unsatisfied_deps:
-            td.currently_being_processed = True
-            current = item
-            main_cindex+=1
-            cindex = main_cindex
-            break
-      else:
-        stop = max (stop, 1)
-      lock.release()
-=======
       with lock:
         if todo:
-          for item in todo:
-            if todo[item].currently_being_processed:
+          for item, td in todo.items():
+            if td.currently_being_processed:
               continue
-            unsatisfied_deps = set(todo[item].deps).intersection (todo.keys())
+            unsatisfied_deps = set(td.deps).intersection (todo.keys())
             if not unsatisfied_deps:
-              todo[item].currently_being_processed = True
+              td.currently_being_processed = True
               current = item
               main_cindex+=1
               cindex = main_cindex
               break
         else:
           stop = max (stop, 1)
->>>>>>> b8de292c
 
       if stop:
         return
