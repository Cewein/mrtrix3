name: checks

on:
  pull_request:
    types: [opened, synchronize]
    branches:
      - master
      - dev




jobs:
  linux-clang-build:

    runs-on: ubuntu-latest

    env:
      CFLAGS: -Werror
      QT_SELECT: qt5

    steps:
    - uses: actions/checkout@v1

    - name: install dependencies
      run: |
         sudo apt-get update
         sudo apt-get install clang libqt5opengl5-dev libqt5svg5-dev libglvnd-dev libeigen3-dev zlib1g-dev libfftw3-dev 

    - name: configure
      run: ./configure -assert || { cat configure.log; false; }

    - name: build
      run: ./build -nowarnings -persistent -nopaginate || { cat build.log; false; }

    - name: unit tests
      run: ./run_tests units || { cat testing_units.log; false; }

    - name: binary tests
      run: ./run_tests binaries || { cat testing_binaries.log; false; }






  linux-gcc-build:

    runs-on: ubuntu-latest

    env:
      CXX: g++-9
      CFLAGS: -Werror
      QT_SELECT: qt5

    steps:
    - uses: actions/checkout@v1

    - name: install dependencies
      run: |
         sudo apt-get update
         sudo apt-get install g++-9 libqt5opengl5-dev libqt5svg5-dev libglvnd-dev libeigen3-dev zlib1g-dev libfftw3-dev 

    - name: configure
      run: ./configure -nooptim || { cat configure.log; false; }

    - name: build
      run: ./build -nowarnings -persistent -nopaginate || { cat build.log; false; }






  macos-build:

    runs-on: macos-latest

    env:
      CFLAGS: -Werror
      PACKAGES: "qt5 eigen pkg-config fftw libpng"

    steps:
    - uses: actions/checkout@v1

    - name: install dependencies
      run: |
         brew update || brew update     # https://github.com/Homebrew/brew/issues/2491#issuecomment-294207661
         brew install $PACKAGES || brew install $PACKAGES
         brew link --force qt5

    - name: configure
      run: ./configure -assert || { cat configure.log; false; }

    - name: build
      run: ./build -nowarnings -persistent -nopaginate || { cat build.log; false; }

    - name: unit tests
      run: ./run_tests units || { cat testing_units.log; false; }

    - name: binary tests
      run: ./run_tests binaries || { cat testing_binaries.log; false; }

    - name: check command documentation
      run: ./docs/generate_user_docs.sh && git diff --exit-code docs/





  windows-build:

    runs-on: windows-latest

    env:
      CFLAGS: -Werror
      MSYSTEM: MINGW64
      MSYSCON: defterm
      CHERE_INVOKING: enabled_from_arguments
      MSYS2_NOSTART: yes

    steps:

    - uses: actions/checkout@v1

    - name: fetch and install MSYS2
      run: bash -c 'curl -sL https://github.com/MRtrix3/MinGW/releases/download/1.0/msys2.tar.{0,1} | tar xf -'

    - name: run qtbinpatcher
      shell: cmd
      run: msys64\msys2_shell.cmd -c "qtbinpatcher --qt-dir=$(dirname $(which qmake))"

    - name: configure
      shell: cmd
      run: msys64\msys2_shell.cmd -c "./configure -assert || { cat configure.log; false; }"

    - name: build
      shell: cmd
      run: msys64\msys2_shell.cmd -c "./build -nowarnings -persistent -nopaginate || { cat build.log; false; }"

    - name: unit tests
      shell: cmd
      run: msys64\msys2_shell.cmd -c "./run_tests units || { cat testing_units.log; false; }"

    - name: binary tests
      shell: cmd
      run: msys64\msys2_shell.cmd -c "./run_tests binaries || { cat testing_binaries.log; false; }"




  secondary-checks:

    runs-on: ubuntu-latest

    env:
      QT_SELECT: qt5

    steps:
    - uses: actions/checkout@v1

    - name: install dependencies
      run: |
         sudo apt-get update
<<<<<<< HEAD
         sudo apt-get install python3-sphinx sphinx-rtd-theme-common python3-recommonmark python3-sphinx-rtd-theme python3-pip python3-setuptools
         pip3 install pylint sphinx-notfound-page
=======
         sudo apt-get install pylint python3-sphinx sphinx-rtd-theme-common python3-recommonmark python3-sphinx-rtd-theme python3-pip
         pip3 install sphinx-notfound-page

>>>>>>> 04b277f0

    - name: check syntax
      run: ./check_syntax || { cat syntax.log; false; }

    - name: pylint
      run: |
         echo "__version__ = 'pylint testing' #pylint: disable=unused-variable" > ./lib/mrtrix3/_version.py
         ./run_pylint || { cat pylint.log; false; }

    - name: check copyright headers
      run: ./update_copyright && git diff --exit-code

    - name: check building of documentation
      run: python3 -m sphinx -n -N -W -w sphinx.log docs/ tmp/
<<<<<<< HEAD
=======

    - name: install build dependencies
      run: sudo apt-get install python2 clang libqt5opengl5-dev libqt5svg5-dev libglvnd-dev libeigen3-dev zlib1g-dev libfftw3-dev

    - name: check configure with Python 2
      run: python2 ./configure || { cat configure.log; false; }

    - name: check build with Python 2
      run: python2 ./build -dryrun || { cat build.log; false; }

    - name: check configure with Python 3
      run: python3 ./configure || { cat configure.log; false; }

    - name: check build with Python 3
      run: python3 ./build -dryrun || { cat build.log; false; }
>>>>>>> 04b277f0
<|MERGE_RESOLUTION|>--- conflicted
+++ resolved
@@ -162,14 +162,8 @@
     - name: install dependencies
       run: |
          sudo apt-get update
-<<<<<<< HEAD
-         sudo apt-get install python3-sphinx sphinx-rtd-theme-common python3-recommonmark python3-sphinx-rtd-theme python3-pip python3-setuptools
-         pip3 install pylint sphinx-notfound-page
-=======
          sudo apt-get install pylint python3-sphinx sphinx-rtd-theme-common python3-recommonmark python3-sphinx-rtd-theme python3-pip
          pip3 install sphinx-notfound-page
-
->>>>>>> 04b277f0
 
     - name: check syntax
       run: ./check_syntax || { cat syntax.log; false; }
@@ -183,22 +177,4 @@
       run: ./update_copyright && git diff --exit-code
 
     - name: check building of documentation
-      run: python3 -m sphinx -n -N -W -w sphinx.log docs/ tmp/
-<<<<<<< HEAD
-=======
-
-    - name: install build dependencies
-      run: sudo apt-get install python2 clang libqt5opengl5-dev libqt5svg5-dev libglvnd-dev libeigen3-dev zlib1g-dev libfftw3-dev
-
-    - name: check configure with Python 2
-      run: python2 ./configure || { cat configure.log; false; }
-
-    - name: check build with Python 2
-      run: python2 ./build -dryrun || { cat build.log; false; }
-
-    - name: check configure with Python 3
-      run: python3 ./configure || { cat configure.log; false; }
-
-    - name: check build with Python 3
-      run: python3 ./build -dryrun || { cat build.log; false; }
->>>>>>> 04b277f0
+      run: python3 -m sphinx -n -N -W -w sphinx.log docs/ tmp/