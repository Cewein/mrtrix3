#!/usr/bin/env python

#   Copyright (c) 2017-2019 Daan Christiaens
#
#   MRtrix and this add-on module are distributed in the hope
#   that it will be useful, but WITHOUT ANY WARRANTY; without
#   even the implied warranty of MERCHANTABILITY or FITNESS
#   FOR A PARTICULAR PURPOSE.
#
#   MOTION CORRECTION FOR DWI VOLUME SERIES
#
#   This script performs volume-to-series and slice-to-series registration
#   of diffusion-weighted images for motion correction in the brain.
#
#   Author:  Daan Christiaens
#            King's College London
#            daan.christiaens@kcl.ac.uk
#

import mrtrix3
from mrtrix3 import app, image, path, run


def usage(cmdline): #pylint: disable=unused-variable
    # base
    cmdline.set_author('Daan Christiaens (daan.christiaens@kcl.ac.uk)')
    cmdline.set_synopsis('Perform motion correction in a dMRI dataset')
    cmdline.add_description('Volume-level and/or slice-level motion correction for dMRI, '
                            'based on the SHARD representation for multi-shell data. ')
    # arguments
    cmdline.add_argument('input',  help='The input image series to be corrected')
    cmdline.add_argument('output', help='The output multi-shell SH coefficients')
    # options
    options = cmdline.add_argument_group('Options for the dwimotioncorrect script')
    options.add_argument('-mask', help='Manually provide a mask image for motion correction')
    options.add_argument('-lmax', help='SH basis order per shell (default = 0,4,4,...)')
    options.add_argument('-rlmax', help='Reduced basis order per component for registration (default = 2,2,0)')
    options.add_argument('-reg', help='Regularization for dwirecon (default = 0.001)')
    options.add_argument('-zreg', help='Regularization for dwirecon (default = 0.01)')
    options.add_argument('-lbreg', help='Laplace-Beltrami regularization for SHARD (default = 0)')
    options.add_argument('-v2v', action='store_true', help='Constrain to volume-level motion correction only')
    options.add_argument('-mb', help='Multiband factor (default = 1)')
    options.add_argument('-sorder', help='Slice order (default = 2,1, for odd-even)')
    options.add_argument('-sspwidth', help='Slice thickness for Gaussian SSP (default = 1)')
    options.add_argument('-sspfile', help='Slice sensitivity profile as vector')
    options.add_argument('-fieldmap', help='B0 field map for distortion correction')
    options.add_argument('-fieldidx', help='Index of volume to which field map is aligned (default = 0)')
    options.add_argument('-pe_table', help='Phase encoding table in MRtrix format')
    options.add_argument('-pe_eddy', nargs=2, help='Phase encoding table in FSL acqp/index format')
    options.add_argument('-priorweights', help='Import prior slice weights')
<<<<<<< HEAD
    options.add_argument('-fixedweights', help='Import fixed slice weights')
    options.add_argyment('-fixedmotion', help='Import fixed motion traces')
=======
    options.add_argument('-fixedweights', help='Import prior slice weights')
    options.add_argument('-voxelweights', help='Import fixed voxel weights')    
>>>>>>> 3c38ebe5
    options.add_argument('-export_motion', help='Export rigid motion parameters')
    options.add_argument('-export_weights', help='Export slice weights')
    app.add_dwgrad_import_options(cmdline)



def execute(): #pylint: disable=unused-variable
    # import metadata
    grad_import_option = app.read_dwgrad_import_options()
    pe_import_option = ''
    if app.ARGS.pe_table:
        pe_import_option = ' -import_pe_table ' + path.from_user(app.ARGS.pe_table, True)
    elif app.ARGS.pe_eddy:
        pe_import_option = ' -import_pe_eddy ' + path.from_user(app.ARGS.pe_eddy[0], True) + ' ' + path.from_user(app.ARGS.pe_eddy[1], True)
    # check output path
    app.check_output_path(app.ARGS.output)
    if app.ARGS.export_motion:
        app.check_output_path(app.ARGS.export_motion)
    if app.ARGS.export_weights:
        app.check_output_path(app.ARGS.export_weights)
    # prepare working directory
    app.make_scratch_dir()
    run.command('mrconvert ' + path.from_user(app.ARGS.input, True) + ' ' + path.to_scratch('in.mif', True) + grad_import_option + pe_import_option)
    if app.ARGS.mask:
        run.command('mrconvert ' + path.from_user(app.ARGS.mask, True) + ' ' + path.to_scratch('mask.mif', True))
    if app.ARGS.fieldmap:
        run.command('mrconvert ' + path.from_user(app.ARGS.fieldmap, True) + ' ' + path.to_scratch('field.mif', True))
    app.goto_scratch_dir()

    # Make sure it's actually a DWI that's been passed
    header = image.Header('in.mif')
    dwi_sizes = header.size()
    if len(dwi_sizes) != 4:
        app.error('Input image must be a 4D image')
    DW_scheme = image.mrinfo('in.mif', 'dwgrad').split('\n')
    if len(DW_scheme) != int(dwi_sizes[3]):
        app.error('Input image does not contain valid DW gradient scheme')

    # Check PE table if field map is passed.
    if app.ARGS.fieldmap:
        PE_scheme = image.mrinfo('in.mif', 'petable').split('\n')
        if len(PE_scheme) != int(dwi_sizes[3]):
            app.error('Input image does not contain valid phase encoding scheme')

    # Generate a brain mask if required, or check the mask if provided
    if app.ARGS.mask:
        if not image.match(header, 'mask.mif', up_to_dim=3):
            app.error('Provided mask image does not match input DWI')
    else:
        run.command('dwi2mask in.mif mask.mif')

    # Image dimensions
    dims = list(map(int, header.size()))
    vox = list(map(float, header.spacing()))
    vu = round((vox[0]+vox[1])/2., 1)
    shells = [s.split('.')[0] for s in image.mrinfo('in.mif', 'shell_bvalues').split()]

    # Set lmax
    lmax = [0,] + [4,]*(len(shells)-1)
    if app.ARGS.lmax:
        lmax = [int(l) for l in app.ARGS.lmax.split(',')]
    if len(lmax) != len(shells):
        app.error('No. lmax must match no. shells.')

    rlmax = [2,2,0]
    if app.ARGS.rlmax:
        rlmax = [int(l) for l in app.ARGS.rlmax.split(',')]
    if len(rlmax) > len(lmax) or max(rlmax) > max(lmax):
        app.error('-rlmax invalid.')

    # Regularization options
    reg_option = ''
    if app.ARGS.reg:
        reg_option += ' -reg ' + app.ARGS.reg
    if app.ARGS.zreg:
        reg_option += ' -zreg ' + app.ARGS.zreg

    # SSP option
    ssp_option = ''
    if app.ARGS.sspfile:
        run.command('cp ' + path.from_user(app.ARGS.sspfile, True) + ' ssp.txt')
        ssp_option = ' -ssp ssp.txt'
    elif app.ARGS.sspwidth:
        ssp_option = ' -ssp ' + app.ARGS.sspwidth

    # Initialise radial basis with RF per shell.
    rfs = []
    for k, l in enumerate(lmax):
        fn = 'rf'+str(k+1)+'.txt'
        with open(fn, 'w') as f:
            for s in range(len(shells)):
                i = '1' if k==s else '0'
                f.write(' '.join([i,]*(l//2+1)) + '\n')
        rfs += [fn,]

    redrfs = ['redrf'+str(k+1)+'.txt' for k in range(len(rlmax))]

    # Force max no. threads
    nthr = ''
    if app.ARGS.nthreads:
        nthr = ' -nthreads ' + app.ARGS.nthreads

    # Slice-level motion?
    slm = not app.ARGS.v2v

    # Set multiband factor
    mb = 1
    if app.ARGS.mb:
        mb = int(app.ARGS.mb)

    # Slice order
    motfilt_option = ''
    if app.ARGS.sorder:
        p,s = app.ARGS.sorder.split(',')
        motfilt_option += ' -packs ' + p + ' -shift ' + s

    # Import fixed slice weights
    if app.ARGS.priorweights:
        run.command('cp ' + path.from_user(app.ARGS.priorweights, True) + ' priorweights.txt')
    if app.ARGS.fixedweights:
        run.command('cp ' + path.from_user(app.ARGS.fixedweights, True) + ' sliceweights.txt')
    # Import fixed motion traces
    if app.ARGS.fixedmotion:
        run.command('cp ' + path.from_user(app.ARGS.fixedmotion, True) + ' motion.txt')

    # Import voxel weights
    if app.ARGS.voxelweights:
        # mrcalc "hack" to check image dimensions & copy PE table
        run.command('mrcalc in.mif 0 -mult ' + path.from_user(app.ARGS.voxelweights, True) + ' -add voxelweights.mif')


    # Configuration
    class Config:
        def __init__(self, svr=False, recit=5, regit=10, scale=1.):
            self.svr = svr
            self.recit = recit
            self.regit = regit
            self.scale = scale


    iters = [Config(False, 3, 10, 3.0),
             Config(False, 3, 10, 2.4),
             Config(slm,   3, 10, 1.9),
             Config(slm,   3, 10, 1.5),
             Config(slm,   3, 10, 1.2),
             Config(slm,  10, -1, 1.0)]


    # Variable input file name
    global inputfn, voxweightsfn
    inputfn = 'in.mif'
    voxweightsfn = 'voxelweights.mif'



    #   __________ Function definitions __________

    def reconstep(k):
        im = inputfn;
        rcmd = 'dwirecon ' + im + ' recon-' + str(k) + '.mif -spred spred.mif -maxiter ' + str(iters[k].recit)
        rcmd += reg_option + ssp_option + ' -rf ' + ' -rf '.join(rfs)
        if k>0:
            rcmd += ' -motion motion.txt -weights sliceweights.txt -init recon-' + str(k-1) + '.mif'
        elif app.ARGS.priorweights:
            rcmd += ' -weights priorweights.txt'
        if app.ARGS.voxelweights:
            rcmd += ' -voxweights ' + voxweightsfn
        rcmd += ' -force' + nthr
        run.command(rcmd)


    def sliceweightstep(k):
        if app.ARGS.fixedweights:
            return;
        mask_opt = ' -mask mask.mif' + (' -motion motion.txt' if k>0 else '')
        run.command('dwisliceoutliergmm ' + inputfn + ' spred.mif -mb ' + str(mb) + mask_opt + ' sliceweights.txt -force')
        if app.ARGS.priorweights:
            import numpy as np
            W0 = np.loadtxt('priorweights.txt')
            W1 = np.loadtxt('sliceweights.txt')
            np.savetxt('sliceweights.txt', W1 * W0)


    def basisupdatestep(k):
        run.command('msshsvd recon-' + str(k) + '.mif -mask mask.mif -lmax ' + ','.join([str(l) for l in sorted(lmax)[::-1]]) +
                    (' -lbreg ' + app.ARGS.lbreg if app.ARGS.lbreg else '') + ' ' + ' '.join(rfs) + ' -force')


    def rankreduxstep(k, scale=1.):
        run.command('mrfilter recon-' + str(k) + '.mif smooth - -fwhm ' + str(round(vu*scale, 2)) + ' | ' +
                    'msshsvd - -mask mask.mif -lmax ' + ','.join([str(l) for l in rlmax]) +
                    (' -lbreg ' + app.ARGS.lbreg if app.ARGS.lbreg else '') + ' ' + ' '.join(redrfs) + ' -proj rankredux.mif -force')


    def registrationstep(k):
        if app.ARGS.fixedmotion:
            return;
        run.command('dwislicealign ' + inputfn + ' rankredux.mif motion.txt -mask mask.mif -maxiter ' + str(iters[k].regit) +
                    ' -mb ' + (str(mb) if iters[k].svr else '0') + (' -init motion.txt' if k>0 else '') +
                    ssp_option + ' -force' + nthr)
        run.command('motionfilter motion.txt sliceweights.txt motion.txt -medfilt 5' + motfilt_option)


    def fieldalignstep(k):
        global inputfn, voxweightsfn
        if app.ARGS.fieldmap:
            if k == 0:
                run.command('mrfieldunwarp in.mif field.mif unwarped.mif')
                if app.ARGS.voxelweights:
                    run.command('mrfieldunwarp -nomodulation voxelweights.mif field.mif voxelweights-unwarped.mif')
            else:
                fidx = '-fidx ' + ('0' if not app.ARGS.fieldidx else app.ARGS.fieldidx)
                run.command('mrfieldunwarp in.mif field.mif -motion motion.txt ' + fidx + ' unwarped.mif -force')
                if app.ARGS.voxelweights:
                    run.command('mrfieldunwarp -nomodulation -motion motion.txt voxelweights.mif field.mif voxelweights-unwarped.mif -force')
            inputfn = 'unwarped.mif'
            voxweightsfn = 'voxelweights-unwarped.mif'


    #   __________ Motion correction __________

    # initial template
    fieldalignstep(0)
    reconstep(0)

    # running reconstruction
    for k, it in enumerate(iters[:-1]):
        # basis update and rank reduction
        basisupdatestep(k)
        rankreduxstep(k, it.scale)
        # slice weights
        sliceweightstep(k)
        # register template to volumes
        registrationstep(k)
        fieldalignstep(k+1)
        # update template
        reconstep(k+1)


    #   __________ Copy outputs __________

    run.command('mrconvert recon-'+str(len(iters)-1)+'.mif ' + path.from_user(app.ARGS.output, True) + (' -force' if app.FORCE_OVERWRITE else ''))
    if app.ARGS.export_motion:
        run.command('cp motion.txt ' + path.from_user(app.ARGS.export_motion, True))
    if app.ARGS.export_weights:
        run.command('cp sliceweights.txt ' + path.from_user(app.ARGS.export_weights, True))


mrtrix3.execute()
<|MERGE_RESOLUTION|>--- conflicted
+++ resolved
@@ -48,13 +48,9 @@
     options.add_argument('-pe_table', help='Phase encoding table in MRtrix format')
     options.add_argument('-pe_eddy', nargs=2, help='Phase encoding table in FSL acqp/index format')
     options.add_argument('-priorweights', help='Import prior slice weights')
-<<<<<<< HEAD
     options.add_argument('-fixedweights', help='Import fixed slice weights')
     options.add_argyment('-fixedmotion', help='Import fixed motion traces')
-=======
-    options.add_argument('-fixedweights', help='Import prior slice weights')
     options.add_argument('-voxelweights', help='Import fixed voxel weights')    
->>>>>>> 3c38ebe5
     options.add_argument('-export_motion', help='Export rigid motion parameters')
     options.add_argument('-export_weights', help='Export slice weights')
     app.add_dwgrad_import_options(cmdline)
