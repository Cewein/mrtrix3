#!/usr/bin/env python

#   Copyright (c) 2017-2019 Daan Christiaens
#
#   MRtrix and this add-on module are distributed in the hope
#   that it will be useful, but WITHOUT ANY WARRANTY; without
#   even the implied warranty of MERCHANTABILITY or FITNESS
#   FOR A PARTICULAR PURPOSE.
#
#   MOTION CORRECTION FOR DWI VOLUME SERIES
#
#   This script performs volume-to-series and slice-to-series registration
#   of diffusion-weighted images for motion correction in the brain.
#
#   Author:  Daan Christiaens
#            King's College London
#            daan.christiaens@kcl.ac.uk
#

<<<<<<< HEAD
#   __________ Initialisation __________

# Make the corresponding MRtrix3 Python libraries available
import inspect, os, sys, subprocess
p = subprocess.Popen(['which', 'mrinfo'], stdout=subprocess.PIPE)
line = p.stdout.readline().decode().strip()
lib_folder = os.path.realpath(os.path.abspath(os.path.join(os.path.split(line)[0], os.pardir, 'lib')))
if not os.path.isdir(lib_folder):
    sys.stderr.write('Unable to locate MRtrix3 Python libraries')
    sys.exit(1)
sys.path.insert(0, lib_folder)
from mrtrix3 import app, fsl, image, path, run


app.init('Daan Christiaens (daan.christiaens@kcl.ac.uk)',
         'Perform motion correction for a DWI volume series')

app.cmdline.add_argument('input',  help='The input image series to be corrected')
app.cmdline.add_argument('output', help='The output multi-shell SH coefficients')

options = app.cmdline.add_argument_group('Options for the dwimotioncorrect script')
options.add_argument('-mask', help='Manually provide a mask image for motion correction')
options.add_argument('-grad', help='Pass the diffusion gradient table in MRtrix format')
options.add_argument('-fslgrad', nargs=2, metavar=('bvecs', 'bvals'), help='Pass the diffusion gradient table in FSL bvecs/bvals format')
options.add_argument('-lmax', help='SH basis order per shell (default = 0,4,4,...)')
options.add_argument('-rlmax', help='Reduced basis order per component for registration (default = 2,2,0)')
options.add_argument('-reg', help='Regularization for dwirecon (default = 0.001)')
options.add_argument('-zreg', help='Regularization for dwirecon (default = 0.01)')
options.add_argument('-lbreg', help='Laplace-Beltrami regularization for SHARD (default = 0)')
options.add_argument('-v2v', action='store_true', help='Constrain to volume-level motion correction only')
options.add_argument('-mb', help='Multiband factor (default = 1)')
options.add_argument('-sorder', help='Slice order (default = 2,1, for odd-even)')
options.add_argument('-sspwidth', help='Slice thickness for Gaussian SSP (default = 1)')
options.add_argument('-sspfile', help='Slice sensitivity profile as vector')
options.add_argument('-fieldmap', help='B0 field map for distortion correction')
options.add_argument('-fieldidx', help='Index of volume to which field map is aligned (default = 0)')
options.add_argument('-pe_table', help='Phase encoding table in MRtrix format')
options.add_argument('-pe_eddy', nargs=2, help='Phase encoding table in FSL acqp/index format')
options.add_argument('-priorweights', help='Import prior slice weights')
options.add_argument('-fixedweights', help='Import fixed slice weights')
options.add_argument('-voxelweights', help='Import fixed voxel weights')
options.add_argument('-export_motion', help='Export rigid motion parameters')
options.add_argument('-export_weights', help='Export slice weights')
app.cmdline.flagMutuallyExclusiveOptions( [ 'grad', 'fslgrad' ] )
app.parse()


grad_import_option = ''
if app.args.grad:
    grad_import_option = ' -grad ' + path.fromUser(app.args.grad, True)
elif app.args.fslgrad:
    grad_import_option = ' -fslgrad ' + path.fromUser(app.args.fslgrad[0], True) + ' ' + path.fromUser(app.args.fslgrad[1], True)

pe_import_option = ''
if app.args.pe_table:
    pe_import_option = ' -import_pe_table ' + path.fromUser(app.args.pe_table, True)
elif app.args.pe_eddy:
    pe_import_option = ' -import_pe_eddy ' + path.fromUser(app.args.pe_eddy[0], True) + ' ' + path.fromUser(app.args.pe_eddy[1], True)


app.checkOutputPath(app.args.output)
if app.args.export_motion:
    app.checkOutputPath(app.args.export_motion)
if app.args.export_weights:
    app.checkOutputPath(app.args.export_weights)


app.makeTempDir()

run.command('mrconvert ' + path.fromUser(app.args.input, True) + ' ' + path.toTemp('in.mif', True) + grad_import_option + pe_import_option)
if app.args.mask:
    run.command('mrconvert ' + path.fromUser(app.args.mask, True) + ' ' + path.toTemp('mask.mif', True))
if app.args.fieldmap:
    run.command('mrconvert ' + path.fromUser(app.args.fieldmap, True) + ' ' + path.toTemp('field.mif', True))

app.gotoTempDir()


# Make sure it's actually a DWI that's been passed
header = image.Header('in.mif')
dwi_sizes = header.size()
if len(dwi_sizes) != 4:
    app.error('Input image must be a 4D image')
DW_scheme = image.mrinfo('in.mif', 'dwgrad').split('\n')
if len(DW_scheme) != int(dwi_sizes[3]):
    app.error('Input image does not contain valid DW gradient scheme')

# Check PE table if field map is passed.
if app.args.fieldmap:
    PE_scheme = image.mrinfo('in.mif', 'petable').split('\n')
    if len(PE_scheme) != int(dwi_sizes[3]):
        app.error('Input image does not contain valid phase encoding scheme')


# Generate a brain mask if required, or check the mask if provided
if app.args.mask:
    if not image.match(header, 'mask.mif', max_dim=3):
        app.error('Provided mask image does not match input DWI')
else:
    run.command('dwi2mask in.mif mask.mif')


# Image dimensions
dims = list(map(int, header.size()))
vox = list(map(float, header.spacing()))
vu = round((vox[0]+vox[1])/2., 1)
shells = [s.split('.')[0] for s in image.mrinfo('in.mif', 'shell_bvalues').split()]


# Set lmax
lmax = [0,] + [4,]*(len(shells)-1)
if app.args.lmax:
    lmax = [int(l) for l in app.args.lmax.split(',')]
if len(lmax) != len(shells):
    app.error('No. lmax must match no. shells.')

rlmax = [2,2,0]
if app.args.rlmax:
    rlmax = [int(l) for l in app.args.rlmax.split(',')]
if len(rlmax) > len(lmax) or max(rlmax) > max(lmax):
    app.error('-rlmax invalid.')

# Regularization options
reg_option = ''
if app.args.reg:
    reg_option += ' -reg ' + app.args.reg
if app.args.zreg:
    reg_option += ' -zreg ' + app.args.zreg

# SSP option
ssp_option = ''
if app.args.sspfile:
    run.command('cp ' + path.fromUser(app.args.sspfile, True) + ' ssp.txt')
    ssp_option = ' -ssp ssp.txt'
elif app.args.sspwidth:
    ssp_option = ' -ssp ' + app.args.sspwidth

# Initialise radial basis with RF per shell.
rfs = []
for k, l in enumerate(lmax):
    fn = 'rf'+str(k+1)+'.txt'
    with open(fn, 'w') as f:
        for s in range(len(shells)):
            if k==s:
                f.write(' '.join(['1',]*(l//2+1)) + '\n')
            else:
                f.write(' '.join(['0',]*(l//2+1)) + '\n')
    rfs += [fn,]

redrfs = ['redrf'+str(k+1)+'.txt' for k in range(len(rlmax))]

# Force max no. threads
nthr = ''
if app.args.nthreads:
    nthr = ' -nthreads ' + app.args.nthreads

# Slice-level motion?
slm = not app.args.v2v

# Set multiband factor
mb = 1
if app.args.mb:
    mb = int(app.args.mb)

# Slice order
motfilt_option = ''
if app.args.sorder:
    p,s = app.args.sorder.split(',')
    motfilt_option += ' -packs ' + p + ' -shift ' + s

# Import fixed slice weights
if app.args.priorweights:
    run.command('cp ' + path.fromUser(app.args.priorweights, True) + ' priorweights.txt')
if app.args.fixedweights:
    run.command('cp ' + path.fromUser(app.args.fixedweights, True) + ' sliceweights.txt')

# Import voxel weights
if app.args.voxelweights:
    # mrcalc "hack" to check image dimensions & copy PE table
    run.command('mrcalc in.mif 0 -mult ' + path.fromUser(app.args.voxelweights, True) + ' -add voxelweights.mif')


# Configuration
class Config:
    def __init__(self, svr=False, recit=5, regit=10, scale=1.):
        self.svr = svr
        self.recit = recit
        self.regit = regit
        self.scale = scale


iters = [Config(False, 3, 10, 3.0),
         Config(False, 3, 10, 2.4),
         Config(slm,   3, 10, 1.9),
         Config(slm,   3, 10, 1.5),
         Config(slm,   3, 10, 1.2),
         Config(slm,  10, -1, 1.0)]



# Variable input file name
inputfn = 'in.mif'
voxweightsfn = 'voxelweights.mif'


#   __________ Function definitions __________

def reconstep(k):
    im = inputfn;
    rcmd = 'dwirecon ' + im + ' recon-' + str(k) + '.mif -spred spred.mif -maxiter ' + str(iters[k].recit)
    rcmd += reg_option + ssp_option + ' -rf ' + ' -rf '.join(rfs)
    if k>0:
        rcmd += ' -motion motion.txt -weights sliceweights.txt -init recon-' + str(k-1) + '.mif'
    elif app.args.priorweights:
        rcmd += ' -weights priorweights.txt'
    if app.args.voxelweights:
        rcmd += ' -voxweights ' + voxweightsfn
    rcmd += ' -force' + nthr
    run.command(rcmd)


def sliceweightstep(k):
    if app.args.fixedweights:
        return;
    mask_opt = ' -mask mask.mif' + (' -motion motion.txt' if k>0 else '')
    run.command('dwisliceoutliergmm ' + inputfn + ' spred.mif -mb ' + str(mb) + mask_opt + ' sliceweights.txt -force')
    if app.args.priorweights:
        import numpy as np
        W0 = np.loadtxt('priorweights.txt')
        W1 = np.loadtxt('sliceweights.txt')
        np.savetxt('sliceweights.txt', W1 * W0)

=======
import mrtrix3
from mrtrix3 import app, image, path, run


def usage(cmdline): #pylint: disable=unused-variable
    # base
    cmdline.set_author('Daan Christiaens (daan.christiaens@kcl.ac.uk)')
    cmdline.set_synopsis('Perform motion correction in a dMRI dataset')
    cmdline.add_description('Volume-level and/or slice-level motion correction for dMRI, '
                            'based on the SHARD representation for multi-shell data. ')
    # arguments
    cmdline.add_argument('input',  help='The input image series to be corrected')
    cmdline.add_argument('output', help='The output multi-shell SH coefficients')
    # options
    options = cmdline.add_argument_group('Options for the dwimotioncorrect script')
    options.add_argument('-mask', help='Manually provide a mask image for motion correction')
    options.add_argument('-lmax', help='SH basis order per shell (default = 0,4,4,...)')
    options.add_argument('-rlmax', help='Reduced basis order per component for registration (default = 2,2,0)')
    options.add_argument('-reg', help='Regularization for dwirecon (default = 0.001)')
    options.add_argument('-zreg', help='Regularization for dwirecon (default = 0.01)')
    options.add_argument('-lbreg', help='Laplace-Beltrami regularization for SHARD (default = 0)')
    options.add_argument('-v2v', action='store_true', help='Constrain to volume-level motion correction only')
    options.add_argument('-mb', help='Multiband factor (default = 1)')
    options.add_argument('-sorder', help='Slice order (default = 2,1, for odd-even)')
    options.add_argument('-sspwidth', help='Slice thickness for Gaussian SSP (default = 1)')
    options.add_argument('-sspfile', help='Slice sensitivity profile as vector')
    options.add_argument('-fieldmap', help='B0 field map for distortion correction')
    options.add_argument('-fieldidx', help='Index of volume to which field map is aligned (default = 0)')
    options.add_argument('-pe_table', help='Phase encoding table in MRtrix format')
    options.add_argument('-pe_eddy', nargs=2, help='Phase encoding table in FSL acqp/index format')
    options.add_argument('-priorweights', help='Import prior slice weights')
    options.add_argument('-fixedweights', help='Import prior slice weights')
    options.add_argument('-export_motion', help='Export rigid motion parameters')
    options.add_argument('-export_weights', help='Export slice weights')
    app.add_dwgrad_import_options(cmdline)



def execute(): #pylint: disable=unused-variable
    # import metadata
    grad_import_option = app.read_dwgrad_import_options()
    pe_import_option = ''
    if app.ARGS.pe_table:
        pe_import_option = ' -import_pe_table ' + path.from_user(app.ARGS.pe_table, True)
    elif app.ARGS.pe_eddy:
        pe_import_option = ' -import_pe_eddy ' + path.from_user(app.ARGS.pe_eddy[0], True) + ' ' + path.from_user(app.ARGS.pe_eddy[1], True)
    # check output path
    app.check_output_path(app.ARGS.output)
    if app.ARGS.export_motion:
        app.check_output_path(app.ARGS.export_motion)
    if app.ARGS.export_weights:
        app.check_output_path(app.ARGS.export_weights)
    # prepare working directory
    app.make_scratch_dir()
    run.command('mrconvert ' + path.from_user(app.ARGS.input, True) + ' ' + path.to_scratch('in.mif', True) + grad_import_option + pe_import_option)
    if app.ARGS.mask:
        run.command('mrconvert ' + path.from_user(app.ARGS.mask, True) + ' ' + path.to_scratch('mask.mif', True))
    if app.ARGS.fieldmap:
        run.command('mrconvert ' + path.from_user(app.ARGS.fieldmap, True) + ' ' + path.to_scratch('field.mif', True))
    app.goto_scratch_dir()

    # Make sure it's actually a DWI that's been passed
    header = image.Header('in.mif')
    dwi_sizes = header.size()
    if len(dwi_sizes) != 4:
        app.error('Input image must be a 4D image')
    DW_scheme = image.mrinfo('in.mif', 'dwgrad').split('\n')
    if len(DW_scheme) != int(dwi_sizes[3]):
        app.error('Input image does not contain valid DW gradient scheme')

    # Check PE table if field map is passed.
    if app.ARGS.fieldmap:
        PE_scheme = image.mrinfo('in.mif', 'petable').split('\n')
        if len(PE_scheme) != int(dwi_sizes[3]):
            app.error('Input image does not contain valid phase encoding scheme')

    # Generate a brain mask if required, or check the mask if provided
    if app.ARGS.mask:
        if not image.match(header, 'mask.mif', up_to_dim=3):
            app.error('Provided mask image does not match input DWI')
    else:
        run.command('dwi2mask in.mif mask.mif')

    # Image dimensions
    dims = list(map(int, header.size()))
    vox = list(map(float, header.spacing()))
    vu = round((vox[0]+vox[1])/2., 1)
    shells = [s.split('.')[0] for s in image.mrinfo('in.mif', 'shell_bvalues').split()]

    # Set lmax
    lmax = [0,] + [4,]*(len(shells)-1)
    if app.ARGS.lmax:
        lmax = [int(l) for l in app.ARGS.lmax.split(',')]
    if len(lmax) != len(shells):
        app.error('No. lmax must match no. shells.')

    rlmax = [2,2,0]
    if app.ARGS.rlmax:
        rlmax = [int(l) for l in app.ARGS.rlmax.split(',')]
    if len(rlmax) > len(lmax) or max(rlmax) > max(lmax):
        app.error('-rlmax invalid.')

    # Regularization options
    reg_option = ''
    if app.ARGS.reg:
        reg_option += ' -reg ' + app.ARGS.reg
    if app.ARGS.zreg:
        reg_option += ' -zreg ' + app.ARGS.zreg

    # SSP option
    ssp_option = ''
    if app.ARGS.sspfile:
        run.command('cp ' + path.from_user(app.ARGS.sspfile, True) + ' ssp.txt')
        ssp_option = ' -ssp ssp.txt'
    elif app.ARGS.sspwidth:
        ssp_option = ' -ssp ' + app.ARGS.sspwidth

    # Initialise radial basis with RF per shell.
    rfs = []
    for k, l in enumerate(lmax):
        fn = 'rf'+str(k+1)+'.txt'
        with open(fn, 'w') as f:
            for s in range(len(shells)):
                i = '1' if k==s else '0'
                f.write(' '.join([i,]*(l//2+1)) + '\n')
        rfs += [fn,]

    redrfs = ['redrf'+str(k+1)+'.txt' for k in range(len(rlmax))]

    # Force max no. threads
    nthr = ''
    if app.ARGS.nthreads:
        nthr = ' -nthreads ' + app.ARGS.nthreads

    # Slice-level motion?
    slm = not app.ARGS.v2v

    # Set multiband factor
    mb = 1
    if app.ARGS.mb:
        mb = int(app.ARGS.mb)

    # Slice order
    motfilt_option = ''
    if app.ARGS.sorder:
        p,s = app.ARGS.sorder.split(',')
        motfilt_option += ' -packs ' + p + ' -shift ' + s

    # Import fixed slice weights
    if app.ARGS.priorweights:
        run.command('cp ' + path.from_user(app.ARGS.priorweights, True) + ' priorweights.txt')
    if app.ARGS.fixedweights:
        run.command('cp ' + path.from_user(app.ARGS.fixedweights, True) + ' sliceweights.txt')

    # Configuration
    class Config:
        def __init__(self, svr=False, recit=5, regit=10, scale=1.):
            self.svr = svr
            self.recit = recit
            self.regit = regit
            self.scale = scale


    iters = [Config(False, 3, 10, 3.0),
             Config(False, 3, 10, 2.4),
             Config(slm,   3, 10, 1.9),
             Config(slm,   3, 10, 1.5),
             Config(slm,   3, 10, 1.2),
             Config(slm,  10, -1, 1.0)]


    # Variable input file name
    global inputfn
    inputfn = 'in.mif'
>>>>>>> db2a4c6f


    #   __________ Function definitions __________

    def reconstep(k):
        im = inputfn;
        rcmd = 'dwirecon ' + im + ' recon-' + str(k) + '.mif -spred spred.mif -maxiter ' + str(iters[k].recit)
        rcmd += reg_option + ssp_option + ' -rf ' + ' -rf '.join(rfs)
        if k>0:
            rcmd += ' -motion motion.txt -weights sliceweights.txt -init recon-' + str(k-1) + '.mif'
        elif app.ARGS.priorweights:
            rcmd += ' -weights priorweights.txt'
        rcmd += ' -force' + nthr
        run.command(rcmd)


    def sliceweightstep(k):
        if app.ARGS.fixedweights:
            return;
        mask_opt = ' -mask mask.mif' + (' -motion motion.txt' if k>0 else '')
        run.command('dwisliceoutliergmm ' + inputfn + ' spred.mif -mb ' + str(mb) + mask_opt + ' sliceweights.txt -force')
        if app.ARGS.priorweights:
            import numpy as np
            W0 = np.loadtxt('priorweights.txt')
            W1 = np.loadtxt('sliceweights.txt')
            np.savetxt('sliceweights.txt', W1 * W0)


<<<<<<< HEAD
def fieldalignstep(k):
    global inputfn
    global voxweightsfn
    if app.args.fieldmap:
        if k == 0:
            run.command('mrfieldunwarp in.mif field.mif unwarped.mif')
            if app.args.voxelweights:
              run.command('mrfieldunwarp -nomodulation voxelweights.mif field.mif voxelweights-unwarped.mif')
        else:
            fidx = '-fidx ' + ('0' if not app.args.fieldidx else app.args.fieldidx)
            run.command('mrfieldunwarp in.mif field.mif -motion motion.txt ' + fidx + ' unwarped.mif -force')
            if app.args.voxelweights:
              run.command('mrfieldunwarp -nomodulation -motion motion.txt voxelweights.mif field.mif voxelweights-unwarped.mif -force')
        inputfn = 'unwarped.mif'
        voxweightsfn = 'voxelweights-unwarped.mif'
=======
    def basisupdatestep(k):
        run.command('msshsvd recon-' + str(k) + '.mif -mask mask.mif -lmax ' + ','.join([str(l) for l in sorted(lmax)[::-1]]) +
                    (' -lbreg ' + app.ARGS.lbreg if app.ARGS.lbreg else '') + ' ' + ' '.join(rfs) + ' -force')
>>>>>>> db2a4c6f


    def rankreduxstep(k, scale=1.):
        run.command('mrfilter recon-' + str(k) + '.mif smooth - -fwhm ' + str(round(vu*scale, 2)) + ' | ' +
                    'msshsvd - -mask mask.mif -lmax ' + ','.join([str(l) for l in rlmax]) +
                    (' -lbreg ' + app.ARGS.lbreg if app.ARGS.lbreg else '') + ' ' + ' '.join(redrfs) + ' -proj rankredux.mif -force')


    def registrationstep(k):
        run.command('dwislicealign ' + inputfn + ' rankredux.mif motion.txt -mask mask.mif -maxiter ' + str(iters[k].regit) +
                    ' -mb ' + (str(mb) if iters[k].svr else '0') + (' -init motion.txt' if k>0 else '') +
                    ssp_option + ' -force' + nthr)
        if app.ARGS.sorder:
            run.command('motionfilter motion.txt sliceweights.txt motion.txt -medfilt 5' + motfilt_option)


    def fieldalignstep(k):
        global inputfn
        if app.ARGS.fieldmap:
            if k == 0:
                run.command('mrfieldunwarp in.mif field.mif unwarped.mif')
            else:
                fidx = '-fidx ' + ('0' if not app.ARGS.fieldidx else app.ARGS.fieldidx)
                run.command('mrfieldunwarp in.mif field.mif -motion motion.txt ' + fidx + ' unwarped.mif -force')
            inputfn = 'unwarped.mif'


    #   __________ Motion correction __________

    # initial template
    fieldalignstep(0)
    reconstep(0)

    # running reconstruction
    for k, it in enumerate(iters[:-1]):
        # basis update and rank reduction
        basisupdatestep(k)
        rankreduxstep(k, it.scale)
        # slice weights
        sliceweightstep(k)
        # register template to volumes
        registrationstep(k)
        fieldalignstep(k+1)
        # update template
        reconstep(k+1)


    #   __________ Copy outputs __________

    run.command('mrconvert recon-'+str(len(iters)-1)+'.mif ' + path.from_user(app.ARGS.output, True) + (' -force' if app.FORCE_OVERWRITE else ''))
    if app.ARGS.export_motion:
        run.command('cp motion.txt ' + path.from_user(app.ARGS.export_motion, True))
    if app.ARGS.export_weights:
        run.command('cp sliceweights.txt ' + path.from_user(app.ARGS.export_weights, True))


mrtrix3.execute()
<|MERGE_RESOLUTION|>--- conflicted
+++ resolved
@@ -17,240 +17,6 @@
 #            daan.christiaens@kcl.ac.uk
 #
 
-<<<<<<< HEAD
-#   __________ Initialisation __________
-
-# Make the corresponding MRtrix3 Python libraries available
-import inspect, os, sys, subprocess
-p = subprocess.Popen(['which', 'mrinfo'], stdout=subprocess.PIPE)
-line = p.stdout.readline().decode().strip()
-lib_folder = os.path.realpath(os.path.abspath(os.path.join(os.path.split(line)[0], os.pardir, 'lib')))
-if not os.path.isdir(lib_folder):
-    sys.stderr.write('Unable to locate MRtrix3 Python libraries')
-    sys.exit(1)
-sys.path.insert(0, lib_folder)
-from mrtrix3 import app, fsl, image, path, run
-
-
-app.init('Daan Christiaens (daan.christiaens@kcl.ac.uk)',
-         'Perform motion correction for a DWI volume series')
-
-app.cmdline.add_argument('input',  help='The input image series to be corrected')
-app.cmdline.add_argument('output', help='The output multi-shell SH coefficients')
-
-options = app.cmdline.add_argument_group('Options for the dwimotioncorrect script')
-options.add_argument('-mask', help='Manually provide a mask image for motion correction')
-options.add_argument('-grad', help='Pass the diffusion gradient table in MRtrix format')
-options.add_argument('-fslgrad', nargs=2, metavar=('bvecs', 'bvals'), help='Pass the diffusion gradient table in FSL bvecs/bvals format')
-options.add_argument('-lmax', help='SH basis order per shell (default = 0,4,4,...)')
-options.add_argument('-rlmax', help='Reduced basis order per component for registration (default = 2,2,0)')
-options.add_argument('-reg', help='Regularization for dwirecon (default = 0.001)')
-options.add_argument('-zreg', help='Regularization for dwirecon (default = 0.01)')
-options.add_argument('-lbreg', help='Laplace-Beltrami regularization for SHARD (default = 0)')
-options.add_argument('-v2v', action='store_true', help='Constrain to volume-level motion correction only')
-options.add_argument('-mb', help='Multiband factor (default = 1)')
-options.add_argument('-sorder', help='Slice order (default = 2,1, for odd-even)')
-options.add_argument('-sspwidth', help='Slice thickness for Gaussian SSP (default = 1)')
-options.add_argument('-sspfile', help='Slice sensitivity profile as vector')
-options.add_argument('-fieldmap', help='B0 field map for distortion correction')
-options.add_argument('-fieldidx', help='Index of volume to which field map is aligned (default = 0)')
-options.add_argument('-pe_table', help='Phase encoding table in MRtrix format')
-options.add_argument('-pe_eddy', nargs=2, help='Phase encoding table in FSL acqp/index format')
-options.add_argument('-priorweights', help='Import prior slice weights')
-options.add_argument('-fixedweights', help='Import fixed slice weights')
-options.add_argument('-voxelweights', help='Import fixed voxel weights')
-options.add_argument('-export_motion', help='Export rigid motion parameters')
-options.add_argument('-export_weights', help='Export slice weights')
-app.cmdline.flagMutuallyExclusiveOptions( [ 'grad', 'fslgrad' ] )
-app.parse()
-
-
-grad_import_option = ''
-if app.args.grad:
-    grad_import_option = ' -grad ' + path.fromUser(app.args.grad, True)
-elif app.args.fslgrad:
-    grad_import_option = ' -fslgrad ' + path.fromUser(app.args.fslgrad[0], True) + ' ' + path.fromUser(app.args.fslgrad[1], True)
-
-pe_import_option = ''
-if app.args.pe_table:
-    pe_import_option = ' -import_pe_table ' + path.fromUser(app.args.pe_table, True)
-elif app.args.pe_eddy:
-    pe_import_option = ' -import_pe_eddy ' + path.fromUser(app.args.pe_eddy[0], True) + ' ' + path.fromUser(app.args.pe_eddy[1], True)
-
-
-app.checkOutputPath(app.args.output)
-if app.args.export_motion:
-    app.checkOutputPath(app.args.export_motion)
-if app.args.export_weights:
-    app.checkOutputPath(app.args.export_weights)
-
-
-app.makeTempDir()
-
-run.command('mrconvert ' + path.fromUser(app.args.input, True) + ' ' + path.toTemp('in.mif', True) + grad_import_option + pe_import_option)
-if app.args.mask:
-    run.command('mrconvert ' + path.fromUser(app.args.mask, True) + ' ' + path.toTemp('mask.mif', True))
-if app.args.fieldmap:
-    run.command('mrconvert ' + path.fromUser(app.args.fieldmap, True) + ' ' + path.toTemp('field.mif', True))
-
-app.gotoTempDir()
-
-
-# Make sure it's actually a DWI that's been passed
-header = image.Header('in.mif')
-dwi_sizes = header.size()
-if len(dwi_sizes) != 4:
-    app.error('Input image must be a 4D image')
-DW_scheme = image.mrinfo('in.mif', 'dwgrad').split('\n')
-if len(DW_scheme) != int(dwi_sizes[3]):
-    app.error('Input image does not contain valid DW gradient scheme')
-
-# Check PE table if field map is passed.
-if app.args.fieldmap:
-    PE_scheme = image.mrinfo('in.mif', 'petable').split('\n')
-    if len(PE_scheme) != int(dwi_sizes[3]):
-        app.error('Input image does not contain valid phase encoding scheme')
-
-
-# Generate a brain mask if required, or check the mask if provided
-if app.args.mask:
-    if not image.match(header, 'mask.mif', max_dim=3):
-        app.error('Provided mask image does not match input DWI')
-else:
-    run.command('dwi2mask in.mif mask.mif')
-
-
-# Image dimensions
-dims = list(map(int, header.size()))
-vox = list(map(float, header.spacing()))
-vu = round((vox[0]+vox[1])/2., 1)
-shells = [s.split('.')[0] for s in image.mrinfo('in.mif', 'shell_bvalues').split()]
-
-
-# Set lmax
-lmax = [0,] + [4,]*(len(shells)-1)
-if app.args.lmax:
-    lmax = [int(l) for l in app.args.lmax.split(',')]
-if len(lmax) != len(shells):
-    app.error('No. lmax must match no. shells.')
-
-rlmax = [2,2,0]
-if app.args.rlmax:
-    rlmax = [int(l) for l in app.args.rlmax.split(',')]
-if len(rlmax) > len(lmax) or max(rlmax) > max(lmax):
-    app.error('-rlmax invalid.')
-
-# Regularization options
-reg_option = ''
-if app.args.reg:
-    reg_option += ' -reg ' + app.args.reg
-if app.args.zreg:
-    reg_option += ' -zreg ' + app.args.zreg
-
-# SSP option
-ssp_option = ''
-if app.args.sspfile:
-    run.command('cp ' + path.fromUser(app.args.sspfile, True) + ' ssp.txt')
-    ssp_option = ' -ssp ssp.txt'
-elif app.args.sspwidth:
-    ssp_option = ' -ssp ' + app.args.sspwidth
-
-# Initialise radial basis with RF per shell.
-rfs = []
-for k, l in enumerate(lmax):
-    fn = 'rf'+str(k+1)+'.txt'
-    with open(fn, 'w') as f:
-        for s in range(len(shells)):
-            if k==s:
-                f.write(' '.join(['1',]*(l//2+1)) + '\n')
-            else:
-                f.write(' '.join(['0',]*(l//2+1)) + '\n')
-    rfs += [fn,]
-
-redrfs = ['redrf'+str(k+1)+'.txt' for k in range(len(rlmax))]
-
-# Force max no. threads
-nthr = ''
-if app.args.nthreads:
-    nthr = ' -nthreads ' + app.args.nthreads
-
-# Slice-level motion?
-slm = not app.args.v2v
-
-# Set multiband factor
-mb = 1
-if app.args.mb:
-    mb = int(app.args.mb)
-
-# Slice order
-motfilt_option = ''
-if app.args.sorder:
-    p,s = app.args.sorder.split(',')
-    motfilt_option += ' -packs ' + p + ' -shift ' + s
-
-# Import fixed slice weights
-if app.args.priorweights:
-    run.command('cp ' + path.fromUser(app.args.priorweights, True) + ' priorweights.txt')
-if app.args.fixedweights:
-    run.command('cp ' + path.fromUser(app.args.fixedweights, True) + ' sliceweights.txt')
-
-# Import voxel weights
-if app.args.voxelweights:
-    # mrcalc "hack" to check image dimensions & copy PE table
-    run.command('mrcalc in.mif 0 -mult ' + path.fromUser(app.args.voxelweights, True) + ' -add voxelweights.mif')
-
-
-# Configuration
-class Config:
-    def __init__(self, svr=False, recit=5, regit=10, scale=1.):
-        self.svr = svr
-        self.recit = recit
-        self.regit = regit
-        self.scale = scale
-
-
-iters = [Config(False, 3, 10, 3.0),
-         Config(False, 3, 10, 2.4),
-         Config(slm,   3, 10, 1.9),
-         Config(slm,   3, 10, 1.5),
-         Config(slm,   3, 10, 1.2),
-         Config(slm,  10, -1, 1.0)]
-
-
-
-# Variable input file name
-inputfn = 'in.mif'
-voxweightsfn = 'voxelweights.mif'
-
-
-#   __________ Function definitions __________
-
-def reconstep(k):
-    im = inputfn;
-    rcmd = 'dwirecon ' + im + ' recon-' + str(k) + '.mif -spred spred.mif -maxiter ' + str(iters[k].recit)
-    rcmd += reg_option + ssp_option + ' -rf ' + ' -rf '.join(rfs)
-    if k>0:
-        rcmd += ' -motion motion.txt -weights sliceweights.txt -init recon-' + str(k-1) + '.mif'
-    elif app.args.priorweights:
-        rcmd += ' -weights priorweights.txt'
-    if app.args.voxelweights:
-        rcmd += ' -voxweights ' + voxweightsfn
-    rcmd += ' -force' + nthr
-    run.command(rcmd)
-
-
-def sliceweightstep(k):
-    if app.args.fixedweights:
-        return;
-    mask_opt = ' -mask mask.mif' + (' -motion motion.txt' if k>0 else '')
-    run.command('dwisliceoutliergmm ' + inputfn + ' spred.mif -mb ' + str(mb) + mask_opt + ' sliceweights.txt -force')
-    if app.args.priorweights:
-        import numpy as np
-        W0 = np.loadtxt('priorweights.txt')
-        W1 = np.loadtxt('sliceweights.txt')
-        np.savetxt('sliceweights.txt', W1 * W0)
-
-=======
 import mrtrix3
 from mrtrix3 import app, image, path, run
 
@@ -283,6 +49,7 @@
     options.add_argument('-pe_eddy', nargs=2, help='Phase encoding table in FSL acqp/index format')
     options.add_argument('-priorweights', help='Import prior slice weights')
     options.add_argument('-fixedweights', help='Import prior slice weights')
+    options.add_argument('-voxelweights', help='Import fixed voxel weights')    
     options.add_argument('-export_motion', help='Export rigid motion parameters')
     options.add_argument('-export_weights', help='Export slice weights')
     app.add_dwgrad_import_options(cmdline)
@@ -405,6 +172,12 @@
     if app.ARGS.fixedweights:
         run.command('cp ' + path.from_user(app.ARGS.fixedweights, True) + ' sliceweights.txt')
 
+    # Import voxel weights
+    if app.ARGS.voxelweights:
+        # mrcalc "hack" to check image dimensions & copy PE table
+        run.command('mrcalc in.mif 0 -mult ' + path.from_user(app.ARGS.voxelweights, True) + ' -add voxelweights.mif')
+
+
     # Configuration
     class Config:
         def __init__(self, svr=False, recit=5, regit=10, scale=1.):
@@ -425,7 +198,8 @@
     # Variable input file name
     global inputfn
     inputfn = 'in.mif'
->>>>>>> db2a4c6f
+    voxweightsfn = 'voxelweights.mif'
+
 
 
     #   __________ Function definitions __________
@@ -438,6 +212,8 @@
             rcmd += ' -motion motion.txt -weights sliceweights.txt -init recon-' + str(k-1) + '.mif'
         elif app.ARGS.priorweights:
             rcmd += ' -weights priorweights.txt'
+        if app.ARGS.voxelweights:
+            rcmd += ' -voxweights ' + voxweightsfn
         rcmd += ' -force' + nthr
         run.command(rcmd)
 
@@ -454,27 +230,9 @@
             np.savetxt('sliceweights.txt', W1 * W0)
 
 
-<<<<<<< HEAD
-def fieldalignstep(k):
-    global inputfn
-    global voxweightsfn
-    if app.args.fieldmap:
-        if k == 0:
-            run.command('mrfieldunwarp in.mif field.mif unwarped.mif')
-            if app.args.voxelweights:
-              run.command('mrfieldunwarp -nomodulation voxelweights.mif field.mif voxelweights-unwarped.mif')
-        else:
-            fidx = '-fidx ' + ('0' if not app.args.fieldidx else app.args.fieldidx)
-            run.command('mrfieldunwarp in.mif field.mif -motion motion.txt ' + fidx + ' unwarped.mif -force')
-            if app.args.voxelweights:
-              run.command('mrfieldunwarp -nomodulation -motion motion.txt voxelweights.mif field.mif voxelweights-unwarped.mif -force')
-        inputfn = 'unwarped.mif'
-        voxweightsfn = 'voxelweights-unwarped.mif'
-=======
     def basisupdatestep(k):
         run.command('msshsvd recon-' + str(k) + '.mif -mask mask.mif -lmax ' + ','.join([str(l) for l in sorted(lmax)[::-1]]) +
                     (' -lbreg ' + app.ARGS.lbreg if app.ARGS.lbreg else '') + ' ' + ' '.join(rfs) + ' -force')
->>>>>>> db2a4c6f
 
 
     def rankreduxstep(k, scale=1.):
@@ -493,13 +251,19 @@
 
     def fieldalignstep(k):
         global inputfn
+        global voxweightsfn
         if app.ARGS.fieldmap:
             if k == 0:
                 run.command('mrfieldunwarp in.mif field.mif unwarped.mif')
+                if app.ARGS.voxelweights:
+                    run.command('mrfieldunwarp -nomodulation voxelweights.mif field.mif voxelweights-unwarped.mif')
             else:
                 fidx = '-fidx ' + ('0' if not app.ARGS.fieldidx else app.ARGS.fieldidx)
                 run.command('mrfieldunwarp in.mif field.mif -motion motion.txt ' + fidx + ' unwarped.mif -force')
+                if app.ARGS.voxelweights:
+                    run.command('mrfieldunwarp -nomodulation -motion motion.txt voxelweights.mif field.mif voxelweights-unwarped.mif -force')
             inputfn = 'unwarped.mif'
+            voxweightsfn = 'voxelweights-unwarped.mif'
 
 
     #   __________ Motion correction __________
