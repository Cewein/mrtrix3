--- conflicted
+++ resolved
@@ -17,11 +17,7 @@
 
 
 
-<<<<<<< HEAD
-import json, io
-=======
-import json, shutil
->>>>>>> b8de292c
+import json, shutil, io
 
 
 
