#!/usr/bin/env python

# Script that generates a five-tissue-type (5TT) segmented image: the format appropriate for ACT
#
# In this script, major stages of processing can be performed in one of two ways:
#   - Using FSL tools: BET for brain extraction, FAST for tissue segmentation, FIRST for sub-cortical grey matter segmentation
#   - Using segmentations from FreeSurfer
# Alternative algorithms for performing this conversion can be added by creating a new file in lib/mrtrix3/_5ttgen/ and
#   defining the appropriate functions; 5ttgen will automatically make that algorithm available at the command-line



def usage(cmdline): #pylint: disable=unused-variable
<<<<<<< HEAD
  from mrtrix3 import algorithm

  cmdline.set_author('Robert E. Smith (robert.smith@florey.edu.au)')
  cmdline.set_synopsis('Generate a 5TT image suitable for ACT')
  cmdline.add_citation('', 'Smith, R. E.; Tournier, J.-D.; Calamante, F. & Connelly, A. Anatomically-constrained tractography: Improved diffusion MRI streamlines tractography through effective use of anatomical information. NeuroImage, 2012, 62, 1924-1938', False)
  cmdline.add_description('5ttgen acts as a \'master\' script for generating a five-tissue-type (5TT) segmented tissue image suitable for use in Anatomically-Constrained Tractography (ACT). A range of different algorithms are available for completing this task. When using this script, the name of the algorithm to be used must appear as the first argument on the command-line after \'5ttgen\'. The subsequent compulsory arguments and options available depend on the particular algorithm being invoked.')
  cmdline.add_description('Each algorithm available also has its own help page, including necessary references; e.g. to see the help page of the \'fsl\' algorithm, type \'5ttgen fsl\'.')

  common_options = cmdline.add_argument_group('Options common to all 5ttgen algorithms')
  common_options.add_argument('-nocrop', action='store_true', default=False, help='Do NOT crop the resulting 5TT image to reduce its size (keep the same dimensions as the input image)')
  common_options.add_argument('-sgm_amyg_hipp', action='store_true', default=False, help='Represent the amygdalae and hippocampi as sub-cortical grey matter in the 5TT image')

  # Import the command-line settings for all algorithms found in the relevant directory
  algorithm.usage(cmdline)



def execute(): #pylint: disable=unused-variable
  from mrtrix3 import algorithm, run

  # Find out which algorithm the user has requested
  alg = algorithm.get_module(app.ARGS.algorithm)

  alg.check_output_paths()

  app.make_scratch_dir()
  alg.get_inputs()
  app.goto_scratch_dir()

  alg.execute()

  stderr = run.command('5ttcheck result.mif').stderr
  if '[WARNING]' in stderr:
    app.warn('Generated image does not perfectly conform to 5TT format:')
    for line in stderr.splitlines():
      app.warn(line)






# Make the corresponding MRtrix3 Python libraries available
import inspect, os, sys
LIB_FOLDER = os.path.realpath(os.path.join(os.path.dirname(os.path.realpath(inspect.getfile(inspect.currentframe()))), os.pardir, 'lib'))
if not os.path.isdir(LIB_FOLDER):
  sys.stderr.write('Unable to locate MRtrix3 Python libraries')
  sys.exit(1)
sys.path.insert(0, LIB_FOLDER)
# Execute the script
from mrtrix3 import app
app.execute()
=======
  from mrtrix3 import algorithm #pylint: disable=no-name-in-module

  cmdline.set_author('Robert E. Smith (robert.smith@florey.edu.au)')
  cmdline.set_synopsis('Generate a 5TT image suitable for ACT')
  cmdline.add_citation('Smith, R. E.; Tournier, J.-D.; Calamante, F. & Connelly, A. Anatomically-constrained tractography: Improved diffusion MRI streamlines tractography through effective use of anatomical information. NeuroImage, 2012, 62, 1924-1938')
  cmdline.add_description('5ttgen acts as a \'master\' script for generating a five-tissue-type (5TT) segmented tissue image suitable for use in Anatomically-Constrained Tractography (ACT). A range of different algorithms are available for completing this task. When using this script, the name of the algorithm to be used must appear as the first argument on the command-line after \'5ttgen\'. The subsequent compulsory arguments and options available depend on the particular algorithm being invoked.')
  cmdline.add_description('Each algorithm available also has its own help page, including necessary references; e.g. to see the help page of the \'fsl\' algorithm, type \'5ttgen fsl\'.')

  common_options = cmdline.add_argument_group('Options common to all 5ttgen algorithms')
  common_options.add_argument('-nocrop', action='store_true', default=False, help='Do NOT crop the resulting 5TT image to reduce its size (keep the same dimensions as the input image)')
  common_options.add_argument('-sgm_amyg_hipp', action='store_true', default=False, help='Represent the amygdalae and hippocampi as sub-cortical grey matter in the 5TT image')

  # Import the command-line settings for all algorithms found in the relevant directory
  algorithm.usage(cmdline)



def execute(): #pylint: disable=unused-variable
  from mrtrix3 import algorithm, app, run #pylint: disable=no-name-in-module

  # Find out which algorithm the user has requested
  alg = algorithm.get_module(app.ARGS.algorithm)

  alg.check_output_paths()

  app.make_scratch_dir()
  alg.get_inputs()
  app.goto_scratch_dir()

  alg.execute()

  stderr = run.command('5ttcheck result.mif').stderr
  if '[WARNING]' in stderr:
    app.warn('Generated image does not perfectly conform to 5TT format:')
    for line in stderr.splitlines():
      app.warn(line)






# Execute the script
import mrtrix3
mrtrix3.execute() #pylint: disable=no-member
>>>>>>> c5c7f9c8
<|MERGE_RESOLUTION|>--- conflicted
+++ resolved
@@ -11,60 +11,6 @@
 
 
 def usage(cmdline): #pylint: disable=unused-variable
-<<<<<<< HEAD
-  from mrtrix3 import algorithm
-
-  cmdline.set_author('Robert E. Smith (robert.smith@florey.edu.au)')
-  cmdline.set_synopsis('Generate a 5TT image suitable for ACT')
-  cmdline.add_citation('', 'Smith, R. E.; Tournier, J.-D.; Calamante, F. & Connelly, A. Anatomically-constrained tractography: Improved diffusion MRI streamlines tractography through effective use of anatomical information. NeuroImage, 2012, 62, 1924-1938', False)
-  cmdline.add_description('5ttgen acts as a \'master\' script for generating a five-tissue-type (5TT) segmented tissue image suitable for use in Anatomically-Constrained Tractography (ACT). A range of different algorithms are available for completing this task. When using this script, the name of the algorithm to be used must appear as the first argument on the command-line after \'5ttgen\'. The subsequent compulsory arguments and options available depend on the particular algorithm being invoked.')
-  cmdline.add_description('Each algorithm available also has its own help page, including necessary references; e.g. to see the help page of the \'fsl\' algorithm, type \'5ttgen fsl\'.')
-
-  common_options = cmdline.add_argument_group('Options common to all 5ttgen algorithms')
-  common_options.add_argument('-nocrop', action='store_true', default=False, help='Do NOT crop the resulting 5TT image to reduce its size (keep the same dimensions as the input image)')
-  common_options.add_argument('-sgm_amyg_hipp', action='store_true', default=False, help='Represent the amygdalae and hippocampi as sub-cortical grey matter in the 5TT image')
-
-  # Import the command-line settings for all algorithms found in the relevant directory
-  algorithm.usage(cmdline)
-
-
-
-def execute(): #pylint: disable=unused-variable
-  from mrtrix3 import algorithm, run
-
-  # Find out which algorithm the user has requested
-  alg = algorithm.get_module(app.ARGS.algorithm)
-
-  alg.check_output_paths()
-
-  app.make_scratch_dir()
-  alg.get_inputs()
-  app.goto_scratch_dir()
-
-  alg.execute()
-
-  stderr = run.command('5ttcheck result.mif').stderr
-  if '[WARNING]' in stderr:
-    app.warn('Generated image does not perfectly conform to 5TT format:')
-    for line in stderr.splitlines():
-      app.warn(line)
-
-
-
-
-
-
-# Make the corresponding MRtrix3 Python libraries available
-import inspect, os, sys
-LIB_FOLDER = os.path.realpath(os.path.join(os.path.dirname(os.path.realpath(inspect.getfile(inspect.currentframe()))), os.pardir, 'lib'))
-if not os.path.isdir(LIB_FOLDER):
-  sys.stderr.write('Unable to locate MRtrix3 Python libraries')
-  sys.exit(1)
-sys.path.insert(0, LIB_FOLDER)
-# Execute the script
-from mrtrix3 import app
-app.execute()
-=======
   from mrtrix3 import algorithm #pylint: disable=no-name-in-module
 
   cmdline.set_author('Robert E. Smith (robert.smith@florey.edu.au)')
@@ -109,5 +55,4 @@
 
 # Execute the script
 import mrtrix3
-mrtrix3.execute() #pylint: disable=no-member
->>>>>>> c5c7f9c8
+mrtrix3.execute() #pylint: disable=no-member