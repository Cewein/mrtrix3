--- conflicted
+++ resolved
@@ -184,6 +184,7 @@
   if 'dw_scheme' not in dwi_header.keyval():
     raise MRtrixError('No diffusion gradient table found')
   grad = dwi_header.keyval()['dw_scheme']
+  # TODO If using -rpe_all, allow gradient table to be half the number of volumes, and explicitly duplicate (with terminal message)
   if not len(grad) == dwi_num_volumes:
     raise MRtrixError('Number of lines in gradient table (' + str(len(grad)) + ') does not match input image (' + str(dwi_num_volumes) + ' volumes); check your input data')
 
@@ -197,95 +198,6 @@
         raise MRtrixError('DWI header indicates that 3rd spatial axis is not the slice axis; this is not yet compatible with --mporder option in eddy, nor supported in dwipreproc')
       slice_encoding_direction = image.axis2dir(slice_encoding_direction)
     else:
-<<<<<<< HEAD
-      if app.forceOverwrite:
-        app.warn('Target for eddy QC output is not a directory; it will be overwritten on completion')
-      else:
-        app.error('Target for eddy QC output exists, and is not a directory (use -force to override)')
-
-
-eddy_manual_options = ''
-if app.args.eddy_options:
-  # Initially process as a list; we'll convert back to a string later
-  eddy_manual_options = app.args.eddy_options.strip().split()
-
-
-# Convert all input images into MRtrix format and store in temprary directory first
-app.makeTempDir()
-
-grad_option = ''
-if app.args.grad:
-  grad_option = ' -grad ' + path.fromUser(app.args.grad, True)
-elif app.args.fslgrad:
-  grad_option = ' -fslgrad ' + path.fromUser(app.args.fslgrad[0], True) + ' ' + path.fromUser(app.args.fslgrad[1], True)
-json_import_option = ''
-if app.args.json_import:
-  json_import_option = ' -json_import ' + path.fromUser(app.args.json_import, True)
-json_export_option = ' -json_export ' + path.toTemp('dwi.json', True)
-run.command('mrconvert ' + path.fromUser(app.args.input, True) + ' ' + path.toTemp('dwi.mif', True) + grad_option + json_import_option + json_export_option)
-if app.args.se_epi:
-  image.check3DNonunity(path.fromUser(app.args.se_epi, False))
-  run.command('mrconvert ' + path.fromUser(app.args.se_epi, True) + ' ' + path.toTemp('se_epi.mif', True))
-
-app.gotoTempDir()
-
-
-# Get information on the input images, and check their validity
-dwi_header = image.Header('dwi.mif')
-if not len(dwi_header.size()) == 4:
-  app.error('Input DWI must be a 4D image')
-dwi_num_volumes = dwi_header.size()[3]
-app.var(dwi_num_volumes)
-dwi_num_slices = dwi_header.size()[2]
-app.var(dwi_num_slices)
-dwi_pe_scheme = phaseEncoding.getScheme(dwi_header)
-if app.args.se_epi:
-  se_epi_header = image.Header('se_epi.mif')
-  # This doesn't necessarily apply any more: May be able to combine e.g. a P>>A from -se_epi with an A>>P b=0 image from the DWIs
-#  if not len(se_epi_header.size()) == 4:
-#    app.error('File provided using -se_epi option must contain more than one image volume')
-  se_epi_pe_scheme = phaseEncoding.getScheme(se_epi_header)
-if 'dw_scheme' not in dwi_header.keyval():
-  app.error('No diffusion gradient table found')
-grad = dwi_header.keyval()['dw_scheme']
-if not len(grad) == dwi_num_volumes:
-  # TODO If using -rpe_all, allow gradient table to be half the number of volumes, and explicitly duplicate (with terminal message)
-  app.error('Number of lines in gradient table (' + str(len(grad)) + ') does not match input image (' + str(dwi_num_volumes) + ' volumes); check your input data')
-
-# Check the manual options being passed to eddy, ensure they make sense
-eddy_mporder = any(s.startswith('--mporder') for s in eddy_manual_options)
-if eddy_mporder:
-  if 'SliceEncodingDirection' in dwi_header.keyval():
-    slice_encoding_direction = dwi_header.keyval()['SliceEncodingDirection']
-    app.var(slice_encoding_direction)
-    if not slice_encoding_direction.startswith('k'):
-      app.error('DWI header indicates that 3rd spatial axis is not the slice axis; this is not yet compatible with --mporder option in eddy, nor supported in dwipreproc')
-    slice_encoding_direction = image.axis2dir(slice_encoding_direction)
-  else:
-    app.console('No slice encoding direction information present; assuming third axis corresponds to slices')
-    slice_encoding_direction = [0,0,1]
-if '--resamp=lsr' in eddy_manual_options:
-  app.error('dwipreproc does not currently support least-squares reconstruction; this cannot be simply passed via -eddy_options')
-if eddy_mporder:
-  slspec_option = [ s for s in eddy_manual_options if s.startswith('--slspec') ]
-  slice_groups = [ ]
-  slice_timing = [ ]
-  if len(slspec_option) > 1:
-    app.error('--slspec option appears more than once in -eddy_options input; cannot import slice timing')
-  elif len(slspec_option) == 1:
-    slspec_file_path = path.fromUser(slspec_option[0][9:], False)
-    if os.path.isfile(slspec_file_path):
-      # Since there's a chance that we may need to pad this info, we can't just copy this file
-      #   to the temporary directory...
-      try:
-        with open(slspec_file_path, 'r') as f:
-          for line in f:
-            line = line.strip()
-            if line:
-              slice_groups.append([int(value) for value in line.split()])
-        app.var(slice_groups)
-      except ValueError:
-=======
       app.console('No slice encoding direction information present; assuming third axis corresponds to slices')
       slice_encoding_direction = [0,0,1]
   if '--resamp=lsr' in eddy_manual_options:
@@ -301,7 +213,6 @@
       if os.path.isfile(slspec_file_path):
         # Since there's a chance that we may need to pad this info, we can't just copy this file
         #   to the scratch directory...
->>>>>>> d993a583
         try:
           with open(slspec_file_path, 'r') as slspec_file:
             for line in slspec_file:
@@ -386,98 +297,7 @@
     # b-value
     if abs(one[3]-two[3]) > 10.0:
       return False
-<<<<<<< HEAD
-  elif any([val for val in two[0:3]]):
-    return False
-  # b-value
-  if abs(one[3]-two[3]) > 10.0:
-    return False
-  return True
-
-
-# Manually generate a phase-encoding table for the input DWI based on user input
-dwi_manual_pe_scheme = None
-se_epi_manual_pe_scheme = None
-auto_trt = 0.1
-dwi_auto_trt_warning = False
-if manual_pe_dir:
-
-  if manual_trt:
-    trt = manual_trt
-  else:
-    trt = auto_trt
-    dwi_auto_trt_warning = True
-
-  # Still construct the manual PE scheme even with 'None' or 'Pair':
-  #   there may be information in the header that we need to compare against
-  if PE_design == 'None':
-    line = list(manual_pe_dir)
-    line.append(trt)
-    dwi_manual_pe_scheme = [ line ] * dwi_num_volumes
-    app.var(dwi_manual_pe_scheme)
-
-  # With 'Pair', also need to construct the manual scheme for SE EPIs
-  elif PE_design == 'Pair':
-    line = list(manual_pe_dir)
-    line.append(trt)
-    dwi_manual_pe_scheme = [ line ] * dwi_num_volumes
-    app.var(dwi_manual_pe_scheme)
-    se_epi_num_volumes = 1 if len(se_epi_header.size()) == 3 else se_epi_header.size()[3]
-    if se_epi_num_volumes%2:
-      app.error('If using -rpe_pair option, image provided using -se_epi must contain an even number of volumes')
-    # Assume that first half of volumes have same direction as series;
-    #   second half have the opposite direction
-    se_epi_manual_pe_scheme = [ line ] * int(se_epi_num_volumes/2)
-    line = [ (-i if i else 0.0) for i in manual_pe_dir ]
-    line.append(trt)
-    se_epi_manual_pe_scheme.extend( [ line ] * int(se_epi_num_volumes/2) )
-    app.var(se_epi_manual_pe_scheme)
-
-  # If -rpe_all, need to scan through grad and figure out the pairings
-  # This will be required if relying on user-specified phase encode direction
-  # It will also be required at the end of the script for the manual recombination
-  # Update: The possible permutations of volume-matched acquisition is limited within the
-  #   context of the -rpe_all option. In particular, the potential for having more
-  #   than one b=0 volume within each half means that it is not possible to permit
-  #   arbitrary ordering of those pairs, since b=0 volumes would then be matched
-  #   despite having the same phase-encoding direction. Instead, explicitly enforce
-  #   that volumes must be matched between the first and second halves of the DWI data.
-  elif PE_design == 'All':
-    if dwi_num_volumes%2:
-      app.error('If using -rpe_all option, input image must contain an even number of volumes')
-    grads_matched = [ dwi_num_volumes ] * dwi_num_volumes
-    grad_pairs = [ ]
-    app.debug('Commencing gradient direction matching; ' + str(dwi_num_volumes) + ' volumes')
-    for index1 in range(int(dwi_num_volumes/2)):
-      if grads_matched[index1] == dwi_num_volumes: # As yet unpaired
-        for index2 in range(int(dwi_num_volumes/2), dwi_num_volumes):
-          if grads_matched[index2] == dwi_num_volumes: # Also as yet unpaired
-            if grads_match(grad[index1], grad[index2]):
-              grads_matched[index1] = index2
-              grads_matched[index2] = index1
-              grad_pairs.append([index1, index2])
-              app.debug('Matched volume ' + str(index1) + ' with ' + str(index2) + ': ' + str(grad[index1]) + ' ' + str(grad[index2]))
-              break
-        else:
-          app.error('Unable to determine matching reversed phase-encode direction volume for DWI volume ' + str(index1))
-    if not len(grad_pairs) == dwi_num_volumes/2:
-      app.error('Unable to determine complete matching DWI volume pairs for reversed phase-encode combination')
-    # Construct manual PE scheme here:
-    #   Regardless of whether or not there's a scheme in the header, need to have it:
-    #   if there's one in the header, want to compare to the manually-generated one
-    dwi_manual_pe_scheme = [ ]
-    for index in range(0, dwi_num_volumes):
-      line = list(manual_pe_dir)
-      if index >= int(dwi_num_volumes/2):
-        line = [ (-i if i else 0.0) for i in line ]
-      line.append(trt)
-      dwi_manual_pe_scheme.append(line)
-    app.var(dwi_manual_pe_scheme)
-
-else: # No manual phase encode direction defined
-=======
     return True
->>>>>>> d993a583
 
 
   # Manually generate a phase-encoding table for the input DWI based on user input
