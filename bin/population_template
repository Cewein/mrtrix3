--- conflicted
+++ resolved
@@ -17,16 +17,8 @@
 
 # Generates an unbiased group-average template via image registration of images to a midway space.
 
-<<<<<<< HEAD
-=======
-
-
 import math, os, shutil
 
-
-
-
->>>>>>> 22a34f66
 DEFAULT_RIGID_SCALES  = [0.3,0.4,0.6,0.8,1.0,1.0]
 DEFAULT_RIGID_LMAX    = [2,2,2,4,4,4]
 DEFAULT_AFFINE_SCALES = [0.3,0.4,0.6,0.8,1.0,1.0]
@@ -84,8 +76,12 @@
   options.add_argument('-noreorientation', action='store_true', help='Turn off FOD reorientation in mrregister. Reorientation is on by default if the number of volumes in the 4th dimension corresponds to the number of coefficients in an antipodally symmetric spherical harmonic series (i.e. 6, 15, 28, 45, 66 etc)')
   options.add_argument('-leave_one_out', help='Register each input image to a template that does not contain that image. Valid choices: 0, 1, auto. (Default: auto (true if n_subjects larger than 2 and smaller than 15)) ')
   options.add_argument('-aggregate', help='Measure used to aggregate information from transformed images to the template image. Valid choices: %s. Default: mean' % ', '.join(AGGREGATION_MODES))
+  options.add_argument('-aggregation_weights', help='file containing weights used for weighted image aggregation. The file must contain lines with "image_name weight.')
   options.add_argument('-nanmask', action='store_true', help='Optionally apply masks to (transformed) input images using NaN values to specify include areas for registration and aggregation. Only works if -mask_dir has been input.')
 
+# TODO: add option to copy input images into scratch directory
+# TODO: add option to initialise warps
+# TODO: add weights file for weighted aggregation
 
 # Binds raw_input() to input() in Python2, so that input() can be used
 #   and the code will work on both Python 2 and 3
@@ -103,27 +99,25 @@
   from mrtrix3 import app #pylint: disable=no-name-in-module, import-outside-toplevel
   return os.path.relpath(os.path.join(*arg), app.WORKING_DIR)
 
-<<<<<<< HEAD
-def copy(src, dst, *, follow_symlinks=True):
+def copy(src, dst, follow_symlinks=True):
   """Copy data but do not set mode bits. Return the file's destination.
 
   mimics shutil.copy but without setting mode bits as shutil.copymode can fail on exotic mounts
   (observed on cifs with file_mode=0777).
   """
-  import os, shutil
+  import os, sys, shutil
   if os.path.isdir(dst):
     dst = os.path.join(dst, os.path.basename(src))
-  shutil.copyfile(src, dst, follow_symlinks=follow_symlinks)
+  if sys.version_info[0] > 2:
+    shutil.copyfile(src, dst, follow_symlinks=follow_symlinks)
+  else:
+    shutil.copyfile(src, dst)
   return dst
 
-=======
-def check_linear_transformation (transformation, cmd, max_scaling = 0.5, max_shear = 0.2, max_rot = None, pause_on_warn = True):
-  from mrtrix3 import app, run, utils #pylint: disable=no-name-in-module, import-outside-toplevel
->>>>>>> 22a34f66
 
 def check_linear_transformation(transformation, cmd, max_scaling=0.5, max_shear=0.2, max_rot=None, pause_on_warn=True):
   import math, os
-  from mrtrix3 import app, run  # pylint: disable=no-name-in-module
+  from mrtrix3 import app, run, utils #pylint: disable=no-name-in-module, import-outside-toplevel
   if max_rot is None:
     max_rot = 2 * math.pi
   def load_key_value(file_path):
@@ -204,9 +198,11 @@
 def aggregate(images, output, mode, force=True):
   from mrtrix3 import MRtrixError, run  # pylint: disable=no-name-in-module
   if mode == 'mean':
-    run.command('mrmath ' + ' '.join(images) + ' mean ' + output, force=force)
+    run.command(['mrmath', images, 'mean', '-keep_unary_axes', output], force=force)
   elif mode == 'median':
-    run.command('mrmath ' + ' '.join(images) + ' median ' + output, force=force)
+    run.command(['mrmath', images, 'median', '-keep_unary_axes', output], force=force)
+  elif mode == 'weighted':
+    assert 0, "TODO: weighted average"  # TODO
   else:
     raise MRtrixError("aggregation mode %s not understood" % mode)
 
@@ -216,7 +212,7 @@
   from mrtrix3 import app, run  # pylint: disable=no-name-in-module
   assert len(images) == len(masks), (len(images), len(masks))
   if progress:
-    pbar = app.ProgressBar('Nanmasking', len(images))
+    pbar = app.ProgressBar('NaN masking', len(images))
   for image, mask in zip(images, masks):
     target_dir = os.path.split(image)[0]
     masked = os.path.join(target_dir, '__' + os.path.split(image)[1])
@@ -230,8 +226,9 @@
 
 def calculate_isfinite(inputs, isfinite_count, contrasts, n_volumes):
   import os
+  from mrtrix3 import app, run, path  # pylint: disable=no-name-in-module
   progress = app.ProgressBar('Preparations for leave one out registration', len(inputs) * len(contrasts) + 1)
-  for c in range(n_contrasts):
+  for c in range(len(contrasts)):
     for i in inputs:
       if n_volumes[c] > 0:
         run.command('mrconvert ' + os.path.join('input_transformed' + i.contrasts[c], '%s.mif' % i.prefix) +
@@ -240,8 +237,8 @@
         run.command('mrcalc ' + os.path.join('input_transformed' + i.contrasts[c], '%s.mif' % i.prefix) +
                     ' -finite isfinite%s/%s.mif' % (i.contrasts[c], i.prefix), force=True)
       progress.increment()
-  for c in range(n_contrasts):
-    run.command('mrmath ' + path.all_in_dir('isfinite%s' % contrasts[c]) + ' sum ' + isfinite_count[c], force=True)
+  for c in range(len(contrasts)):
+    run.command(['mrmath', path.all_in_dir('isfinite%s' % contrasts[c]), 'sum', isfinite_count[c]], force=True)
   progress.done()
 
 
@@ -250,34 +247,61 @@
   return os.path.commonprefix([i[::-1] for i in file_list])[::-1]
 
 
-<<<<<<< HEAD
 class Input:
-  def __init__(self, filenames, prefix, directories, contrasts, mask_filename='', mask_directory=''):
+  """
+      Class that holds input information specific to a single image (multiple contrasts)
+
+      Attributes
+      ----------
+      filenames : list of str
+        for each constrast the input file paths stripped of their respective directories
+
+      prefix : str
+
+      directories : list of str
+        user-provided input directories containing the input images, one for each contrast
+
+      contrasts : list of str
+        string used to separate temporary files by contrast. ['', '_c1', ..., '_cn'] for n contrasts
+
+      mask_filename: list of str
+        see filenames
+
+      mask_directory: str
+        user-provied mask directory
+
+      paths_in: list of str
+        full path to input images TODO:
+
+      mask: list of str
+        input mask
+
+      aggregation_weight: float
+        weights used in image aggregation that forms the template. Has to be normalised across inputs.
+
+      """
+  def __init__(self, filenames, prefix, directories, contrasts, mask_filename='', mask_directory='', agg_weight=None):
     self.filenames = filenames
     self.prefix = prefix
     self.directories = directories
     self.contrasts = contrasts
     self.mask_filename = mask_filename
     self.mask_directory = mask_directory
-    assert (max([f.count(' ') for f in filenames]) == 0)
-    assert (max([p.count(' ') for p in prefix]) == 0)
-    assert (mask_filename.count(' ') == 0)
+    assert (max([f.count(' ') for f in filenames]) == 0), "TODO test me"
+    assert (max([p.count(' ') for p in prefix]) == 0), "TODO test me"
+    assert (mask_filename.count(' ') == 0), "TODO test me"
     assert (len(self.directories) == len(self.filenames))
     assert (len(self.filenames) == len(self.contrasts))
     import os
     from mrtrix3 import path  # pylint: disable=no-name-in-module
     self.paths_in = [path.from_user(abspath(d, f), True) for d, f in zip(self.directories, self.filenames)]
     self.mask = path.from_user(os.path.join(mask_directory, mask_filename), True)
-
-
-def execute():  #pylint: disable=unused-variable
-  import math, os, shutil
-  from mrtrix3 import app, image, matrix, MRtrixError, path, run  #pylint: disable=no-name-in-module
-=======
+    self.aggregation_weight = agg_weight
+
+
 def execute(): #pylint: disable=unused-variable
   from mrtrix3 import MRtrixError #pylint: disable=no-name-in-module, import-outside-toplevel
   from mrtrix3 import app, image, matrix, path, run #pylint: disable=no-name-in-module, import-outside-toplevel
->>>>>>> 22a34f66
 
   if not app.ARGS.type in REGISTRATION_MODES:
     raise MRtrixError("registration type must be one of %s. provided: %s" % (str(["rigid", "affine", "rigid_affine"]), app.ARGS.type))
@@ -379,6 +403,13 @@
     if not app.ARGS.aggregate in AGGREGATION_MODES:
       raise MRtrixError("aggregation type must be one of %s. provided: %s" % (str(AGGREGATION_MODES), app.ARGS.aggregate))
     agg_measure = app.ARGS.aggregate
+
+  agg_weights = app.ARGS.aggregation_weights
+  if agg_weights is not None:
+    agg_measure = "weighted_" + agg_measure
+    if not agg_measure == 'weighted_mean':
+      raise MRtrixError(
+        "aggregation weights can only be used with the '-aggregate mean' option. provided: %s" % (app.ARGS.aggregate))
 
   initial_alignment = app.ARGS.initial_alignment
   if initial_alignment not in ["mass", "robust_mass", "geometric", "none"]:
@@ -420,9 +451,9 @@
     raise MRtrixError('you cannot use NaN masking when no subject masks were input using -mask_dir')
 
   commonPostfix = [get_common_postfix(files) for files in in_files]
-  for postfix in commonPostfix:
+  for ipostfix, postfix in enumerate(commonPostfix):
     if len(postfix) == 0:
-      raise MRtrixError('image filenames do not have a common postfix')
+      raise MRtrixError('image filenames do not have a common postfix:\n' + '\n'.join(in_files[ipostfix]))
   contrasts = [''] + ["_c" + c for c in map(str, range(1, n_contrasts))]
   inputs = []
   for ifile, fname in enumerate(in_files[0]):
@@ -453,7 +484,7 @@
       raise MRtrixError('leave_one_out not understood: ' + str(leave_one_out))
 
   if leave_one_out == 'auto':
-    leave_one_out = len(inputs) > 2 and len(inputs) < 15
+    leave_one_out = 2 < len(inputs) < 15
   else:
     leave_one_out = bool(int(leave_one_out))
   if leave_one_out:
@@ -491,21 +522,25 @@
 
   # automatically detect SH series
   do_fod_registration = False
-<<<<<<< HEAD
   n_volumes = []
+  c_fod_reorientation = []
   for c in range(n_contrasts):
     image_size = image.Header(relpath(inputs[0].directories[c], inputs[0].filenames[c])).size()
     if len(image_size) < 3 or len(image_size) > 4:
       raise MRtrixError('only 3 and 4 dimensional images can be used to build a template')
     if len(image_size) == 4:
+      val = (math.sqrt(1 + 8 * image_size[3]) - 3.0) / 4.0
+      c_fod_reorientation.append(not (val - int(val)) and not noreorientation)
       n_volumes.append(image_size[3])
-      val = (math.sqrt(1 + 8 * image_size[3]) - 3.0) / 4.0
-      if not (val - int(val)) and not noreorientation:
-        do_fod_registration = True
+      do_fod_registration = do_fod_registration or c_fod_reorientation[-1]
     else:
+      c_fod_reorientation.append(False)
       n_volumes.append(0)
   if do_fod_registration:
-    app.console("SH Series detected, performing FOD registration")
+    app.console("SH Series detected, performing FOD registration in contrast: " +
+                ', '.join(app.ARGS.input_dir[i] for i in range(n_contrasts) if c_fod_reorientation[i]))
+  c_mrtransform_reorientation = [' -reorient_fod ' + ('yes' if c_fod_reorientation[i] else 'no') + ' '
+                                 for i in range(n_contrasts)]
 
   if nanmask_input:
     app.console("NaN masking transformed images")
@@ -513,20 +548,6 @@
   # TODO check for consistent headers across contrasts?
 
   # rigid options
-=======
-  image_size = image.Header(relpath(inputs[0].directory, inputs[0].filename)).size()
-  if len(image_size) < 3 or len(image_size) > 4:
-    raise MRtrixError('only 3 and 4 dimensional images can be used to build a template')
-  if len(image_size) == 4 and image_size[3] > 1:
-    val = (math.sqrt (1 + 8 * image_size[3]) - 3.0) / 4.0
-    if not (val - int(val)) and not noreorientation:
-      app.console("SH series detected, performing FOD registration")
-      do_fod_registration = True
-
-  mrtransform_reorientation =  ' -reorient_fod ' + ('yes' if do_fod_registration else 'no') + ' '
-
-  #rigid options
->>>>>>> 22a34f66
   if app.ARGS.rigid_scale:
     rigid_scales = [float(x) for x in app.ARGS.rigid_scale.split(',')]
     if not dorigid:
@@ -748,19 +769,13 @@
   if initial_alignment == 'none':
     progress = app.ProgressBar('Resampling input images to template space with no initial alignment', len(inputs) * n_contrasts)
     for i in inputs:
-<<<<<<< HEAD
       for c in range(n_contrasts):
-        run.command('mrtransform ' + i.paths_in[c] + ' -interp linear ' +
+        run.command('mrtransform ' + i.paths_in[c] + c_mrtransform_reorientation[c] + ' -interp linear ' +
                     '-template ' + current_template[c] + ' ' +
                     os.path.join('input_transformed' + contrasts[c], i.prefix + '.mif') +
                     outofbounds_option +
                     datatype_option)
         progress.increment()
-=======
-      run.command('mrtransform ' + abspath(i.directory, i.filename) + mrtransform_reorientation \
-        + ' -interp linear -template average_header.mif ' + os.path.join('inputs_transformed', i.prefix + '.mif') + datatype_option)
-      progress.increment()
->>>>>>> 22a34f66
     progress.done()
 
     if use_masks:
@@ -785,12 +800,9 @@
         with open(os.path.join('linear_transforms_initial', '%s.txt' % (i.prefix)), 'w') as fout:
           fout.write('1 0 0 0\n0 1 0 0\n0 0 1 0\n0 0 0 1\n')
   else:
-    progress = app.ProgressBar('Performing initial rigid registration to template', len(inputs))
+    progress = app.ProgressBar('Performing initial rigid registration to template (via first contrast)', len(inputs))
     mask_option = ''
-    if do_fod_registration:
-      lmax_option = ' -rigid_lmax 0 '
-    else:
-      lmax_option = ' -noreorientation '
+    lmax_option = ' -rigid_lmax 0 ' if c_fod_reorientation[0] else ' -noreorientation '
     if n_contrasts > 1:
       contrast_weight_option = ' -mc_weights ' + ','.join(app.ARGS.mc_weight_initial_alignment) + ' '
     else:
@@ -833,18 +845,11 @@
                   datatype_option +
                   output_option)
       # translate input images to centre of mass without interpolation
-<<<<<<< HEAD
       for c in range(n_contrasts):
-        run.command('mrtransform ' + i.paths_in[c] +
+        run.command('mrtransform ' + i.paths_in[c] + c_mrtransform_reorientation[c] +
                     ' -linear ' + os.path.join('linear_transforms_initial', i.prefix + '.txt') +
                     datatype_option +
                     ' ' + os.path.join('input_transformed' + i.contrasts[c], i.prefix + '_translated.mif'))
-=======
-      run.command('mrtransform ' + abspath(i.directory, i.filename) + mrtransform_reorientation + \
-                  ' -linear ' + os.path.join('linear_transforms_initial', i.prefix + '.txt') + \
-                  datatype_option + \
-                  ' ' + os.path.join('inputs_transformed', i.prefix + '_translated.mif'))
->>>>>>> 22a34f66
       if use_masks:
         run.command('mrtransform ' + i.mask +
                     ' -linear ' + os.path.join('linear_transforms_initial', i.prefix + '.txt') +
@@ -880,11 +885,7 @@
       mask_filenames = []
       for i in inputs:
         mask_filenames.append(os.path.join('masks_transformed', i.prefix + '.mif'))
-<<<<<<< HEAD
-      run.command('mrmath ' + ' '.join(mask_filenames) + ' max mask_translated.mif')
-=======
       run.command(['mrmath', mask_filenames, 'max', 'mask_translated.mif'])
->>>>>>> 22a34f66
       run.command('mrgrid average_header.mif crop -mask mask_translated.mif average_header_cropped.mif')
       # pad average space to allow for deviation from initial alignment
       run.command('mrgrid average_header_cropped.mif pad -uniform 10 average_header.mif', force=True)
@@ -903,41 +904,25 @@
       run.function(os.remove, 'mask_translated.mif')
 
     # reslice input images
-<<<<<<< HEAD
     progress = app.ProgressBar('Reslicing input images to average header', len(inputs) * n_contrasts)
     for c in range(n_contrasts):
       for i in inputs:
-        run.command('mrtransform ' +
+        run.command('mrtransform ' + c_mrtransform_reorientation[c] +
                     ' ' + os.path.join('input_transformed' + i.contrasts[c], i.prefix + '_translated.mif') +
                     ' ' + os.path.join('input_transformed' + i.contrasts[c], i.prefix + '.mif') +
                     ' -interp linear -template average_header.mif' +
                     outofbounds_option +
                     datatype_option)
         run.function(os.remove, os.path.join('input_transformed' + i.contrasts[c], i.prefix + '_translated.mif'))
-=======
-    progress = app.ProgressBar('Reslicing input images to average header', len(inputs))
-    for i in inputs:
-      run.command('mrtransform ' + mrtransform_reorientation + \
-                  os.path.join('inputs_transformed', i.prefix + '_translated.mif') + ' ' + \
-                  os.path.join('inputs_transformed', i.prefix + '.mif') + ' ' + \
-                  '-interp linear -template average_header.mif' + \
-                  datatype_option)
-      run.function(os.remove, os.path.join('inputs_transformed', i.prefix + '_translated.mif'))
->>>>>>> 22a34f66
       progress.increment()
     progress.done()
 
     if nanmask_input:
       inplace_nan_mask([os.path.join('input_transformed' + contrasts[c], i.prefix + '.mif') for i in inputs for c in range(n_contrasts)],
-                     [os.path.join('masks_transformed', i.prefix + '.mif') for i in inputs for c in range(n_contrasts)])
-
-<<<<<<< HEAD
+        [os.path.join('masks_transformed', i.prefix + '.mif') for i in inputs for c in range(n_contrasts)])
+
     if leave_one_out:
       calculate_isfinite(inputs, isfinite_count, contrasts, n_volumes)
-=======
-  run.command(['mrmath', path.all_in_dir('inputs_transformed'), 'mean', '-keep_unary_axes', 'initial_template.mif'])
-  current_template = 'initial_template.mif'
->>>>>>> 22a34f66
 
   current_template = ['initial_template' + contrast + '.mif' for contrast in contrasts]
   for c in range(n_contrasts):
@@ -1049,11 +1034,10 @@
           transform = matrix.dot(matrix.load_transform(os.path.join('linear_transforms_%i' % level, '%s.txt' % i.prefix)), average_inv)
           matrix.save_transform(os.path.join('linear_transforms_%i' % level, '%s.txt' % i.prefix), transform)
 
-<<<<<<< HEAD
       progress = app.ProgressBar('Transforming all subjects to revised template', len(inputs) * n_contrasts)
       for c in range(n_contrasts):
         for i in inputs:
-          run.command('mrtransform ' + i.paths_in[c] +
+          run.command('mrtransform ' + c_mrtransform_reorientation[c] + i.paths_in[c] +
                       ' -template ' + current_template[c] +
                       ' -linear ' + os.path.join('linear_transforms_%i' % level, '%s.txt' % i.prefix) +
                       ' ' + os.path.join('input_transformed' + contrasts[c], '%s.mif' % i.prefix) +
@@ -1090,21 +1074,6 @@
           run.function(shutil.move, current_template[c], 'tmp.mif')
           run.command('mrconvert tmp.mif ' + current_template[c] + ' -axes 0,1,2,-1')
           run.function(os.remove, 'tmp.mif')
-=======
-      progress = app.ProgressBar('Transforming all subjects to revised template', len(inputs))
-      for i in inputs:
-        run.command('mrtransform ' + mrtransform_reorientation + abspath(i.directory, i.filename) + ' ' + \
-                    '-template ' + current_template + ' ' + \
-                    '-linear ' + os.path.join('linear_transforms_%i' % level, '%s.txt' % i.prefix) + ' ' + \
-                    os.path.join('inputs_transformed', '%s.mif' % i.prefix) + \
-                    datatype_option,
-                    force=True)
-        progress.increment()
-      progress.done()
-
-      run.command(['mrmath', path.all_in_dir('inputs_transformed'), 'mean', '-keep_unary_axes', 'linear_template' + str(level) + '.mif'], force=True)
-      current_template = 'linear_template' + str(level) + '.mif'
->>>>>>> 22a34f66
 
     for entry in os.listdir('linear_transforms_%i' % level):
       run.function(copy, os.path.join('linear_transforms_%i' % level, entry), os.path.join('linear_transforms', entry))
@@ -1199,7 +1168,6 @@
         progress.increment()
       progress.done()
 
-<<<<<<< HEAD
       if leave_one_out:
         calculate_isfinite(inputs, isfinite_count, contrasts, n_volumes)
 
@@ -1210,10 +1178,6 @@
           run.function(shutil.move, current_template[c], 'tmp.mif')
           run.command('mrconvert tmp.mif ' + current_template[c] + ' -axes 0,1,2,-1')
           run.function(os.remove, 'tmp.mif')
-=======
-      run.command(['mrmath', path.all_in_dir('inputs_transformed'), 'mean', '-keep_unary_axes', 'nl_template' + str(level) + '.mif'])
-      current_template = 'nl_template' + str(level) + '.mif'
->>>>>>> 22a34f66
 
       if use_masks:
         run.command('mrmath ' + ' '.join(path.all_in_dir('masks_transformed')) + ' min - | maskfilter - median - | ' +
