--- conflicted
+++ resolved
@@ -123,13 +123,6 @@
 
   # Use the brain mask as a weights image rather than a mask; means that voxels at the edge of the mask
   #   will have a smoothly-varying bias field correction applied, rather than multiplying by 1.0 outside the mask
-<<<<<<< HEAD
-  run.command('mrconvert mean_bzero.mif mean_bzero.nii -stride +1,+2,+3')
-  run.command('mrconvert mask.mif mask.nii -stride +1,+2,+3')
-  bias_path = 'bias.nii'
-  run.command('N4BiasFieldCorrection -d 3 -i mean_bzero.nii -w mask.nii -o [corrected.nii,' + bias_path + '] -b [150,3] -c [1000x1000,0.0]')
-  
-=======
   run.command('mrconvert mean_bzero.mif mean_bzero.nii -strides +1,+2,+3')
   run.command('mrconvert mask.mif mask.nii -strides +1,+2,+3')
   init_bias_path = 'init_bias.nii'
@@ -146,7 +139,6 @@
 
 
 
->>>>>>> 1e565d76
 run.command('mrcalc in.mif ' + bias_path + ' -div result.mif')
 run.command('mrconvert result.mif ' + path.fromUser(app.args.output, True) + app.mrconvertOutputOption(path.fromUser(app.args.input, True)))
 if app.args.bias:
