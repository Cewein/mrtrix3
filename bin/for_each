#!/usr/bin/env python

# Copyright (c) 2008-2021 the MRtrix3 contributors.
#
# This Source Code Form is subject to the terms of the Mozilla Public
# License, v. 2.0. If a copy of the MPL was not distributed with this
# file, You can obtain one at http://mozilla.org/MPL/2.0/.
#
# Covered Software is provided under this License on an "as is"
# basis, without warranty of any kind, either expressed, implied, or
# statutory, including, without limitation, warranties that the
# Covered Software is free of defects, merchantable, fit for a
# particular purpose or non-infringing.
# See the Mozilla Public License v. 2.0 for more details.
#
# For more details, see http://www.mrtrix.org/.


import os, re, sys, threading



# Since we're going to capture everything after the colon character and "hide" it from argparse,
#   we need to store the contents from there in a global so as for it to be accessible from execute()
CMDSPLIT = [ ]



def usage(cmdline): #pylint: disable=unused-variable
  global CMDSPLIT
  cmdline.set_author('Robert E. Smith (robert.smith@florey.edu.au) and David Raffelt (david.raffelt@florey.edu.au)')
  cmdline.set_synopsis('Perform some arbitrary processing step for each of a set of inputs')
  cmdline.add_description('This script greatly simplifies various forms of batch processing by enabling the execution of a command (or set of commands) independently for each of a set of inputs. Part of the way that this is achieved is by providing basic text substitutions, which simplify the formation of valid command strings based on the unique components of the input strings on which the script is instructed to execute. The available substitutions are listed below (note that the -test command-line option can be used to ensure correct command string formation prior to actually executing the commands):')
  cmdline.add_description('   - IN:   The full matching pattern, including leading folders. For example, if the target list contains a file "folder/image.mif", any occurrence of "IN" will be substituted with "folder/image.mif".')
  cmdline.add_description('   - NAME: The basename of the matching pattern. For example, if the target list contains a file "folder/image.mif", any occurrence of "NAME" will be substituted with "image.mif".')
  cmdline.add_description('   - PRE:  The prefix of the input pattern (the basename stripped of its extension). For example, if the target list contains a file "folder/my.image.mif.gz", any occurrence of "PRE" will be substituted with "my.image".')
  cmdline.add_description('   - UNI:  The unique part of the input after removing any common prefix and common suffix. For example, if the target list contains files: "folder/001dwi.mif", "folder/002dwi.mif", "folder/003dwi.mif", any occurrence of "UNI" will be substituted with "001", "002", "003".')
  cmdline.add_description('Note that due to a limitation of the Python "argparse" module, any command-line OPTIONS that the user intends to provide specifically to the for_each script must appear BEFORE providing the list of inputs on which for_each is intended to operate. While command-line options provided as such will be interpreted specifically by the for_each script, any command-line options that are provided AFTER the COLON separator will form part of the executed COMMAND, and will therefore be interpreted as command-line options having been provided to that underlying command.')
  cmdline.add_example_usage('Demonstration of basic usage syntax',
                            'for_each folder/*.mif : mrinfo IN',
                            'This will run the "mrinfo" command for every .mif file present in "folder/". Note that the compulsory colon symbol is used to separate the list of items on which for_each is being instructed to operate, from the command that is intended to be run for each input.')
  cmdline.add_example_usage('Multi-threaded use of for_each',
                            'for_each -nthreads 4 freesurfer/subjects/* : recon-all -subjid NAME -all',
                            'In this example, for_each is instructed to run the FreeSurfer command \'recon-all\' for all subjects within the \'subjects\' directory, with four subjects being processed in parallel at any one time. Whenever processing of one subject is completed, processing for a new unprocessed subject will commence. This technique is useful for improving the efficiency of running single-threaded commands on multi-core systems, as long as the system possesses enough memory to support such parallel processing. Note that in the case of multi-threaded commands (which includes many MRtrix3 commands), it is generally preferable to permit multi-threaded execution of the command on a single input at a time, rather than processing multiple inputs in parallel.')
  cmdline.add_example_usage('Excluding specific inputs from execution',
                            'for_each *.nii -exclude 001.nii : mrconvert IN PRE.mif',
                            'Particularly when a wildcard is used to define the list of inputs for for_each, it is possible in some instances that this list will include one or more strings for which execution should in fact not be performed; for instance, if a command has already been executed for one or more files, and then for_each is being used to execute the same command for all other files. In this case, the -exclude option can be used to effectively remove an item from the list of inputs that would otherwise be included due to the use of a wildcard (and can be used more than once to exclude more than one string). In this particular example, mrconvert is instructed to perform conversions from NIfTI to MRtrix image formats, for all except the first image in the directory. Note that any usages of this option must appear AFTER the list of inputs. Note also that the argument following the -exclude option can alternatively be a regular expression, in which case any inputs for which a match to the expression is found will be excluded from processing.')
  cmdline.add_example_usage('Testing the command string substitution',
                            'for_each -test * : mrconvert IN PRE.mif',
                            'By specifying the -test option, the script will print to the terminal the results of text substitutions for all of the specified inputs, but will not actually execute those commands. It can therefore be used to verify that the script is receiving the intended set of inputs, and that the text substitutions on those inputs lead to the intended command strings.')
  cmdline.add_argument('inputs',   help='Each of the inputs for which processing should be run', nargs='+')
  cmdline.add_argument('colon',    help='Colon symbol (":") delimiting the for_each inputs & command-line options from the actual command to be executed', type=str, choices=[':'])
  cmdline.add_argument('command',  help='The command string to run for each input, containing any number of substitutions listed in the Description section', type=str)
  cmdline.add_argument('-exclude', help='Exclude one specific input string / all strings matching a regular expression from being processed (see Example Usage)', action='append', metavar='"regex"', nargs=1)
  cmdline.add_argument('-test',    help='Test the operation of the for_each script, by printing the command strings following string substitution but not actually executing them', action='store_true', default=False)

  # Usage of for_each needs to be handled slightly differently here:
  # We want argparse to parse only the contents of the command-line before the colon symbol,
  #   as these are the items that pertain to the invocation of the for_each script;
  #   anything after the colon should instead form a part of the command that
  #   for_each is responsible for executing
  try:
    index = next(i for i,s in enumerate(sys.argv) if s == ':')
    try:
      CMDSPLIT = sys.argv[index+1:]
      sys.argv = sys.argv[:index+1]
      sys.argv.append(' '.join(CMDSPLIT))
    except IndexError:
      sys.stderr.write('Erroneous usage: No command specified (colon separator cannot be the last entry provided)\n')
      sys.exit(0)
  except StopIteration:
    if len(sys.argv) > 2:
      sys.stderr.write('Erroneous usage: A colon must be used to separate for_each inputs from the command to be executed\n')
      sys.exit(0)








# These need to be globals in order to be accessible from execute_parallel()
class Shared(object):
  def __init__(self):
    self._job_index = 0
    self.lock = threading.Lock()
    self.stop = False
  def next(self, jobs):
    job = None
    with self.lock:
      if self._job_index < len(jobs):
        job = jobs[self._job_index]
        self._job_index += 1
        self.stop = self._job_index == len(jobs)
    return job

shared = Shared() #pylint: disable=invalid-name



KEYLIST = [ 'IN', 'NAME', 'PRE', 'UNI' ]



def execute(): #pylint: disable=unused-variable
  from mrtrix3 import ANSI, MRtrixError #pylint: disable=no-name-in-module, import-outside-toplevel
  from mrtrix3 import app, run #pylint: disable=no-name-in-module, import-outside-toplevel

  inputs = app.ARGS.inputs
  app.debug('All inputs: ' + str(inputs))
  app.debug('Command: ' + str(app.ARGS.command))
  app.debug('CMDSPLIT: ' + str(CMDSPLIT))

  if app.ARGS.exclude:
    app.ARGS.exclude = [ exclude[0] for exclude in app.ARGS.exclude ] # To deal with argparse's action=append. Always guaranteed to be only one argument since nargs=1
    app.debug('To exclude: ' + str(app.ARGS.exclude))
    exclude_unmatched = [ ]
    to_exclude = [ ]
    for exclude in app.ARGS.exclude:
      if exclude in inputs:
        to_exclude.append(exclude)
      else:
        try:
          re_object = re.compile(exclude)
          regex_hits = [ ]
          for arg in inputs:
            search_result = re_object.search(arg)
            if search_result and search_result.group():
              regex_hits.append(arg)
          if regex_hits:
            app.debug('Inputs excluded via regex "' + exclude + '": ' + str(regex_hits))
            to_exclude.extend(regex_hits)
          else:
            app.debug('Compiled exclude regex "' + exclude + '" had no hits')
            exclude_unmatched.append(exclude)
        except re.error:
          app.debug('Exclude string "' + exclude + '" did not compile as regex')
          exclude_unmatched.append(exclude)
    if exclude_unmatched:
      app.warn('Item' + ('s' if len(exclude_unmatched) > 1 else '') + ' specified via -exclude did not result in item exclusion, whether by direct match or compilation as regex: ' + str('\'' + exclude_unmatched[0] + '\'' if len(exclude_unmatched) == 1 else exclude_unmatched))
    inputs = [ arg for arg in inputs if arg not in to_exclude ]
    if not inputs:
      raise MRtrixError('No inputs remaining after application of exclusion criteri' + ('on' if len(app.ARGS.exclude) == 1 else 'a'))
    app.debug('Inputs after exclusion: ' + str(inputs))

  common_prefix = os.path.commonprefix(inputs)
  common_suffix = os.path.commonprefix([i[::-1] for i in inputs])[::-1]
  app.debug('Common prefix: ' + common_prefix if common_prefix else 'No common prefix')
  app.debug('Common suffix: ' + common_suffix if common_suffix else 'No common suffix')

  for entry in CMDSPLIT:
    if os.path.exists(entry):
      keys_present = [ key for key in KEYLIST if key in entry ]
      if keys_present:
        app.warn('Performing text substitution of ' + str(keys_present) + ' within command: "' + entry + '"; but the original text exists as a path on the file system... is this a problematic filesystem path?')

  try:
    next(entry for entry in CMDSPLIT if any(key for key in KEYLIST if key in entry))
  except StopIteration:
    raise MRtrixError('None of the unique for_each keys ' + str(KEYLIST) + ' appear in command string "' + app.ARGS.command + '"; no substitution can occur')

  class Entry(object):
    def __init__(self, input_text):
      self.input_text = input_text
      self.sub_in = input_text
      self.sub_name = os.path.basename(input_text.rstrip('/'))
      self.sub_pre = os.path.splitext(self.sub_name.rstrip('.gz'))[0]
      if common_suffix:
        self.sub_uni = input_text[len(common_prefix):-len(common_suffix)]
      else:
        self.sub_uni = input_text[len(common_prefix):]

      self.substitutions = { 'IN': self.sub_in, 'NAME': self.sub_name, 'PRE': self.sub_pre, 'UNI': self.sub_uni }
      app.debug('Input text: ' + input_text)
      app.debug('Substitutions: ' + str(self.substitutions))

      self.cmd = [ ]
      for entry in CMDSPLIT:
        for (key, value) in self.substitutions.items():
          entry = entry.replace(key, value)
        if ' ' in entry:
          entry = '"' + entry + '"'
        self.cmd.append(entry)
      app.debug('Resulting command: ' + str(self.cmd))

      self.outputtext = None
      self.returncode = None

  jobs = [ ]
  for i in inputs:
    jobs.append(Entry(i))

  if app.ARGS.test:
    app.console('Command strings for ' + str(len(jobs)) + ' jobs:')
    for job in jobs:
      sys.stderr.write(ANSI.execute + 'Input:' + ANSI.clear + '   "' + job.input_text + '"\n')
      sys.stderr.write(ANSI.execute + 'Command:' + ANSI.clear + ' ' + ' '.join(job.cmd) + '\n')
    return

  parallel = app.NUM_THREADS is not None and app.NUM_THREADS > 1

  def progress_string():
    text = str(sum([ 1 if job.returncode is not None else 0 for job in jobs ])) + \
        '/' + \
        str(len(jobs)) + \
        ' jobs completed ' + \
        ('across ' + str(app.NUM_THREADS) + ' threads' if parallel else 'sequentially')
    fail_count = sum([ 1 if job.returncode else 0 for job in jobs ])
    if fail_count:
      text += ' (' + str(fail_count) + ' errors)'
    return text

  progress = app.ProgressBar(progress_string(), len(jobs))

  def execute_parallel():
    while not shared.stop:
      my_job = shared.next(jobs)
      if not my_job:
        return
      try:
        result = run.command(' '.join(my_job.cmd), shell=True)
        my_job.outputtext = result.stdout + result.stderr
        my_job.returncode = 0
      except run.MRtrixCmdError as exception:
        my_job.outputtext = str(exception)
        my_job.returncode = exception.returncode
      except Exception as exception: # pylint: disable=broad-except
        my_job.outputtext = str(exception)
        my_job.returncode = 1
      with shared.lock:
        progress.increment(progress_string())

  if parallel:
    threads = [ ]
    for i in range (1, app.NUM_THREADS):
      thread = threading.Thread(target=execute_parallel)
      thread.start()
      threads.append(thread)
    execute_parallel()
    for thread in threads:
      thread.join()
  else:
    for job in jobs:
      try:
        result = run.command(' '.join(job.cmd), shell=True)
        job.outputtext = result.stdout + result.stderr
        job.returncode = 0
      except run.MRtrixCmdError as exception:
        job.outputtext = str(exception)
        job.returncode = exception.returncode
      except Exception as exception: # pylint: disable=broad-except
        job.outputtext = str(exception)
        job.returncode = 1
      progress.increment(progress_string())

  progress.done()

<<<<<<< HEAD
  assert all( job.returncode is not None for job in jobs )
=======
  assert all(job.returncode is not None for job in jobs)
>>>>>>> b8de292c
  fail_count = sum([ 1 if job.returncode else 0 for job in jobs ])
  if fail_count:
    app.warn(str(fail_count) + ' of ' + str(len(jobs)) + ' jobs did not complete successfully')
    if fail_count > 1:
      app.warn('Outputs from failed commands:')
      sys.stderr.write(app.EXEC_NAME + ':\n')
    else:
      app.warn('Output from failed command:')
    for job in jobs:
      if job.returncode:
        if job.outputtext:
          app.warn('For input "' + job.sub_in + '" (returncode = ' + str(job.returncode) + '):')
          for line in job.outputtext.splitlines():
            sys.stderr.write(' ' * (len(app.EXEC_NAME)+2) + line + '\n')
        else:
          app.warn('No output from command for input "' + job.sub_in + '" (return code = ' + str(job.returncode) + ')')
        if fail_count > 1:
          sys.stderr.write(app.EXEC_NAME + ':\n')
    raise MRtrixError(str(fail_count) + ' of ' + str(len(jobs)) + ' jobs did not complete successfully')

  if app.VERBOSITY > 1:
    if any(job.outputtext for job in jobs):
      sys.stderr.write(app.EXEC_NAME + ':\n')
      for job in jobs:
        if job.outputtext:
          app.console('Output of command for input "' + job.sub_in + '":')
          for line in job.outputtext.splitlines():
            sys.stderr.write(' ' * (len(app.EXEC_NAME)+2) + line + '\n')
        else:
          app.console('No output from command for input "' + job.sub_in + '"')
        sys.stderr.write(app.EXEC_NAME + ':\n')
    else:
      app.console('No output from command for any inputs')

  app.console('Script reported successful completion for all inputs')






# Execute the script
import mrtrix3
mrtrix3.execute() #pylint: disable=no-member<|MERGE_RESOLUTION|>--- conflicted
+++ resolved
@@ -256,11 +256,7 @@
 
   progress.done()
 
-<<<<<<< HEAD
-  assert all( job.returncode is not None for job in jobs )
-=======
   assert all(job.returncode is not None for job in jobs)
->>>>>>> b8de292c
   fail_count = sum([ 1 if job.returncode else 0 for job in jobs ])
   if fail_count:
     app.warn(str(fail_count) + ' of ' + str(len(jobs)) + ' jobs did not complete successfully')
